--- conflicted
+++ resolved
@@ -43,19 +43,12 @@
 }
 
 GameState.audio = {
-<<<<<<< HEAD
     musicManager = nil,
     fxManager    = nil,
     soundEnabled = Config.audio.soundEnabled,
     fxVolume     = Config.audio.fxVolume,
     musicVolume  = Config.audio.musicVolume,
     menuTheme    = Config.audio.mainMenu
-=======
-    soundEnabled = Config.audio.general.soundEnabled,
-    fxVolume     = Config.audio.general.fxVolume,
-    musicVolume  = Config.audio.general.musicVolume,
-    menuTheme    = Config.audio.general.mainMenu
->>>>>>> 4d98da3b
 }
 
 GameState.ui = {
