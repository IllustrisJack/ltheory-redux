-- For dynamic states
GameState = {
    state       = Enums.GameStates.Splashscreen, -- previously gamemode
    paused      = false,
    panelActive = false,                         -- indicates whether MasterControl panel is enabled or not
}

GameState.input = {
    invertPitch = false,
}

GameState.debug = {
    metricsEnabled     = Config.debug.metricsEnabled,
    instantJobs        = Config.debug.instantJobs,
    jobSpeed           = Config.debug.jobSpeed,
    timeAccelFactor    = Config.debug.timeAccelFactor,
    printConfig        = Config.debug.printConfig,
    showMapActionLines = Config.debug.showMapActionLines
}

GameState.render = {
    fullscreen      = Config.render.fullscreen,
    gameWindow      = nil,
    gameView        = nil,
    resX            = Config.render.defaultResX,
    resY            = Config.render.defaultResY,
    presentMode     = Config.render.presentMode,
    fov             = Config.render.fov,
    zNear           = Config.render.zNear,
    zFar            = Config.render.zFar,
    thrusterLights  = Config.render.thrusterLights,
    pulseLights     = Config.render.pulseLights,
    renderDistances = {
        Ship = 10000,
        Station = 100000
    }
}

GameState.audio = {
    soundEnabled = Config.audio.soundEnabled,
    fxVolume     = Config.audio.fxVolume,
    musicVolume  = Config.audio.musicVolume,
    menuTheme    = Config.audio.mainMenu
}

GameState.ui = {
    controlBarHeight                 = Config.ui.controlBarHeight,
    hudStyle                         = Config.ui.hudStyle,
    cursorStyle                      = Config.ui.cursorStyle,
    cursorX                          = Config.ui.cursorX,
    cursorY                          = Config.ui.cursorY,
    sensorsDisplayed                 = Config.ui.sensorsDisplayed,

    -- Trackers
    showTrackers                     = Config.ui.showTrackers,
    maxTrackingRange                 = Config.ui.maxTrackingRange,
    trackerBracketingRenderDistances = {
        Planet   = Config.ui.trackerBracketingRenderDistances.Planet,
        Asteroid = Config.ui.trackerBracketingRenderDistances.Asteroid,
        Jumpgate = Config.ui.trackerBracketingRenderDistances.Jumpgate,
        Station  = Config.ui.trackerBracketingRenderDistances.Station,
        Ship     = Config.ui.trackerBracketingRenderDistances.Ship,
        Colony   = Config.ui.trackerBracketingRenderDistances.Colony,
    },
    trackerObjectOcclusion           = Config.ui.trackerObjectOcclusion,

    mapSystemPanSpeed                = 0.5,
    mapSystemZoomSpeed               = 0.1,
}

GameState.player = {
    humanPlayer          = nil,
    humanPlayerName      = "[Human Player Name]",
    humanPlayerShipName  = "[Human Player Ship Name]",

<<<<<<< HEAD
  playerFactionName     = "[Human Player Faction]",

  currentControl        = Config.ui.defaultControl,
  playerMoving          = false,
=======
    currentControl       = Config.ui.defaultControl,
    playerMoving         = false,
>>>>>>> 249a3d8f

    currentShip          = nil,
    shipHull             = Enums.ShipHulls.Solo,
    weaponGroup          = 1,

    currentCamera        = Enums.CameraMode.FirstPerson,
    lastCamera           = nil,
    startupCamera        = Enums.CameraMode.FirstPerson,

    currentMapSystemPos  = Vec3f(0, 0, 0),
    currentMapSystemZoom = 0.001,
    currentMapSystemPan  = 40.0,

    autonavTimestamp     = nil,
}

GameState.world = {
    -- TODO: World related states here later (system state, ai, economy etc)
    currentSystem = nil,
}

GameState.gen = {
    nFields               = Config.gen.nFields,
    nAsteroids            = Config.gen.nAsteroids,
    nPlanets              = Config.gen.nPlanets,
    nStations             = Config.gen.nStations,
    nAIPlayers            = Config.gen.nAIPlayers,
    randomizeAIPlayers    = Config.gen.randomizeAIPlayers,
    nEconNPCs             = Config.gen.nEconNPCs,
    randomizeEconNPCs     = Config.gen.randomizeEconNPCs,
    nEscortNPCs           = Config.gen.nEscortNPCs,
    randomizeEscortNPCs   = Config.gen.randomizeEscortNPCs,
    nPirateNPCs           = Config.gen.nPirateNPCs,
    randomizePirateNPCs   = Config.gen.randomizePirateNPCs,
    uniqueShips           = Config.gen.uniqueShips,
    nebulaBrightnessScale = Config.gen.nebulaBrightnessScale
}

function GameState:SetState(state)
    self.state = state

    if self.state == Enums.GameStates.MainMenu or self.state == Enums.GameStates.Splashscreen then
        self.player.currentControl = Enums.ControlModes.Background -- enable game startup mode
    else
        self.player.currentControl = Enums.ControlModes.Ship       -- enable flight mode
    end
end

function GameState:GetCurrentState()
    return self.state
end

function GameState:Pause()
    self.paused = true
end

function GameState:Unpause()
    self.paused = false
end<|MERGE_RESOLUTION|>--- conflicted
+++ resolved
@@ -73,15 +73,10 @@
     humanPlayerName      = "[Human Player Name]",
     humanPlayerShipName  = "[Human Player Ship Name]",
 
-<<<<<<< HEAD
-  playerFactionName     = "[Human Player Faction]",
+    playerFactionName    = "[Human Player Faction]",
 
-  currentControl        = Config.ui.defaultControl,
-  playerMoving          = false,
-=======
     currentControl       = Config.ui.defaultControl,
     playerMoving         = false,
->>>>>>> 249a3d8f
 
     currentShip          = nil,
     shipHull             = Enums.ShipHulls.Solo,
