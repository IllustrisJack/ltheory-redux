local Entity = require('GameObjects.Entity')
local fn = require('GameObjects.Elements.Economy._Functions')

-- TEMP
local rng = RNG.FromTime()
local maxUpdateRateDeviation = 0.2
local updateRates = {
    [1] = 2, -- Mining
    [2] = 2, -- Transport
    [3] = 2, -- Marauding
    [4] = 2  -- Patrolling
}

local Economy = class(function(self, parent)
    self.parent = parent
    self.factories = {}
    self.flows = {}
    self.goods = {}
    self.jobs = {}
    self.markets = {}
    self.traders = {}
    self.blackMarketTraders = {}
    self.blackMarkets = {}
    self.blackMarketJobs = {}
    self.yields = {}

    self.nextUpdates = {
        [1] = 0, -- Mining
        [2] = 0, -- Transport
        [3] = 0, -- Marauding
        [4] = 0, -- Patrolling
    }

    self.timer = 0
end)



function Economy:update(dt)
    self.timer = self.timer + dt
    if not GameState.paused then
        --    Profiler.Begin('Economy.Update')
        Profiler.Begin('Economy.Update.tableclear')
        table.clear(self.factories)
        table.clear(self.flows)
        table.clear(self.markets)
        table.clear(self.jobs)
        table.clear(self.traders)
        table.clear(self.blackMarkets)
        table.clear(self.blackMarketJobs)
        table.clear(self.blackMarketTraders)
        table.clear(self.yields)
        --        table.clear(self.yields)
        Profiler.End()

        Profiler.Begin('Economy.Update.POI')
        do -- Cache points-of-interest
            for _, e in self.parent:iterChildren() do
                if e:hasFactory() and not e:isDestroyed() and e.zone then insert(self.factories, e) end
                if e:hasFlows() and not e:isDestroyed() then insert(self.flows, e) end
                if e:hasMarket() and not e:isDestroyed() then insert(self.markets, e) end
                if e:hasTrader() and not e:isDestroyed() then insert(self.traders, e) end
                if e:hasBlackMarket() and not e:isDestroyed() then insert(self.blackMarkets, e) end
                if e:hasBlackMarketTrader() and not e:isDestroyed() then insert(self.blackMarketTraders, e) end
                if e:hasYield() and e:getYieldSize() > 0 then insert(self.yields, e) end
            end
        end
        Profiler.End()

<<<<<<< HEAD
        -- Cache profitable mining jobs
        Profiler.Begin('Economy.Update.Mining')
        local jobCount = 0
        do -- Cache mining jobs
            -- Iterate through all factories at functional space stations in this star system
            for _, station in ipairs(self.factories) do
                local factory = station:getFactory()
                local prodLines = factory:getProds()
                -- Iterate through all production lines in the factory
                for _, prodLine in ipairs(prodLines) do
                    -- Iterate through all Inputs for this production line
                    for _, input in prodLine.type:iterInputs() do
                        local item = input.item
                        if item:hasItem(Item.T2, item) then -- is Input item a minable resource?
                            local itemBidVol = station:getTrader():getBidVolume(item)
                            -- Does the Trader at the same station as this Factory have any bids for the minable Item?
                            if itemBidVol > 0 then
                                -- Get no more than [considerCount] of the asteroids in the zone of this station
                                --     whose current Yield is at least the number of the trader's bids for this Input Item
                                local considerCount = 50
                                local baseYield = itemBidVol * 3

                                table.clear(self.yields)
                                for i, asteroid in station.zone:iterChildren() do
                                    if asteroid:hasYield() and asteroid:getYieldSize() > baseYield then
                                        insert(self.yields, asteroid)
                                    end
                                    if i > considerCount then break end
                                end
--Log.Debug("ECONOMY: Mine job test: station = %s, prod = %s, item = %s, #asteroids = %d",
--    station:getName(), prodLine.type.name, item:getName(), #self.yields)

                                for i, asteroid in ipairs(self.yields) do
                                    --Log.Debug("ECONOMY: src = %s, dst = %s, item = %s, itemBidVol = %d",
                                    --    src:getName(), dst:getName(), item:getName(), itemBidVol)
                                    jobCount = jobCount + 1
                                    insert(self.jobs, Jobs.Mine(asteroid, station, item))
                                    if i == considerCount then break end
                                end
                            end
                        end
                    end
                end
            end
        end
        Profiler.End()
--        Log.Debug("ECONOMY: Mine job test: jobCount = %d", jobCount)

--        -- Cache profitable mining jobs    -- INACTIVE (old style mining job generator)
--        Profiler.Begin('Economy.Update.Mining')
--        -- TODO: This section is an enormous CPU hog due to the number of station - asteroid combinations
--        local allJobCount = 0
--        local realJobCount = 0
--        do -- Cache mining jobs
--            for _, src in ipairs(self.yields) do
--                local item = src:getYield().item
--                for _, dst in ipairs(self.markets) do
--                    -- Create a Mine job only if the destination trader has a bid for the source item
--                    if dst:hasDockable() and dst:isDockable() and not dst:isDestroyed() then
--                        allJobCount = allJobCount + 1
--                        local itemBidVol = dst:getTrader():getBidVolume(item)
--                        if itemBidVol > 0 then
--                            --Log.Debug("ECONOMY: src = %s, dst = %s, item = %s, itemBidVol = %d",
--                            --    src:getName(), dst:getName(), item:getName(), itemBidVol)
--                            realJobCount = realJobCount + 1
--                            insert(self.jobs, Jobs.Mine(src, dst, item))
--                        end
--                    end
--                end
--            end
--        end
--        Profiler.End()
--        --Log.Debug("ECONOMY: Mine job test: allJobCount = %d, realJobCount = %d", allJobCount, realJobCount)

        --    if false then  -- INACTIVE (Josh code - preserve this for when we switch back to Flow model)
        --      do -- Cache trade jobs from positive to negative flow
        --        for _, src in ipairs(self.markets) do
        --          for item, srcFlow in pairs(src:getFlows()) do
        --            if srcFlow > 0 then
        --              for _, dst in ipairs(self.markets) do
        --                if dst:getFlow(item) < 0 then
        --                  insert(self.jobs, Jobs.Transport(src, dst, item))
        --                end
        --              end
        --            end
        --          end
        --        end
        --      end
        --    end

        -- Cache profitable trade jobs
        Profiler.Begin('Economy.Update.Transport')
        local allJobCount = 0
        local realJobCount = 0
        for _, src in ipairs(self.traders) do
            if src:hasDockable() and src:isDockable() and not src:isDestroyed() then
                for item, data in pairs(src:getTrader().elems) do
                    if src:getTrader():getAskVolume(item) > 0 then
                        local buyPrice = src:getTrader():getBuyFromPrice(item, 1)
                        --Log.Debug("Buy? item %s from %s, buyPrice = %d", item:getName(), src:getName(), buyPrice)
                        if buyPrice > 0 then
                            for _, dst in ipairs(self.traders) do
                                if dst:hasDockable() and dst:isDockable() and not dst:isDestroyed() then
                                    if src ~= dst then
                                        allJobCount = allJobCount + 1
                                        local sellPrice = dst:getTrader():getSellToPrice(item, 1)
                                        --Log.Debug("Transport test: item %s from %s @ buyPrice = %d to %s @ sellPrice = %d",
                                        --    item:getName(), src:getName(), buyPrice, dst:getName(), sellPrice)
                                        if buyPrice < sellPrice then
                                            --Log.Debug("Transport job insert: item %s from %s @ buyPrice = %d to %s @ sellPrice = %d",
                                            --    item:getName(), src:getName(), buyPrice, dst:getName(), sellPrice)
                                            realJobCount = realJobCount + 1
                                            insert(self.jobs, Jobs.Transport(src, dst, item))
                                        end
                                    end
                                end
                            end
                        end
                    end
                end
            end
        end
        Profiler.End()
        --Log.Debug("ECONOMY: Trade job test: allJobCount = %d, realJobCount = %d", allJobCount, realJobCount)
=======
        if self.timer >= self.nextUpdates[1] then
            -- Cache profitable mining jobs
            Profiler.Begin('Economy.Update.Mining')

            fn.cacheMiningJobs(self)
            -- get next update
            self.nextUpdates[1] = self.timer + updateRates[1] + rng:getUniformRange(0, maxUpdateRateDeviation)

            Profiler.End()
        end

        if self.timer >= self.nextUpdates[2] then
            -- Cache profitable trade jobs
            Profiler.Begin('Economy.Update.Transport')

            fn.cacheTransportJobs(self)
            -- get next update
            self.nextUpdates[2] = self.timer + updateRates[2] + rng:getUniformRange(0, maxUpdateRateDeviation)

            Profiler.End()
        end
        --printf("ECONOMY: Trade job test: allJobCount = %d, realJobCount = %d", allJobCount, realJobCount)
>>>>>>> 823b1223

        if self.timer >= self.nextUpdates[3] then
            -- Cache profitable trade jobs
            Profiler.Begin('Economy.Update.Marauding')

            fn.cacheMaraudingJobs(self)
            -- get next update
            self.nextUpdates[3] = self.timer + updateRates[3] + rng:getUniformRange(0, maxUpdateRateDeviation)

            Profiler.End()
        end

        if self.timer >= self.nextUpdates[4] then
            -- Cache profitable trade jobs
            Profiler.Begin('Economy.Update.Patrolling')

            fn.cachePatrollingJobs(self)

            self.nextUpdates[4] = self.timer + updateRates[4] + rng:getUniformRange(0, maxUpdateRateDeviation)
            Profiler.End()
        end


        Profiler.Begin('Economy.Update.Flows')
        do -- Compute net flow of entire economy
            -- Clear current flow
            for k, v in pairs(self.parent.flows) do self.parent.flows[k] = 0 end

            -- Sum all flows
            for _, e in ipairs(self.flows) do
                for k, v in pairs(e.flows) do
                    self.parent.flows[k] = (self.parent.flows[k] or 0) + v
                end
            end
        end
        Profiler.End()

        do -- Compute commodity metrics
            self.goods = {}
        end

        --    Profiler.End()
    end
end

function Economy:debug(ctx)
    ctx:text("Economy")
    ctx:indent()
    ctx:text("%d jobs", #self.jobs)
    ctx:text("%d markets", #self.markets)
    for item, data in pairs(self.goods) do
        ctx:text("%s", item:getName())
        ctx:indent()
        ctx:text("BUYING  : min = %.2f, max = %.2f", data.buyMin, data.buyMax)
        ctx:text("SELLING : min = %.2f, max = %.2f", data.sellMin, data.sellMax)
        ctx:undent()
    end
    ctx:undent()
end

--------------------------------------------------------------------------------

function Entity:addEconomy()
    assert(not self.economy)
    self.economy = Economy(self)
    self:register(Event.Debug, Entity.debugEconomy)
    --self:register(Event.Update, Entity.updateEconomy)
end

function Entity:debugEconomy(state)
    self.economy:debug(state.context)
end

function Entity:getEconomy()
    assert(self.economy)
    return self.economy
end

function Entity:hasEconomy()
    return self.economy ~= nil
end

-- from script\Systems\Universe\UniverseEconomy.lua
function Entity:updateEconomy(dt)
    self.economy:update(dt)
end

--------------------------------------------------------------------------------<|MERGE_RESOLUTION|>--- conflicted
+++ resolved
@@ -67,132 +67,6 @@
         end
         Profiler.End()
 
-<<<<<<< HEAD
-        -- Cache profitable mining jobs
-        Profiler.Begin('Economy.Update.Mining')
-        local jobCount = 0
-        do -- Cache mining jobs
-            -- Iterate through all factories at functional space stations in this star system
-            for _, station in ipairs(self.factories) do
-                local factory = station:getFactory()
-                local prodLines = factory:getProds()
-                -- Iterate through all production lines in the factory
-                for _, prodLine in ipairs(prodLines) do
-                    -- Iterate through all Inputs for this production line
-                    for _, input in prodLine.type:iterInputs() do
-                        local item = input.item
-                        if item:hasItem(Item.T2, item) then -- is Input item a minable resource?
-                            local itemBidVol = station:getTrader():getBidVolume(item)
-                            -- Does the Trader at the same station as this Factory have any bids for the minable Item?
-                            if itemBidVol > 0 then
-                                -- Get no more than [considerCount] of the asteroids in the zone of this station
-                                --     whose current Yield is at least the number of the trader's bids for this Input Item
-                                local considerCount = 50
-                                local baseYield = itemBidVol * 3
-
-                                table.clear(self.yields)
-                                for i, asteroid in station.zone:iterChildren() do
-                                    if asteroid:hasYield() and asteroid:getYieldSize() > baseYield then
-                                        insert(self.yields, asteroid)
-                                    end
-                                    if i > considerCount then break end
-                                end
---Log.Debug("ECONOMY: Mine job test: station = %s, prod = %s, item = %s, #asteroids = %d",
---    station:getName(), prodLine.type.name, item:getName(), #self.yields)
-
-                                for i, asteroid in ipairs(self.yields) do
-                                    --Log.Debug("ECONOMY: src = %s, dst = %s, item = %s, itemBidVol = %d",
-                                    --    src:getName(), dst:getName(), item:getName(), itemBidVol)
-                                    jobCount = jobCount + 1
-                                    insert(self.jobs, Jobs.Mine(asteroid, station, item))
-                                    if i == considerCount then break end
-                                end
-                            end
-                        end
-                    end
-                end
-            end
-        end
-        Profiler.End()
---        Log.Debug("ECONOMY: Mine job test: jobCount = %d", jobCount)
-
---        -- Cache profitable mining jobs    -- INACTIVE (old style mining job generator)
---        Profiler.Begin('Economy.Update.Mining')
---        -- TODO: This section is an enormous CPU hog due to the number of station - asteroid combinations
---        local allJobCount = 0
---        local realJobCount = 0
---        do -- Cache mining jobs
---            for _, src in ipairs(self.yields) do
---                local item = src:getYield().item
---                for _, dst in ipairs(self.markets) do
---                    -- Create a Mine job only if the destination trader has a bid for the source item
---                    if dst:hasDockable() and dst:isDockable() and not dst:isDestroyed() then
---                        allJobCount = allJobCount + 1
---                        local itemBidVol = dst:getTrader():getBidVolume(item)
---                        if itemBidVol > 0 then
---                            --Log.Debug("ECONOMY: src = %s, dst = %s, item = %s, itemBidVol = %d",
---                            --    src:getName(), dst:getName(), item:getName(), itemBidVol)
---                            realJobCount = realJobCount + 1
---                            insert(self.jobs, Jobs.Mine(src, dst, item))
---                        end
---                    end
---                end
---            end
---        end
---        Profiler.End()
---        --Log.Debug("ECONOMY: Mine job test: allJobCount = %d, realJobCount = %d", allJobCount, realJobCount)
-
-        --    if false then  -- INACTIVE (Josh code - preserve this for when we switch back to Flow model)
-        --      do -- Cache trade jobs from positive to negative flow
-        --        for _, src in ipairs(self.markets) do
-        --          for item, srcFlow in pairs(src:getFlows()) do
-        --            if srcFlow > 0 then
-        --              for _, dst in ipairs(self.markets) do
-        --                if dst:getFlow(item) < 0 then
-        --                  insert(self.jobs, Jobs.Transport(src, dst, item))
-        --                end
-        --              end
-        --            end
-        --          end
-        --        end
-        --      end
-        --    end
-
-        -- Cache profitable trade jobs
-        Profiler.Begin('Economy.Update.Transport')
-        local allJobCount = 0
-        local realJobCount = 0
-        for _, src in ipairs(self.traders) do
-            if src:hasDockable() and src:isDockable() and not src:isDestroyed() then
-                for item, data in pairs(src:getTrader().elems) do
-                    if src:getTrader():getAskVolume(item) > 0 then
-                        local buyPrice = src:getTrader():getBuyFromPrice(item, 1)
-                        --Log.Debug("Buy? item %s from %s, buyPrice = %d", item:getName(), src:getName(), buyPrice)
-                        if buyPrice > 0 then
-                            for _, dst in ipairs(self.traders) do
-                                if dst:hasDockable() and dst:isDockable() and not dst:isDestroyed() then
-                                    if src ~= dst then
-                                        allJobCount = allJobCount + 1
-                                        local sellPrice = dst:getTrader():getSellToPrice(item, 1)
-                                        --Log.Debug("Transport test: item %s from %s @ buyPrice = %d to %s @ sellPrice = %d",
-                                        --    item:getName(), src:getName(), buyPrice, dst:getName(), sellPrice)
-                                        if buyPrice < sellPrice then
-                                            --Log.Debug("Transport job insert: item %s from %s @ buyPrice = %d to %s @ sellPrice = %d",
-                                            --    item:getName(), src:getName(), buyPrice, dst:getName(), sellPrice)
-                                            realJobCount = realJobCount + 1
-                                            insert(self.jobs, Jobs.Transport(src, dst, item))
-                                        end
-                                    end
-                                end
-                            end
-                        end
-                    end
-                end
-            end
-        end
-        Profiler.End()
-        --Log.Debug("ECONOMY: Trade job test: allJobCount = %d, realJobCount = %d", allJobCount, realJobCount)
-=======
         if self.timer >= self.nextUpdates[1] then
             -- Cache profitable mining jobs
             Profiler.Begin('Economy.Update.Mining')
@@ -215,7 +89,6 @@
             Profiler.End()
         end
         --printf("ECONOMY: Trade job test: allJobCount = %d, realJobCount = %d", allJobCount, realJobCount)
->>>>>>> 823b1223
 
         if self.timer >= self.nextUpdates[3] then
             -- Cache profitable trade jobs
