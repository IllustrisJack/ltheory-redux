--- conflicted
+++ resolved
@@ -140,34 +140,6 @@
     return 100
 end
 
-<<<<<<< HEAD
-function Ship:attackedBy(target)
-    -- This ship has been attacked (self.health reduced below self.healthMax by damage)
-    -- TODO: Allow a number of "grace" hits that decay over time
-    -- TODO: Improve smarts so that this ship can decide which of multiple attackers to target
-    if not self:isDestroyed() then
-        -- Ignore hits on ships that have already been destroyed
-        --Log.Debug("%s (health at %3.2f%%) attacked by %s!", self:getName(), self:mgrHullGetHealthPercent(), target:getName())
-        self:modDisposition(target, -0.2)
-        if self ~= GameState.player.currentShip and self:isHostileTo(target) then
-            -- If this non-player-controlled ship is not currently attacking its attacker,
-            --    add an action to Attack its attacker
-            if self:hasActions() then
-                local actionName = format("Attack %s", target:getName()) -- must match namegen in Attack.lua
-                local attackAction = self:findAction(actionName)
-                if attackAction then
-                    if attackAction ~= self:getCurrentAction(actionName) then
-                        -- If the action to attack the attacker exists in this entity's Actions queue but isn't the current
-                        --     action, delete the old Attack action and push a new instance to the top of the Actions queue
-                        self:deleteAction(actionName)
-                        self:pushAction(Actions.Attack(target))
-                    end
-                else
-                    self:pushAction(Actions.Attack(target))
-                end
-            else
-                self:pushAction(Actions.Attack(target))
-=======
 function Ship:distressCall(target, range)
     local owner = self:getOwner()
     for asset in owner:iterAssets() do
@@ -177,7 +149,6 @@
             if currentAction and not string.find(currentAction:getName(), "Attack") then
                 asset:pushAction(Actions.Attack(target))
                 print(asset:getName() .. " answering distress call of " .. self:getName())
->>>>>>> 823b1223
             end
         end
     end
