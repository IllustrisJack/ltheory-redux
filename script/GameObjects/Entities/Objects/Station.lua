--- conflicted
+++ resolved
@@ -210,42 +210,6 @@
     self:register(Event.Damaged, wasDamaged)
 end)
 
-<<<<<<< HEAD
-function Station:attackedBy(target)
-    -- This station has been attacked, probably by a band of ragtag rebel scum who pose no threat
-    -- TODO: Allow a number of "grace" hits that decay over time
-    if not self:isDestroyed() then
-        --Log.Debug("Station %s (health at %3.2f%%) attacked by %s", self:getName(), self:mgrHullGetHealthPercent(), target:getName())
-        -- Stations currently have no turrets, so pushing an Attack() action generates an error
-
-        -- Nobody enjoys getting shot
-        self:modDisposition(target, -0.2)
-
-        -- Possibly make this station undockable to its attacker
-        if self:hasDockable() and self:isDockable() then
-            if self:isHostileTo(target) and not self:isBanned(target) then
-                self:addBannedShip(target)
-                Log.Debug("Station %s bans attacker %s", self:getName(), target:getName())
-
-                -- If this station is not currently attacking its attacker,
-                --    add an action to Attack its attacker
-                if self:hasActions() then
-                    local actionName = format("Attack %s", target:getName()) -- must match namegen in Attack.lua
-                    local attackAction = self:findAction(actionName)
-                    if attackAction then
-                        if attackAction ~= self:getCurrentAction(actionName) then
-                            -- If the action to attack the attacker exists in this entity's Actions queue but isn't the current
-                            --     action, delete the old Attack action and push a new instance to the top of the Actions queue
-                            self:deleteAction(actionName)
-                            self:pushAction(Actions.Attack(target))
-                        end
-                    else
-                        self:pushAction(Actions.Attack(target))
-                    end
-                else
-                    self:pushAction(Actions.Attack(target))
-                end
-=======
 function Station:undockAndAttack(target)
     for key, ship in pairs(self:getDocked(self)) do
         self:removeDocked(ship)
@@ -271,7 +235,6 @@
             if currentAction and not string.find(currentAction:getName(), "Attack") then
                 asset:pushAction(Actions.Attack(target))
                 print(asset:getName() .. " answering distress call of " .. self:getName())
->>>>>>> 823b1223
             end
         end
     end
