local id = 1

<<<<<<< HEAD
local Entity = class(function (self)
  self:addGuid() -- replaces ID
  self.id = id
  self.handlers = {}
  self.visibleMesh = nil
  id = id + 1
=======
local Entity = class(function(self)
    self.id = id
    self.handlers = {}
    self.visibleMesh = nil
    id = id + 1
>>>>>>> 249a3d8f
end)

function Entity:delete()
    if self:getRoot() ~= self then
        self:getRoot():removeChild(self)
    end
    self.deleted = true
    self = nil
end

function Entity:register(eventType, handler)
    if not self.handlers[eventType] then self.handlers[eventType] = {} end
    insert(self.handlers[eventType], handler)
    --if eventType == Event.Debug then
    --Log.Debug("Entity:register() - '%s' eventType = %s, handler = %s", self:getName(), eventType, handler)
    --end
end

function Entity:send(event)
    if self.handlers[event.type] then
        for i, v in ipairs(self.handlers[event.type]) do
            --if event.type == Event.Debug then
            --Log.Debug("Entity:send() - '%s' eventType = %s, context = %s", self:getName(), event.type, event.context)
            --end
            v(self, event)
        end
    end

    -- Respond to the contents of a broadcasted message if applicable
    if event.type == Event.Broadcast then
        self:send(event.event)
    end
end

function Entity:unregister(eventType, handler)
    assert(self.handlers[eventType])
    for i, v in ipairs(self.handlers[eventType]) do
        if v == handler then
            remove(self.handlers[eventType], i)
            break
        end
    end
end

return Entity<|MERGE_RESOLUTION|>--- conflicted
+++ resolved
@@ -1,19 +1,11 @@
 local id = 1
 
-<<<<<<< HEAD
-local Entity = class(function (self)
-  self:addGuid() -- replaces ID
-  self.id = id
-  self.handlers = {}
-  self.visibleMesh = nil
-  id = id + 1
-=======
 local Entity = class(function(self)
+    self:addGuid()
     self.id = id
     self.handlers = {}
     self.visibleMesh = nil
     id = id + 1
->>>>>>> 249a3d8f
 end)
 
 function Entity:delete()
