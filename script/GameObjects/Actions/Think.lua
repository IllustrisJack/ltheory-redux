--- conflicted
+++ resolved
@@ -77,16 +77,6 @@
         local job
         local threatLevel = 0
 
-<<<<<<< HEAD
-        local payout = job:getPayout(asset)
-        if payout > bestPayout then
-            if job.jcount > 0 then
-                bestPayout = payout
-                bestJob = job
-            else
-                Log.Debug("THINK ***: %s tried to pick job '%s' with payout = %d but jcount = 0!",
-                    asset:getName(), job:getName(asset), payout)
-=======
         if jobType then
             for _ = 1, math.min(Config.econ.jobIterations, #jobType * 2) do
                 job = self.rng:choose(jobType)
@@ -114,7 +104,6 @@
                     --end
                     --! we really need to replace this jcount stuff, it´s confusing and error prone
                 end
->>>>>>> 823b1223
             end
         end
         ::skipJob::
@@ -138,18 +127,6 @@
         if asset.job.dst and (asset.job.dst:hasDockable() and asset.job.dst:isDockable() and not asset.job.dst:isDestroyed()) and
             (not string.find(asset.job:getName(), "Transport") or
                 (asset.job.src:hasDockable() and asset.job.src:isDockable() and not asset.job.src:isDestroyed())) then
-<<<<<<< HEAD
-            -- Place offer for the best job's bids to reserve them
-            -- Note that this also sets the job's count of items to be moved
-            asset.job.jcount = asset.job.dst:getTrader():addBidOffer(asset)
-            asset.job.bids = asset.job.jcount -- terrible hack for when jcount is mysteriously set to 0
-
-            -- Push job to asset's Action queue
-            Log.Debug("THINK: pushing job %s '%s' to %s with jcount = %d, bids = %d, bestPayout = %d",
-                asset.job, asset.job:getName(asset), asset:getName(), asset.job.jcount, asset.job.bids, bestPayout)
-            asset:pushAction(bestJob)
-            jobAssigned = true
-=======
             do
                 -- Place offer for the best job's bids to reserve them
                 -- Note that this also sets the job's count of items to be moved
@@ -173,7 +150,6 @@
                     -- Job is a Mine job
                     asset:setSubType(Config:getObjectTypeByName("ship_subtypes", "Miner"))
                 end
->>>>>>> 823b1223
 
                 -- Wake up asset if it was sleeping and make sure it undocks
                 local station = asset:isShipDocked()
@@ -199,23 +175,6 @@
 
             local station = asset:isShipDocked()
             if station then
-<<<<<<< HEAD
-                Log.Debug("THINK +++ 1: Asset %s (owner %s) wakes up at Station %s with job %s, jcount = %d, bids = %d",
-                asset:getName(), asset:getOwner():getName(), station:getName(), asset.job, asset.job.jcount, asset.job.bids)
-                --for i, v in ipairs(asset.actions) do
-                --  Log.Debug("  Actions %d : %s", i, v:getName(asset))
-                --end
-                asset:pushAction(Actions.Undock())
-                --Log.Debug("THINK +++ 2: Asset %s (owner %s) wakes up at Station %s with job %s, jcount = %d, bids = %d",
-                --asset:getName(), asset:getOwner():getName(), station:getName(), asset.job, asset.job.jcount, asset.job.bids)
-                --for i, v in ipairs(asset.actions) do
-                --  Log.Debug("  Actions %d : %s", i, v:getName(asset))
-                --end
-            end
-        else
-            -- TODO: canceling old job, so release any asks or bids held by this ship with a source or destination trader
-            Log.Debug("THINK: canceling job '%s' for asset %s", asset.job:getName(asset), asset:getName())
-=======
                 printf("THINK +++: Asset %s (owner %s) wakes up at Station %s",
                     asset:getName(), asset:getOwner():getName(), station:getName())
                 asset:pushAction(Actions.Undock())
@@ -223,7 +182,6 @@
         else
             -- TODO: canceling old job, so release any asks or bids held by this ship with a source or destination trader
             printf("THINK: canceling job '%s' for asset %s", asset.job:getName(), asset:getName())
->>>>>>> 823b1223
             asset.job = nil
         end
 
@@ -243,16 +201,10 @@
         if #stations > 0 and stations[1] ~= nil then
             local station = stations[1].stationRef
 
-<<<<<<< HEAD
-            Log.Debug(
-                "THINK ---: Asset %s (owner %s) with total capacity %d has no more jobs available; docking at Station %s",
-                asset:getName(), asset:getOwner():getName(), asset:mgrInventoryGetFreeTotal(), station:getName())
-=======
             printf(
                 "THINK ---: Asset %s (owner %s) with capacity %d has no more jobs available; docking at Station %s",
                 asset:getName(), asset:getOwner():getName(), asset:mgrInventoryGetFreeTotal(),
                 station:getName())
->>>>>>> 823b1223
             asset:clearActions()
             asset:pushAction(Actions.DockAt(station))
         end
