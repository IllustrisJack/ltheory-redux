local Action = require('GameObjects.Action')

local kLeadTime = 1.0
local orbitTime = 30

local MineAt = subclass(Action, function(self, source, target, miningTimePerItem)
    assert(source:hasYield())
    self.source = source
    self.target = target
    self.duration = math.floor(miningTimePerItem)
    self.etimer = 0.0
<<<<<<< HEAD
    --Log.Debug("MineAt %s from %s to %s", self.source:getYield().item:getName(), self.source:getName(), self.target:getName())
=======
    self.currentTime = RNG.FromTime():getInt(1, orbitTime)
    self.orbitTime = orbitTime
    self.orbitRadius = source:getRadius() * 1.25 --TODO: replace with mining laser range later
    self.rAxis = RNG.FromTime():getInt(1, 2)
    --printf("MineAt %s from %s to %s", self.source:getYield().item:getName(), self.source:getName(), self.target:getName())
>>>>>>> 823b1223
end)

function MineAt:clone()
    return MineAt(self.source, self.target, self.duration, self.etimer)
end

function MineAt:getName()
    return format('MineAt @ %s at %s for %s every %d seconds',
        self.source:getYield().item:getName(),
        self.source:getName(),
        self.target:getName(),
        self.duration)
end

function MineAt:onUpdateActive(e, dt)
    Profiler.Begin('Actions.MineAt.onUpdateActive')
    -- orbit
    self.currentTime = self.currentTime + dt
    local orbitTarget = self.source

    local vector = Vec3f()
    -- define 2 axis orbits
    -- TODO replace with random axis later
    if self.rAxis == 1 then
        vector.x = (math.cos(2 * math.pi * self.currentTime / self.orbitTime) * self.orbitRadius)
        vector.y = 0
        vector.z = (math.sin(2 * math.pi * self.currentTime / self.orbitTime) * self.orbitRadius)
    elseif self.rAxis == 2 then
        vector.x = (math.cos(2 * math.pi * self.currentTime / self.orbitTime) * self.orbitRadius)
        vector.y = (math.sin(2 * math.pi * self.currentTime / self.orbitTime) * self.orbitRadius)
        vector.z = 0
    end

    if self.target:hasDockable() and self.target:isDockable() and not self.target:isBanned(e) and self.target:hasTrader() then
        local item = self.source:getYield().item
        local maxBids = self.target:getTrader():getBidVolumeForAsset(item, e)

        -- Mine 1 unit of item every [duration in seconds as specified when pushing the MineAt action]
        --    (unless instantJobs is true)
        if maxBids > 0 then
            if GameState.debug.instantJobs then
                -- Immediately mine as many units as are bid or as the asset has capacity for
                local addedCount = 0
                for i = 1, maxBids do
                    --Log.Debug("MineAt MINE (instant): [%s (%s)] mining 1 unit of %s from %s, delivering to %s (wants %d)",
                    --    e:getName(), e:getOwner():getName(), item:getName(), self.source:getName(), self.target:getName(),
                    --    maxBids)

                    -- Try to add 1 unit of the item (note that item size is its mass, not necessarily 1 unit of cargo space)
                    if not e:mgrInventoryAddItem(item, 1) then
                        break
                    else
                        addedCount = addedCount + 1
                    end
                end

                if addedCount < maxBids then
                    Log.Debug(
                        "MineAt STOP (instant): [%s (%s)] has mined %d total units of %s from %s, but %s has %s bids!",
                        e:getName(), e:getOwner():getName(), e:mgrInventoryGetItemCount(item), item:getName(),
                        self.source:getName(),
                        self.target:getName(), maxBids)
                end

                e:popAction() -- instant: stop mining when any attempt to mine all units for available bids has completed
            else
                -- Orbit
                self:flyToward(e,
                    orbitTarget:toWorldScaled(vector) + orbitTarget:getVelocity():scale(kLeadTime),
                    orbitTarget:getForward(),
                    orbitTarget:getUp()
                )

                -- Mine 1 unit only when the duration timer for mining this type of item has expired
                self.etimer = self.etimer + dt
                if self.etimer > self.duration then
                    self.etimer = 0

                    Log.Debug(
                        "MineAt MINE (regular): [%s (%s)] mining 1 unit of %s (mass = %s) from %s, delivering to %s (wants %d)",
                        e:getName(), e:getOwner():getName(), item:getName(), item:getMass(), self.source:getName(),
                        self.target:getName(),
                        maxBids)

                    -- Try to add 1 unit of the item (note that item size is its mass, not necessarily 1 unit of cargo space)
                    if not e:mgrInventoryAddItem(item, 1) then
                        Log.Debug("MineAt STOP (regular): [%s (%s)] mined %d units of %s from %s, but %s wanted %d units!",
                            e:getName(), e:getOwner():getName(), e:mgrInventoryGetItemCount(item), item:getName(),
                            self.source:getName(),
                            self.target:getName(), maxBids)
                        e:popAction() -- regular: stop mining if asset ran out of cargo capacity for 1 unit of this item
                    else
                        -- Remove 1 unit of item from the source if any remain
                        if not self.source:decreaseYield() then
                            Log.Debug(
                                "MineAt STOP (regular): [%s (%s)] mined %d units of %s from %s (%s wanted %d), but yield = 0!",
                                e:getName(), e:getOwner():getName(), e:mgrInventoryGetItemCount(item), item:getName(),
                                self.source:getName(),
                                self.target:getName(), maxBids)
                            e:popAction() -- regular: stop mining if target had no more units of item left to mine
                        end
                    end
                end
            end
<<<<<<< HEAD
        else
            Log.Debug("MineAt STOP: [%s (%s)] has mined %d total units of %s from %s, but %s has no bids!",
                e:getName(), e:getOwner():getName(), e:mgrInventoryGetItemCount(item), item:getName(),
                self.source:getName(),
                self.target:getName())
            e:popAction() -- stop mining if bids expired before asset could finish mining
=======
>>>>>>> 823b1223
        end
    else
        e:popAction() -- instant: stop mining when any attempt to mine all units for available bids has completed
    end
    Profiler.End()
end

return MineAt<|MERGE_RESOLUTION|>--- conflicted
+++ resolved
@@ -9,15 +9,11 @@
     self.target = target
     self.duration = math.floor(miningTimePerItem)
     self.etimer = 0.0
-<<<<<<< HEAD
-    --Log.Debug("MineAt %s from %s to %s", self.source:getYield().item:getName(), self.source:getName(), self.target:getName())
-=======
     self.currentTime = RNG.FromTime():getInt(1, orbitTime)
     self.orbitTime = orbitTime
     self.orbitRadius = source:getRadius() * 1.25 --TODO: replace with mining laser range later
     self.rAxis = RNG.FromTime():getInt(1, 2)
     --printf("MineAt %s from %s to %s", self.source:getYield().item:getName(), self.source:getName(), self.target:getName())
->>>>>>> 823b1223
 end)
 
 function MineAt:clone()
@@ -122,15 +118,6 @@
                     end
                 end
             end
-<<<<<<< HEAD
-        else
-            Log.Debug("MineAt STOP: [%s (%s)] has mined %d total units of %s from %s, but %s has no bids!",
-                e:getName(), e:getOwner():getName(), e:mgrInventoryGetItemCount(item), item:getName(),
-                self.source:getName(),
-                self.target:getName())
-            e:popAction() -- stop mining if bids expired before asset could finish mining
-=======
->>>>>>> 823b1223
         end
     else
         e:popAction() -- instant: stop mining when any attempt to mine all units for available bids has completed
