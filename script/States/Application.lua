local Bindings = require('States.ApplicationBindings')

local Application = class(function (self) end)

-- Virtual ---------------------------------------------------------------------

function Application:getDefaultSize ()
--  return 1600, 900
  return Config.render.defaultResX, Config.render.defaultResY
end

function Application:getTitle () return
  Config.gameTitle
end

function Application:getWindowMode ()
  return Bit.Or32(WindowMode.Shown, WindowMode.Resizable)
end

function Application:onInit         ()       end
function Application:onDraw         ()       end
function Application:onResize       (sx, sy) self.window:setMousePosition(self.resX / 2, self.resY / 2) end
function Application:onUpdate       (dt)     end
function Application:onExit         ()       end
function Application:onInput        ()       end

function Application:quit ()
  self.exit = true
end

-- Application Template --------------------------------------------------------

function Application:run ()
  self.resX, self.resY = self:getDefaultSize()
  self.window = Window.Create(
    self:getTitle(),
    WindowPos.Default,
    WindowPos.Default,
    self.resX,
    self.resY,
    self:getWindowMode())

  Config.render.gameWindow = self.window

  self.exit = false

  self.window:setVsync(GameState.render.vsync)

  if Config.jit.profile and Config.jit.profileInit then Jit.StartProfile() end

  Preload.Run()

  Input.LoadGamepadDatabase('gamecontrollerdb_205.txt');
  self:onInit()
  self:onResize(self.resX, self.resY)

  local font = Font.Load('NovaMono', 10)
  self.lastUpdate = TimeStamp.GetFuture(-1.0 / 60.0)

  if Config.jit.dumpasm then Jit.StartDump() end
  if Config.jit.profile and not Config.jit.profileInit then Jit.StartProfile() end
  if Config.jit.verbose then Jit.StartVerbose() end

  self.window:setWindowGrab(true)
  self.window:setMousePosition(self.resX / 2, self.resY / 2)
  self.window:setWindowGrab(false)

  local profiling = false
  local toggleProfiler = false
  while not self.exit do
    if toggleProfiler then
      toggleProfiler = false
      profiling = not profiling
      if profiling then Profiler.Enable() else Profiler.Disable() end
    end

    Profiler.SetValue('gcmem', GC.GetMemory())
    Profiler.Begin('Frame')
    Engine.Update()

    do
      Profiler.SetValue('gcmem', GC.GetMemory())
      Profiler.Begin('App.onResize')
      local size = self.window:getSize()
      self.window:setWindowGrab(false)
      if size.x ~= self.resX or size.y ~= self.resY then
        self.resX = size.x
        self.resY = size.y
        if not GameState.render.fullscreen then
          GameState.render.resX = self.resX
          GameState.render.resY = self.resY
        end
        self:onResize(self.resX, self.resY)
      end
      Profiler.End()
    end

    local timeScale = 1.0
    local doScreenshot = false

    do
      Profiler.SetValue('gcmem', GC.GetMemory())
      Profiler.Begin('App.onInput')

      -- Immediately quit game without saving
      if Input.GetKeyboardCtrl() and Input.GetPressed(Button.Keyboard.W) then self:quit() end
      if Input.GetKeyboardAlt()  and Input.GetPressed(Button.Keyboard.Q) then self:quit() end
      if Input.GetPressed(Bindings.Exit) then self:quit() end

      if Input.GetPressed(Bindings.ToggleProfiler) then
        toggleProfiler = true
      end

      if Input.GetPressed(Bindings.Screenshot) then
        doScreenshot = true
        if Settings.exists('render.superSample') then
          self.prevSS = Settings.get('render.superSample')
--          Settings.set('render.superSample', 2)
        end
      end

      if Input.GetPressed(Bindings.ToggleFullscreen) then
        self.window:toggleFullscreen()
<<<<<<< HEAD
        Config.render.fullscreen = not Config.render.fullscreen
        local size = self.window:getSize()
        self:onResize(size.x, size.y)
=======
        GameState.render.fullscreen = not GameState.render.fullscreen
>>>>>>> ce3a9145
      end

      if Input.GetPressed(Bindings.Reload) then
        Profiler.Begin('Engine.Reload')
        Cache.Clear()
        SendEvent('Engine.Reload')
        Preload.Run()
        Profiler.End()
      end

<<<<<<< HEAD
      if Input.GetPressed(Bindings.Pause) and Config.getGameMode() == 2 and not Config.game.flightModeButInactive then
        if Config.game.gamePaused then
          Config.game.gamePaused = false
          if not Config.game.panelActive then
=======
      if Input.GetPressed(Bindings.Pause) and GameState:GetCurrentState() == Enums.GameStates.InGame then
        if GameState.paused then
          GameState.paused = false
          if not GameState.panelActive then
>>>>>>> ce3a9145
            Input.SetMouseVisible(false)
          end
        else
          GameState.paused = true
          Input.SetMouseVisible(true)
        end
      end

      -- Preserving this in case we need to be able to automatically pause on window exit again
      -- TODO: Re-enable this and connect it to a Settings option for players who want this mode
--      if Input.GetPressed(Button.System.WindowLeave) and Config.getGameMode() ~= 1 then
--        Config.game.gamePaused = true
--      end

      if GameState.paused then
        timeScale = 0.0
      else
        timeScale = 1.0
      end

      if Input.GetDown(Bindings.TimeAccel) then
        timeScale = Config.debug.timeAccelFactor
      end

      if Input.GetPressed(Bindings.ToggleWireframe) then
        Settings.set('render.wireframe', not Settings.get('render.wireframe'))
      end

      if Input.GetPressed(Bindings.ToggleMetrics) then
        GameState.debug.metricsEnabled = not GameState.debug.metricsEnabled
      end

      self:onInput()
      Profiler.End()
    end

    do
      Profiler.SetValue('gcmem', GC.GetMemory())
      Profiler.Begin('App.onUpdate')
      local now = TimeStamp.Get()
      self.dt = TimeStamp.GetDifference(self.lastUpdate, now)
      self.lastUpdate = now
      self:onUpdate(timeScale * self.dt)
      Profiler.End()
    end

    do
      Profiler.SetValue('gcmem', GC.GetMemory())
      Profiler.Begin('App.onDraw')
      self.window:beginDraw()
      self:onDraw()
      Profiler.End()
    end

    if GameState:GetCurrentState() ~= Enums.GameStates.MainMenu then
      UI.DrawEx.TextAdditive(
        'NovaRound',
        "EXPERIMENTAL BUILD - NOT FINAL!",
        20,
        self.resX / 2 - 24, 62, 40, 20,
        1, 1, 1, 1,
        0.5, 0.5
      )

      if GameState.paused then
        UI.DrawEx.TextAdditive(
          'NovaRound',
          "[PAUSED]",
          24,
          0, 0, self.resX, self.resY,
          1, 1, 1, 1,
          0.5, 0.99
        )
      end
    end

    -- Take screenshot AFTER on-screen text is shown but BEFORE metrics are displayed
    if doScreenshot then
      ScreenCap()
      if self.prevSS then
--        Settings.set('render.superSample', self.prevSS)
        self.prevSS = nil
      end
    end

    do -- Metrics display
      if GameState.debug.metricsEnabled then -- Metrics Display
        local s = string.format(
          '%.2f ms / %.0f fps / %.2f MB / %.1f K tris / %d draws / %d imms / %d swaps',
          1000.0 * self.dt,
          1.0 / self.dt,
          GC.GetMemory() / 1000.0,
          Metric.Get(Metric.TrisDrawn) / 1000,
          Metric.Get(Metric.DrawCalls),
          Metric.Get(Metric.Immediate),
          Metric.Get(Metric.FBOSwap))
        BlendMode.Push(BlendMode.Alpha)
        Draw.Color(0.1, 0.1, 0.1, 0.5)
        Draw.Rect(0, self.resY - 20, self.resX, self.resY)
        font:draw(s, 10, self.resY - 5, 1, 1, 1, 1)

        local y = self.resY - 5
        if profiling then
          font:draw('>> PROFILER ACTIVE <<', self.resX - 128, y, 1, 0, 0.15, 1)
          y = y - 12
        end
        BlendMode.Pop()
      end
    end

    do -- End Draw
      Profiler.SetValue('gcmem', GC.GetMemory())
      Profiler.Begin('App.SwapBuffers')
      self.window:endDraw()
      Profiler.End()
    end
    Profiler.End()
    Profiler.LoopMarker()
  end

  if profiling then Profiler.Disable() end

  if Config.jit.dumpasm then Jit.StopDump() end
  if Config.jit.profile then Jit.StopProfile() end
  if Config.jit.verbose then Jit.StopVerbose() end

  do -- Exit
    self:onExit()
    self.window:free()
  end
end

return Application<|MERGE_RESOLUTION|>--- conflicted
+++ resolved
@@ -121,13 +121,7 @@
 
       if Input.GetPressed(Bindings.ToggleFullscreen) then
         self.window:toggleFullscreen()
-<<<<<<< HEAD
-        Config.render.fullscreen = not Config.render.fullscreen
-        local size = self.window:getSize()
-        self:onResize(size.x, size.y)
-=======
         GameState.render.fullscreen = not GameState.render.fullscreen
->>>>>>> ce3a9145
       end
 
       if Input.GetPressed(Bindings.Reload) then
@@ -138,17 +132,10 @@
         Profiler.End()
       end
 
-<<<<<<< HEAD
-      if Input.GetPressed(Bindings.Pause) and Config.getGameMode() == 2 and not Config.game.flightModeButInactive then
-        if Config.game.gamePaused then
-          Config.game.gamePaused = false
-          if not Config.game.panelActive then
-=======
       if Input.GetPressed(Bindings.Pause) and GameState:GetCurrentState() == Enums.GameStates.InGame then
         if GameState.paused then
           GameState.paused = false
           if not GameState.panelActive then
->>>>>>> ce3a9145
             Input.SetMouseVisible(false)
           end
         else
