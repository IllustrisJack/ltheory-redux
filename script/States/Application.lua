--- conflicted
+++ resolved
@@ -160,93 +160,9 @@
     Profiler.End()
 end
 
-<<<<<<< HEAD
-    local timeScale = 1.0
-    local doScreenshot = false
-
-    do
-        Profiler.SetValue('gcmem', GC.GetMemory())
-        Profiler.Begin('App.onInput')
-
-        -- Immediately quit game without saving
-        if InputInstance:isKeyboardAltPressed() and InputInstance:isPressed(Button.KeyboardQ) then self:quit() end
-        if InputInstance:isPressed(Bindings.Exit) then self:quit() end
-
-        if InputInstance:isPressed(Bindings.ToggleProfiler) then
-            self.toggleProfiler = true
-        end
-
-        if InputInstance:isPressed(Bindings.Screenshot) then
-            doScreenshot = true
-            if Settings.exists('render.superSample') then
-                self.prevSS = Settings.get('render.superSample')
-            end
-        end
-
-        if InputInstance:isPressed(Bindings.ToggleFullscreen) then
-            GameState.render.fullscreen = not GameState.render.fullscreen
-            WindowInstance:setFullscreen(GameState.render.fullscreen, GameState.render.fullscreenExclusive);
-        end
-
-        if InputInstance:isPressed(Bindings.Reload) then
-            Profiler.Begin('Engine.Reload')
-            Cache.Clear()
-            SendEvent('Engine.Reload')
-            Preload.Run()
-            Profiler.End()
-        end
-
-        if InputInstance:isPressed(Bindings.Pause) and GameState:GetCurrentState() == Enums.GameStates.InGame then
-            if GameState.paused then
-                GameState.paused = false
-                if not GameState.panelActive and not GameState.debug.instantJobs then
-                    InputInstance:setCursorVisible(false)
-                end
-            else
-                GameState.paused = true
-                InputInstance:setCursorVisible(true)
-            end
-        end
-
-        -- Preserving this in case we need to be able to automatically pause on window exit again
-        -- TODO: Re-enable this and connect it to a Settings option for players who want this mode
-        -- if InputInstance:isPressed(Button.System.WindowLeave) and Config.getGameMode() ~= 1 then
-        --     GameState.paused = true
-        -- end
-
-        if not Gui:hasActiveInput() then
-            if InputInstance:isPressed(Bindings.ToggleWireframe) then
-                GameState.debug.physics.drawWireframes = not GameState.debug.physics.drawWireframes
-            end
-
-            if InputInstance:isPressed(Bindings.ToggleMetrics) then
-                GameState.debug.metricsEnabled = not GameState.debug.metricsEnabled
-            end
-
-            if MainMenu.inBackgroundMode and InputInstance:isPressed(Bindings.ToggleHUD) then
-                self.showBackgroundModeHints = not self.showBackgroundModeHints
-            end
-
-            self:onInput()
-        end
-
-        Profiler.End()
-    end
-
-    do
-        Profiler.SetValue('gcmem', GC.GetMemory())
-        Profiler.Begin('App.onUpdate')
-
-        if GameState.paused then --* moved to onUpdate so onInput can set pause/unpause without a crash
-            timeScale = 0.0
-        else
-            timeScale = 1.0
-        end
-=======
 function Application:onRender()
     Profiler.SetValue('gcmem', GC.GetMemory())
     Profiler.Begin('App.onRender')
->>>>>>> 457ea817
 
     WindowInstance:beginDraw()
 
