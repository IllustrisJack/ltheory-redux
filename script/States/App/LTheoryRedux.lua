--** REQUIRES **--
local Player = require('GameObjects.Entities.Player')
local System = require('GameObjects.Entities.Test.System')
local DebugControl = require('Systems.Controls.Controls.DebugControl')
local Bindings = require('States.ApplicationBindings')
local ShipBindings = require('Systems.Controls.Bindings.ShipBindings')
local Actions = requireAll('GameObjects.Actions')
local SocketType = require('GameObjects.Entities.Ship.SocketType')
local InitFiles = require('Systems.Files.InitFiles')
local MainMenu = require('Systems.Menus.MainMenu')
local MusicPlayer = require('Systems.SFX.MusicPlayer')
local Universe = require('Systems.Universe.Universe')

LTheoryRedux = require('States.Application')

--** LOCAL VARIABLES **--
local newShip = nil
local bShowSystemMap = false
local bSMapAdded = false
local smap = nil

local rng = RNG.FromTime()

--** MAIN CODE **--
function LTheoryRedux:onInit ()
  --* Value initializations *--
  self.logo = Tex2D.Load("./res/images/LTR_logo2.png") -- load the LTR logo

  DebugControl.ltheory = self

  -- Read user-defined values and update game variables
  InitFiles:readUserInits()

  --* Audio initializations *--
  Audio.Init()
  Audio.Set3DSettings(0.0, 10, 2);

  if Config.audio.pulseFire then Sound.SetVolume(Config.audio.pulseFire, Config.audio.soundMax) end

  -- Initialize Universe
  Universe:Init()

  -- Open Main Menu
  MusicPlayer:Init()
  MainMenu:Open()

  --* Game initializations *--
  self.window:setSize(GameState.render.resX, GameState.render.resY)
  Window.SetPosition(self.window, WindowPos.Centered, WindowPos.Centered)
  LTheoryRedux:SetFullscreen(GameState.render.fullscreen)

  -- Set the default game control cursor
  LTheoryRedux:setCursor(Enums.CursorFilenames[GameState.ui.cursorStyle], GameState.ui.cursorX, GameState.ui.cursorY)

  self.player = Entities.Player(GameState.player.humanPlayerName)
  GameState.player.humanPlayer = self.player
  self:generate()
end

function LTheoryRedux:setCursor (cursorStyle, cursorX, cursorY)
  -- Set the game control cursor
  self.window:setCursor(cursorStyle, cursorX, cursorY)
end

function LTheoryRedux:toggleSound ()
  GameState.audio.soundEnabled = not GameState.audio.soundEnabled

  if GameState.audio.soundEnabled then
    MusicPlayer:SetVolume(GameState.audio.musicVolume)
  else
--printf("LTheoryRedux:toggleSound: volume set to 0")
    MusicPlayer:SetVolume(0)
  end
end

function LTheoryRedux:SoundOn ()
  GameState.audio.soundEnabled = true
--printf("LTheoryRedux:SoundOn: volume set to 1")
  MusicPlayer:SetVolume(GameState.audio.musicVolume)
end

function LTheoryRedux:SoundOff ()
  GameState.audio.soundEnabled = false
--printf("LTheoryRedux:SoundOff: volume set to 0")
  MusicPlayer:SetVolume(0)
end

function LTheoryRedux:ToggleFullscreen ()
  GameState.render.fullscreen = not GameState.render.fullscreen
  self.window:setFullscreen(GameState.render.fullscreen)
end

function LTheoryRedux:SetFullscreen (fullscreen)
  GameState.render.fullscreen = fullscreen
  self.window:setFullscreen(fullscreen)
end

function LTheoryRedux:onInput ()
  self.canvas:input()
end

function LTheoryRedux:onDraw ()
  -- Check to see whether to draw the System Map or the game world onto the canvas
  if bShowSystemMap then
    if not bSMapAdded then
      self.canvas:remove(self.gameView)
      self.canvas:add(smap)
      bSMapAdded = true
      Input.SetMouseVisible(true)
      print("Draw System View")
    end
  else
    if smap ~= nil then
      self.canvas:remove(smap)
      self.canvas:add(self.gameView)
      bSMapAdded = false
      smap = nil
      Input.SetMouseVisible(false)
      print("Draw Game View")
    end
  end

  self.canvas:draw(self.resX, self.resY)

  HmGui.Draw() -- draw controls
end

function LTheoryRedux:onUpdate (dt)
  -- Routes
  GameState.player.humanPlayer:getRoot():update(dt)
  self.canvas:update(dt)
  MainMenu:OnUpdate(dt)
  MusicPlayer:OnUpdate(dt)
  Universe:OnUpdate(dt)

  -- TODO: Confirm whether this is still needed
  local playerShip = GameState.player.humanPlayer
  if playerShip ~= nil then
    playerShip = GameState.player.currentShip
  end

  if Bindings.All:get() == 1 then
    -- Take down splash text if pretty much any key is pressed
    if MainMenu.currentMode == Enums.MenuMode.Splashscreen then
      MainMenu:SetBackgroundMode(false)
      MainMenu:SetMenuMode(Enums.MenuMode.MainMenu) -- show Main Menu
    end
    MainMenu:ActionRegistered()
  end

<<<<<<< HEAD
  -- Take down splash text if pretty much any key is pressed
  if menuMode == 0 and Input.GetPressed(Bindings.Escape) then
    bBackgroundMode = false
    menuMode = 1 -- show Main Menu
=======
  if not MainMenu.enabled and MainMenu.currentMode == Enums.MenuMode.MainMenu then
    MainMenu:Open()
  elseif MainMenu.enabled and MainMenu.currentMode == Enums.MenuMode.Dialog then
    MainMenu:Close(true)
>>>>>>> e98d7c24
  end

  -- Manage game control screens
  if MainMenu.currentMode ~= Enums.MenuMode.Splashscreen and Input.GetPressed(Bindings.Escape) then
    MainMenu:SetBackgroundMode(false)
    Input.SetMouseVisible(true)
    if GameState:GetCurrentState() == Enums.GameStates.MainMenu then
      MainMenu:SetMenuMode(Enums.MenuMode.MainMenu) -- show Main Menu
    else
      -- First time here, menuMode should be 0 (just starting game), so don't pop up the Flight Mode dialog box
      -- After that, in active Flight Mode, do pop up the Flight Mode dialog box when the player presses ESC
      if MainMenu.currentMode == Enums.MenuMode.Splashscreen then
        GameState:Unpause()
        MainMenu:SetMenuMode(Enums.MenuMode.Dialog) -- show Flight Mode dialog
      elseif MainMenu.currentMode == Enums.MenuMode.Dialog and not MainMenu.seedDialogDisplayed then
        MainMenu.dialogDisplayed = not MainMenu.dialogDisplayed
        Input.SetMouseVisible(MainMenu.dialogDisplayed)

        if MainMenu.dialogDisplayed then
          GameState:Pause()
        else
          GameState.panelActive = false
          GameState:Unpause()
        end
      end
    end
  end

  -- If player pressed the "System Map" key in Flight Mode, toggle the system map's visibility
  if Input.GetPressed(Bindings.SystemMap) and MainMenu.currentMode == Enums.MenuMode.Dialog then
    bShowSystemMap = not bShowSystemMap
    if smap == nil then
      smap = Systems.CommandView.SystemMap(GameState.world.currentSystem)
    end
  end

  -- If in flight mode, engage autopilot
  if Input.GetPressed(Bindings.AutoNav) and MainMenu.currentMode == Enums.MenuMode.Dialog then
    if playerShip ~= nil then
      local target = playerShip:getTarget()
      if target == nil then target = self.focus end
      if not playerShip:isDestroyed() and playerShip:isShipDocked() == nil and target ~= nil and target ~= playerShip then
        if playerShip:getCurrentAction() == nil or not string.find(playerShip:getCurrentAction():getName(),"MoveTo") then
          -- Move undestroyed, undocked player ship to area of selected target
          local autodistance = Config.game.autonavRanges[target:getType()]
          GameState.player.autonavTimestamp = Config.getCurrentTimestamp()
          GameState.player.playerMoving = true -- must be set to true before pushing the MoveTo action
          playerShip:pushAction(Actions.MoveTo(target, autodistance))
        end
      end
    end
  end

  -- Disengage autopilot (require a 1-second delay, otherwise keypress turns autopilot on then off instantly)
  if GameState.player.playerMoving then
    if Input.GetPressed(Bindings.AutoNav) and Config.getCurrentTimestamp() - GameState.player.autonavTimestamp > 1 then
      GameState.player.playerMoving = false
    end
  end

  -- If player pressed the "ToggleLights" key in Flight Mode, toggle dynamic lighting on/off
  -- NOTE: Performance is OK for just the player's ship, but adding many lit ships & pulses tanks performance
  if Input.GetPressed(Bindings.ToggleLights) and MainMenu.currentMode == Enums.MenuMode.Dialog then
    GameState.render.thrusterLights = not GameState.render.thrusterLights
    GameState.render.pulseLights    = not GameState.render.pulseLights
  end

  -- Decide which game controls screens (if any) to display on top of the canvas
  HmGui.Begin(self.resX, self.resY)

  if MainMenu.currentMode == Enums.MenuMode.Splashscreen then
    LTheoryRedux:showGameLogo()
  elseif MainMenu.currentMode == Enums.MenuMode.MainMenu then
    if not MainMenu.inBackgroundMode then
      if MainMenu.seedDialogDisplayed then
        MainMenu:ShowSeedDialog()
      elseif MainMenu.settingsScreenDisplayed then
        MainMenu:ShowSettingsScreen()
      else
        MainMenu:ShowGui()
      end
    end
  elseif MainMenu.currentMode == Enums.MenuMode.Dialog then
    if MainMenu.dialogDisplayed then
      MainMenu:ShowFlightDialog()
    elseif MainMenu.seedDialogDisplayed then
      MainMenu:ShowSeedDialog()
    elseif MainMenu.settingsScreenDisplayed then
      MainMenu:ShowSettingsScreen()
    end
  end
  HmGui.End()

  -- If player pressed the "new background" key and we're in startup mode, generate a new star system for a background
  if Input.GetPressed(Bindings.NewBackground) and MainMenu.currentMode == Enums.MenuMode.MainMenu then
    LTheoryRedux:seedStarsystem(Enums.MenuMode.MainMenu)
  end

  -- If player pressed the "toggle audio" key (currently F8), turn audio off if it's on or on if it's off
  -- NOTE: This is now disabled as we can use Settings to control Audio on/off, but I'm
  --       preserving it temporarily in case we want it back for some reason
  -- NOTE 2: This is currently the only place that calls LTheoryRedux:toggleSound(), so it might also be
  --         a candidate for deletion if we do decide to yank the key-based audio toggle
--  if Input.GetPressed(Bindings.ToggleSound) then
--    LTheoryRedux:toggleSound()
--  end
end

function LTheoryRedux:generateNewSeed ()
  self.seed = rng:get64()
end

function LTheoryRedux:generate ()
  GameState:SetState(Enums.GameStates.Splashscreen) -- start off in Startup Mode

  -- Use random seed for new background star system, and stay in "display game logo" startup mode
  LTheoryRedux:seedStarsystem(Enums.MenuMode.Splashscreen)
end

function LTheoryRedux:seedStarsystem (menuMode)
  self.seed = rng:get64()

  LTheoryRedux:createStarSystem()

  MainMenu:SetMenuMode(menuMode)
end

function LTheoryRedux:createStarSystem ()
  if self.backgroundSystem then self.backgroundSystem:delete() end

  print("------------------------")
  if GameState:GetCurrentState() == Enums.GameStates.MainMenu then
    -- Use custom system generation sizes for a nice background star system
    Config.gen.scaleSystem    = Config.gen.scaleSystemBack
    Config.gen.scalePlanet    = Config.gen.scalePlanetBack
    Config.gen.scalePlanetMod = Config.gen.scalePlanetModBack
    GameState.render.zNear    = Config.gen.zNearBack
    GameState.render.zFar     = Config.gen.zFarBack
  else
    -- Use the "real" system generation sizes for a gameplay star system
    Config.gen.scaleSystem    = Config.gen.scaleSystemReal
    Config.gen.scalePlanet    = Config.gen.scalePlanetReal
    Config.gen.scalePlanetMod = Config.gen.scalePlanetModReal
    GameState.render.zNear    = Config.gen.zNearReal
    GameState.render.zFar     = Config.gen.zFarReal
  end

  do
    if GameState:GetCurrentState() == Enums.GameStates.MainMenu or GameState:GetCurrentState() == Enums.GameStates.Splashscreen then
      -- Spawn a new star system
      self.backgroundSystem = System(self.seed)
      GameState.world.currentSystem = self.backgroundSystem -- remember the player's current star system

      -- Background Mode
      -- Generate a new star system with nebulae/dust, a planet, an asteroid field,
      --   a space station, and an invisible rotating ship
      self.backgroundSystem:spawnBackground() -- spawn an invisible ship

      -- Add a planet
      for i = 1, 1 do
        local planet = self.backgroundSystem:spawnPlanet(false) -- no planetary asteroid belt
        local ppos = planet:getPos()
        ppos.x = ppos.x * 2
        ppos.y = ppos.y * 2
        planet:setPos(ppos) -- move planet away from origin for background
      end

      -- Add an asteroid field
      -- Must add BEFORE space stations
      for i = 1, rng:getInt(0, 1) do -- 50/50 chance of having asteroids
        self.backgroundSystem:spawnAsteroidField(-1, true) -- -1 is a special case meaning background
      end

      -- Add a space station
      local station = self.backgroundSystem:spawnStation(GameState.player.humanPlayer, nil)
    else
      GameState:SetState(Enums.GameStates.InGame)
      Universe:CreateStarSystem(self.seed)
    end
  end
  -- Insert the game view into the application canvas to make it visible
  self.gameView = Systems.Overlay.GameView(GameState.player.humanPlayer)
  self.canvas = UI.Canvas()
  self.canvas
    :add(self.gameView
      :add(Systems.Controls.Controls.MasterControl(self.gameView, GameState.player.humanPlayer))
    )

  if GameState:GetCurrentState() == Enums.GameStates.InGame then
    -- TODO: replace with gamestate event system
printf("LTheoryRedux: PlayAmbient")
    MusicPlayer:PlayAmbient()
  end
end

function LTheoryRedux:showGameLogo ()
  -- Draw the LTR game logo on top of the background star system
  local scaleFactor = ((self.resX * self.resY) / (1600 * 900)) ^ 0.5
  local scaleFactorX = self.resX / 1600
  local scaleFactorY = self.resY /  900
  HmGui.Image(self.logo) -- draw the LTR logo on top of the canvas
  HmGui.SetStretch(0.76 * scaleFactor / scaleFactorX, 0.243 * scaleFactor / scaleFactorY) -- scale logo (width, height)
  HmGui.SetAlign(0.5, 0.5) -- align logo
end

function LTheoryRedux:exitGame ()
  -- Write player-specific game variables to preserve them across gameplay sessions
  InitFiles:writeUserInits()

  LTheoryRedux:quit()
end

--** SUPPORT FUNCTIONS **--
function LTheoryRedux:freezeTurrets ()
  -- When taking down a dialog, Turret:updateTurret sees the button click input and thinks it means "Fire"
  -- So this routine adds a very brief cooldown to the player ship's turrets
  if GameState.player.currentShip then
    for turret in GameState.player.currentShip:iterSocketsByType(SocketType.Turret) do
      turret:addCooldown(2.0)
    end
  end
end

function LTheoryRedux:sleep (sec)
  os.execute(package.config:sub(1,1) == "/" and "sleep " .. sec or "timeout " .. sec )
end

return LTheoryRedux<|MERGE_RESOLUTION|>--- conflicted
+++ resolved
@@ -148,17 +148,10 @@
     MainMenu:ActionRegistered()
   end
 
-<<<<<<< HEAD
-  -- Take down splash text if pretty much any key is pressed
-  if menuMode == 0 and Input.GetPressed(Bindings.Escape) then
-    bBackgroundMode = false
-    menuMode = 1 -- show Main Menu
-=======
   if not MainMenu.enabled and MainMenu.currentMode == Enums.MenuMode.MainMenu then
     MainMenu:Open()
   elseif MainMenu.enabled and MainMenu.currentMode == Enums.MenuMode.Dialog then
     MainMenu:Close(true)
->>>>>>> e98d7c24
   end
 
   -- Manage game control screens
