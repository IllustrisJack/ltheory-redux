--- conflicted
+++ resolved
@@ -292,16 +292,12 @@
             MainMenu:ShowSettingsScreen()
         end
     end
-<<<<<<< HEAD
-    Gui:endGui(InputInstance)
-=======
 
     --! temp hacking this in here
     if GameState:GetCurrentState() == Enums.GameStates.ShipCreation then
         LTheoryRedux:showShipCreationHint()
     end
-    HmGui.End(InputInstance)
->>>>>>> 95dc69e3
+    Gui:endGui(InputInstance)
 
     -- If player pressed the "new background" key and we're in startup mode, generate a new star system for a background
     if InputInstance:isPressed(Bindings.NewBackground) and MainMenu.currentMode == Enums.MenuMode.MainMenu then
@@ -429,8 +425,13 @@
 end
 
 function LTheoryRedux:showShipCreationHint()
-    HmGui.TextEx(Cache.Font('Exo2', 32), '[B]: Random Ship | [F]: Spawn', 1.0, 1.0, 1.0, 1.0)
-    HmGui.SetAlign(0.5, 0.85)
+    Gui:textEx(Cache.Font('Exo2', 32), '[B]: Random Ship | [F]: Spawn', 1.0, 1.0, 1.0, 1.0)
+    Gui:setAlign(0.5, 0.85)
+end
+
+function LTheoryRedux:showShipCreationHint()
+    Gui:textEx(Cache.Font('Exo2', 32), '[B]: Random Ship | [F]: Spawn', 1.0, 1.0, 1.0, 1.0)
+    Gui:setAlign(0.5, 0.85)
 end
 
 function LTheoryRedux:exitGame()
