--- conflicted
+++ resolved
@@ -65,13 +65,8 @@
 function LTheoryRedux:toggleSound ()
   GameState.audio.soundEnabled = not GameState.audio.soundEnabled
 
-<<<<<<< HEAD
   if GameState.audio.enabled then
     MusicPlayer:SetVolume(GameState.audio.musicVolume)
-=======
-  if GameState.audio.soundEnabled then
-    MusicPlayer:SetVolume(1)
->>>>>>> af7cae75
   else
 --printf("LTheoryRedux:toggleSound: volume set to 0")
     MusicPlayer:SetVolume(0)
