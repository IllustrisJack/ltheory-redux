--- conflicted
+++ resolved
@@ -51,16 +51,8 @@
     self.window:toggleFullscreen()
   end
 
-<<<<<<< HEAD
-  -- Set the default game control cursor
-  self.window:setCursor(Config.ui.cursor, Config.ui.cursorX, Config.ui.cursorY)
-
-  self.player = Entities.Player(Config.game.humanPlayerName)
-  Config.game.humanPlayer = self.player
-=======
   self.player = Entities.Player(GameState.player.humanPlayerName)
   GameState.player.humanPlayer = self.player
->>>>>>> ce3a9145
   self:generate()
 end
 
@@ -146,12 +138,8 @@
   -- Manage game control screens
   if MainMenu.currentMode ~= Enums.MenuMode.Splashscreen and Input.GetPressed(Bindings.Escape) then
     MainMenu:SetBackgroundMode(false)
-<<<<<<< HEAD
-    if Config.getGameMode() == 1 then
-=======
     Input.SetMouseVisible(true)
     if GameState:GetCurrentState() == Enums.GameStates.MainMenu then
->>>>>>> ce3a9145
       MainMenu:SetMenuMode(Enums.MenuMode.MainMenu) -- show Main Menu
     else
       -- First time here, menuMode should be 0 (just starting game), so don't pop up the Flight Mode dialog box
@@ -320,16 +308,9 @@
       -- Flight Mode
 
       -- Reset variables used between star systems
-<<<<<<< HEAD
-      Config.game.gamePaused   = false
-      Config.game.panelActive  = false
-      Config.game.playerMoving = false
-      Config.game.weaponGroup  = 1
-=======
       GameState.paused   = false
       GameState.panelActive  = false
       GameState.player.playerMoving = false
->>>>>>> ce3a9145
 
       -- Generate a new star system with nebulae/dust, a planet, an asteroid field,
       --   a space station, a visible pilotable ship, and possibly some NPC ships
@@ -373,21 +354,9 @@
       :add(Systems.Controls.Controls.MasterControl(self.gameView, self.player))
     )
 
-<<<<<<< HEAD
-  -- Temporary until game states are properly introduced
-  if Config.getGameMode() == 2 then
-    MusicPlayer:PlayAmbient()
-  end
-
-  -- Set the initial mouse position when Flight mode begins to the center of the game window
-  self.window:setWindowGrab(true)
-  Input.SetMousePosition(self.resX / 2, self.resY / 2)
-  self.window:setWindowGrab(false)
-=======
     if GameState.GetCurrentState == Enums.GameStates.InGame then
       MusicPlayer:PlayAmbient()
     end
->>>>>>> ce3a9145
 end
 
 function LTheoryRedux:insertShip(ourShip)
