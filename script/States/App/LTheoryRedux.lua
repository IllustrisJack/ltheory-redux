--** REQUIRES **--
local Player = require('GameObjects.Entities.Player')
local System = require('GameObjects.Entities.Test.System')
local DebugControl = require('Systems.Controls.Controls.DebugControl')
local Bindings = require('States.ApplicationBindings')
local ShipBindings = require('Systems.Controls.Bindings.ShipBindings')
local Actions = requireAll('GameObjects.Actions')
local Production = require('Systems.Economy.Production')
local Item = require('Systems.Economy.Item')
local SocketType = require('GameObjects.Entities.Ship.SocketType')
local InitFiles = require('Systems.Files.InitFiles')
local MainMenu = require('Systems.Menus.MainMenu')
local MusicPlayer = require('Systems.SFX.MusicPlayer')

LTheoryRedux = require('States.Application')

--** LOCAL VARIABLES **--
local newSound = nil
local newSeed = 0ULL
local newShip = nil
local bNewSSystem = false
local bShowSystemMap = false
local bSMapAdded = false
local smap = nil

local rng = RNG.FromTime()

--** MAIN CODE **--
function LTheoryRedux:onInit ()
  --* Value initializations *--
  self.logo = Tex2D.Load("./res/images/LTR_logo2.png") -- load the LTR logo

  DebugControl.ltheory = self

  -- Read user-defined values and update game variables
  InitFiles:readUserInits()

  --* Audio initializations *--
  Audio.Init()
  Audio.Set3DSettings(0.0, 10, 2);

  if Config.audio.pulseFire then Sound.SetVolume(Config.audio.pulseFire, Config.audio.soundMax) end

  -- Open Main Menu
  MusicPlayer:Init()
  MainMenu:Open()

  --* Game initializations *--
  self.window:setSize(Config.render.startingHorz, Config.render.startingVert)
  Window.SetPosition(self.window, WindowPos.Centered, WindowPos.Centered)
  if Config.render.fullscreen then
    self.window:toggleFullscreen()
  end

  -- Set the default game control cursor
  self.window:setCursor(Config.ui.cursor, Config.ui.cursorX, Config.ui.cursorY)

  self.player = Entities.Player(Config.game.humanPlayerName)
  Config.game.humanPlayer = self.player
  self:generate()
end

function LTheoryRedux:toggleSound ()
  Config.audio.bSoundOn = not Config.audio.bSoundOn

  if Config.audio.bSoundOn then
    MusicPlayer:SetVolume(1)
  else
    MusicPlayer:SetVolume(0)
  end
end

function LTheoryRedux:onInput ()
  self.canvas:input()
end

function LTheoryRedux:onDraw ()
  -- Check to see whether to draw the System Map or the game world onto the canvas
  if bShowSystemMap then
    if not bSMapAdded then
      self.canvas:remove(self.gameView)
      self.canvas:add(smap)
      bSMapAdded = true
      Input.SetMouseVisible(true)
      print("Draw System View")
    end
  else
    if smap ~= nil then
      self.canvas:remove(smap)
      self.canvas:add(self.gameView)
      bSMapAdded = false
      smap = nil
      Input.SetMouseVisible(false)
      print("Draw Game View")
    end
  end

  self.canvas:draw(self.resX, self.resY)

  HmGui.Draw() -- draw controls
end

function LTheoryRedux:onUpdate (dt)
  -- Routes
  self.player:getRoot():update(dt)
  self.canvas:update(dt)
  MainMenu:OnUpdate(dt)
  MusicPlayer:OnUpdate(dt)

  -- TODO: Confirm whether this is still needed
  local playerShip = self.player
  if playerShip ~= nil then
    playerShip = Config.game.currentShip
  end

  if Bindings.All:get() == 1 then
    -- Take down splash text if pretty much any key is pressed
    if MainMenu.currentMode == Enums.MenuMode.Splashscreen then
      MainMenu:SetBackgroundMode(false)
      MainMenu:SetMenuMode(Enums.MenuMode.MainMenu) -- show Main Menu
    end
    MainMenu:ActionRegistered()
  end

  if not MainMenu.enabled and MainMenu.currentMode == Enums.MenuMode.MainMenu then
    MainMenu:Open()
  elseif MainMenu.enabled and MainMenu.currentMode == Enums.MenuMode.Dialog then
    MainMenu:Close(true)
  end

  -- Manage game control screens
  if MainMenu.currentMode ~= Enums.MenuMode.Splashscreen and Input.GetPressed(Bindings.Escape) then
    MainMenu:SetBackgroundMode(false)
    if Config.getGameMode() == 1 then
      MainMenu:SetMenuMode(Enums.MenuMode.MainMenu) -- show Main Menu
    else
      -- First time here, menuMode should be 0 (just starting game), so don't pop up the Flight Mode dialog box
      -- After that, in active Flight Mode, do pop up the Flight Mode dialog box when the player presses ESC
      if MainMenu.currentMode == Enums.MenuMode.Splashscreen then
        Config.game.flightModeButInactive = false
        MainMenu:SetMenuMode(Enums.MenuMode.Dialog) -- show Flight Mode dialog
      elseif MainMenu.currentMode == Enums.MenuMode.Dialog and not MainMenu.seedDialogDisplayed then
        Config.game.flightModeButInactive = not Config.game.flightModeButInactive
        Input.SetMouseVisible(Config.game.flightModeButInactive)

        if Config.game.flightModeButInactive then
          Config.game.gamePaused = true
        else
          Config.game.gamePaused = false
        end
      end
    end
  end

  -- If player pressed the "System Map" key in Flight Mode, toggle the system map's visibility
  if Input.GetPressed(Bindings.SystemMap) and MainMenu.currentMode == Enums.MenuMode.Dialog then
    bShowSystemMap = not bShowSystemMap
    if smap == nil then
      smap = Systems.CommandView.SystemMap(self.system)
    end
  end

  -- If in Flight mode, select a weapon group
  if MainMenu.currentMode == Enums.MenuMode.Dialog then
    if Input.GetPressed(Button.Keyboard.N1) and Config.game.weaponGroup ~= 1 then
      Config.game.weaponGroup = 1
    elseif Input.GetPressed(Button.Keyboard.N2) and Config.game.weaponGroup ~= 2 then
      Config.game.weaponGroup = 2
    elseif Input.GetPressed(Button.Keyboard.N3) and Config.game.weaponGroup ~= 3 then
      Config.game.weaponGroup = 3
    elseif Input.GetPressed(Button.Keyboard.N4) and Config.game.weaponGroup ~= 4 then
      Config.game.weaponGroup = 4
    elseif Input.GetPressed(Button.Keyboard.N5) and Config.game.weaponGroup ~= 5 then
      Config.game.weaponGroup = 5
    elseif Input.GetPressed(Button.Keyboard.N6) and Config.game.weaponGroup ~= 6 then
      Config.game.weaponGroup = 6
    elseif Input.GetPressed(Button.Keyboard.N7) and Config.game.weaponGroup ~= 7 then
      Config.game.weaponGroup = 7
    elseif Input.GetPressed(Button.Keyboard.N8) and Config.game.weaponGroup ~= 8 then
      Config.game.weaponGroup = 8
    end
  end

  -- If in flight mode, engage autopilot
  if Input.GetPressed(Bindings.AutoNav) and MainMenu.currentMode == Enums.MenuMode.Dialog then
    if playerShip ~= nil then
      local target = playerShip:getTarget()
      if target == nil then target = self.focus end
      if not playerShip:isDestroyed() and playerShip:isShipDocked() == nil and target ~= nil and target ~= playerShip then
        if playerShip:getCurrentAction() == nil or not string.find(playerShip:getCurrentAction():getName(),"MoveTo") then
          -- Move undestroyed, undocked player ship to area of selected target
          local autodistance = Config.game.autonavRanges[target:getType()]
          Config.game.autonavTimestamp = Config.getCurrentTimestamp()
          Config.game.playerMoving = true -- must be set to true before pushing the MoveTo action
          playerShip:pushAction(Actions.MoveTo(target, autodistance))
        end
      end
    end
  end

  -- Disengage autopilot (require a 1-second delay, otherwise keypress turns autopilot on then off instantly)
  if Config.game.playerMoving then
    if Input.GetPressed(Bindings.AutoNav) and Config.getCurrentTimestamp() - Config.game.autonavTimestamp > 1 then
      Config.game.playerMoving = false
    end
  end

  -- If player pressed the "ToggleLights" key in Flight Mode, toggle dynamic lighting on/off
  -- NOTE: Performance is OK for just the player's ship, but adding many lit ships & pulses tanks performance
  if Input.GetPressed(Bindings.ToggleLights) and MainMenu.currentMode == Enums.MenuMode.Dialog then
    Config.render.thrusterLights = not Config.render.thrusterLights
    Config.render.pulseLights    = not Config.render.pulseLights
  end

  -- Decide which game controls screens (if any) to display on top of the canvas
  HmGui.Begin(self.resX, self.resY)

  if MainMenu.currentMode == Enums.MenuMode.Splashscreen then
    LTheoryRedux:showGameLogo()
  elseif MainMenu.currentMode == Enums.MenuMode.MainMenu then
    if not MainMenu.inBackgroundMode then
      if MainMenu.seedDialogDisplayed then
        MainMenu:ShowSeedDialog()
      else
        MainMenu:ShowGui()
      end
    end
  elseif MainMenu.currentMode == Enums.MenuMode.Dialog then
    if Config.game.flightModeButInactive then
      MainMenu:ShowFlightDialog()
    elseif MainMenu.seedDialogDisplayed then
      MainMenu:ShowSeedDialog()
    end
  end
  HmGui.End()

  -- If player pressed the "new background" key and we're in startup mode, generate a new star system for a background
  if Input.GetPressed(Bindings.NewBackground) and MainMenu.currentMode == Enums.MenuMode.MainMenu then
    LTheoryRedux:seedStarsystem(Enums.MenuMode.MainMenu)
  end

  -- If player pressed the "toggle audio" key, turn it off if it's on or on if it's off
  if Input.GetPressed(Bindings.ToggleSound) then
    LTheoryRedux:toggleSound()
  end
end

function LTheoryRedux:generateNewSeed ()
  self.seed = rng:get64()
end

function LTheoryRedux:generate ()
  Config.setGameMode(1) -- start off in Startup Mode

  -- Use random seed for new background star system, and stay in "display game logo" startup mode
  LTheoryRedux:seedStarsystem(Enums.MenuMode.Splashscreen)
end

function LTheoryRedux:seedStarsystem (menuMode)
  self.seed = rng:get64()

  LTheoryRedux:createStarSystem()

  MainMenu:SetMenuMode(menuMode)
end

function LTheoryRedux:createStarSystem ()
  if self.system then self.system:delete() end

  print("------------------------")
  if Config.getGameMode() == 1 then
    -- Use custom system generation sizes for a nice background star system
    Config.gen.scaleSystem    = Config.gen.scaleSystemBack
    Config.gen.scalePlanet    = Config.gen.scalePlanetBack
    Config.gen.scalePlanetMod = Config.gen.scalePlanetModBack
    Config.render.zNear       = Config.gen.zNearBack
    Config.render.zFar        = Config.gen.zFarBack
  else
    -- Use the "real" system generation sizes for a gameplay star system
    Config.gen.scaleSystem    = Config.gen.scaleSystemReal
    Config.gen.scalePlanet    = Config.gen.scalePlanetReal
    Config.gen.scalePlanetMod = Config.gen.scalePlanetModReal
    Config.render.zNear       = Config.gen.zNearReal
    Config.render.zFar        = Config.gen.zFarReal
  end

  -- Spawn a new star system
  self.system = System(self.seed)
  Config.game.currentSystem = self.system -- remember the player's current star system

  do
    if Config.getGameMode() == 1 then
      -- Background Mode
      -- Generate a new star system with nebulae/dust, a planet, an asteroid field,
      --   a space station, and an invisible rotating ship
      newShip = self.system:spawnBackground() -- spawn an invisible ship
      LTheoryRedux:insertShip(newShip)

      -- Add a planet
      for i = 1, 1 do
        local planet = self.system:spawnPlanet(false) -- no planetary asteroid belt
        local ppos = planet:getPos()
        ppos.x = ppos.x * 2
        ppos.y = ppos.y * 2
        planet:setPos(ppos) -- move planet away from origin for background
      end

      -- Add an asteroid field
      -- Must add BEFORE space stations
      for i = 1, rng:getInt(0, 1) do -- 50/50 chance of having asteroids
        self.system:spawnAsteroidField(-1, true) -- -1 is a special case meaning background
      end

      -- Add a space station
      local station = self.system:spawnStation(Config.game.humanPlayer, nil)
    else
      -- Flight Mode

      -- Reset variables used between star systems
      Config.game.gamePaused   = false
      Config.game.panelActive  = false
      Config.game.playerMoving = false
      Config.game.weaponGroup  = 1

      -- Generate a new star system with nebulae/dust, a planet, an asteroid field,
      --   a space station, a visible pilotable ship, and possibly some NPC ships
      local afield = nil

      -- Add system-wide AI director
      self.tradeAI = Entities.Player("AI Trade Player")
      self.tradeAI:addCredits(1e10)

      -- Add a generic ship-like entity to serve as the imaginary player ship
      self.tradeShip = Entity()
      self.tradeShip:setOwner(self.tradeAI)

      -- Add planets
      local planet = nil -- remember the last planet created (TODO: remember ALL the planets)
      for i = 1, Config.gen.nPlanets do
        planet = self.system:spawnPlanet(false)
      end

      -- Add asteroid fields
      -- Must add BEFORE space stations
      for i = 1, Config.gen.nFields do
        afield = self.system:spawnAsteroidField(Config.gen.nAsteroids, false)
        printf("Added %s asteroids to %s", Config.gen.nAsteroids, afield:getName())
      end

      -- Add space stations with random factories
      -- Every system gets one "free" solar plant
      local newStation = self.system:spawnStation(self.tradeAI, Production.EnergySolar)
      self.system:place(newStation)

      if Config.gen.nAIPlayers > 0 and Config.gen.nEconNPCs > 0 then
        -- Add the "extra" stations only if there are economic ships to use them
        -- Add a free Waste Recycler station
        newStation = self.system:spawnStation(self.tradeAI, Production.Recycler)
        self.system:place(newStation)
      end

      for i = 3, Config.gen.nStations do
        -- Create Stations within randomly selected AsteroidField Zones
        self.system:spawnStation(self.tradeAI, nil)
      end

      -- Possibly add some additional factory stations based on which ones were randomly created and their inputs
      self.system:addExtraFactories(self.system, Config.gen.nPlanets, self.tradeAI)

      -- Add the player's ship
      newShip = self.system:spawnShip(Config.game.humanPlayer)
      newShip:setName(Config.game.humanPlayerShipName)
      newShip:setHealth(500, 500, 10) -- make the player's ship healthier than the default NPC ship

      LTheoryRedux:insertShip(newShip)

      Config.game.currentShip = newShip

      -- Set our ship's starting location within the extent of a random asteroid field
      self.system:place(newShip)
printf("Added our ship, the '%s', at pos %s", newShip:getName(), newShip:getPos())

      -- TESTING: ADD SHIPS WITH ESCORT BEHAVIOR ENABLED
      local ships = {}
      for i = 1, Config.gen.nEscortNPCs do
        local escort = self.system:spawnShip(nil)
        local offset = self.system.rng:getSphere():scale(100)
        escort:setPos(newShip:getPos() + offset)

        escort:pushAction(Actions.Escort(newShip, offset))

        -- TEMP: a few NPC escort ships get to be "aces" with extra health and maneuverability
        --       These will be dogfighting challenges!
        if rng:getInt(0, 100) < 20 then
          escort:setHealth(100, 100, 0.2)
          escort.usesBoost = true
        end

        insert(ships, escort)
      end
if Config.gen.nEscortNPCs > 0 then
  printf("Added %d escort ships", Config.gen.nEscortNPCs)
end

      -- TESTING: MAKE SHIPS CHASE EACH OTHER!
      for i = 1, #ships - 1 do
        ships[i]:pushAction(Actions.Attack(ships[i+1]))
      end

      -- TESTING: ADD SHIPS WITH ECONOMIC BEHAVIOR ENABLED
      -- Add AI Players and give each one some assets
      if Config.gen.nAIPlayers > 0 and Config.gen.nEconNPCs > 0 then
        local econShipsPerAI = math.floor(Config.gen.nEconNPCs / Config.gen.nAIPlayers)
        local econShipsAdded = econShipsPerAI * Config.gen.nAIPlayers
        for i = 1, Config.gen.nAIPlayers do
          local tradePlayerName = format("AI Trade Player %d", i)
          local tradePlayer = Entities.Player(tradePlayerName)
          insert(self.system.players, tradePlayer)

          -- Give AI Player some starting money
          tradePlayer:addCredits(Config.econ.eStartCredits)

          -- Create multiple assets (ships) assigned to this AI Player
          self.system:spawnAI(econShipsPerAI, Actions.Wait(1), tradePlayer)
printf("%d assets added to %s", econShipsPerAI, tradePlayerName)
        end
printf("Added %d economic ships to %d AI players", econShipsAdded, Config.gen.nAIPlayers)

        for _, tradePlayer in ipairs(self.system.players) do
          -- Tell each AI player to start using the Think action
          tradePlayer:pushAction(Actions.Think())
        end
      end
    end
  end

  -- Insert the game view into the application canvas to make it visible
  self.gameView = Systems.Overlay.GameView(self.player)
  self.canvas = UI.Canvas()
  self.canvas
    :add(self.gameView
      :add(Systems.Controls.Controls.MasterControl(self.gameView, self.player))
    )

<<<<<<< HEAD
  -- Temporary until game states are properly introduced
=======
  -- temporary until game states are properly introduced
>>>>>>> 3ee3940f
  if Config.getGameMode() == 2 then
    MusicPlayer:PlayAmbient()
  end

<<<<<<< HEAD
  -- Set the initial mouse position when Flight mode begins to the center of the game window
  self.window:setWindowGrab(true)
  Input.SetMousePosition(self.resX / 2, self.resY / 2)
  self.window:setWindowGrab(false)
=======
  Input.SetMousePosition(self.resX / 2, self.resY / 2)
>>>>>>> 3ee3940f
end

function LTheoryRedux:insertShip(ourShip)
  -- Insert ship into this star system
  ourShip:setPos(Config.gen.origin)
  ourShip:setFriction(0)
  ourShip:setSleepThreshold(0, 0)
  ourShip:setOwner(self.player)
  self.system:addChild(ourShip)
  self.player:setControlling(ourShip)
end

function LTheoryRedux:showGameLogo ()
  -- Draw the LTR game logo on top of the background star system
  local scaleFactor = ((self.resX * self.resY) / (1600 * 900)) ^ 0.5
  local scaleFactorX = self.resX / 1600
  local scaleFactorY = self.resY /  900
  HmGui.Image(self.logo) -- draw the LTR logo on top of the canvas
  HmGui.SetStretch(0.76 * scaleFactor / scaleFactorX, 0.243 * scaleFactor / scaleFactorY) -- scale logo (width, height)
  HmGui.SetAlign(0.5, 0.5) -- align logo
end

function LTheoryRedux:exitGame ()
  -- Shut down game and exit
  MusicPlayer:SetVolume(0)

  -- Write player-specific game variables to preserve them across gameplay sessions
  InitFiles:writeUserInits()

  LTheoryRedux:quit()
end

--** SUPPORT FUNCTIONS **--
function LTheoryRedux:freezeTurrets ()
  -- When taking down a dialog, Turret:updateTurret sees the button click input and thinks it means "Fire"
  -- So this routine adds a very brief cooldown to the player ship's turrets
  if Config.game.currentShip then
    for turret in Config.game.currentShip:iterSocketsByType(SocketType.Turret) do
      turret:addCooldown(2.0)
    end
  end
end

function LTheoryRedux:sleep (sec)
  os.execute(package.config:sub(1,1) == "/" and "sleep " .. sec or "timeout " .. sec )
end

return LTheoryRedux<|MERGE_RESOLUTION|>--- conflicted
+++ resolved
@@ -442,23 +442,15 @@
       :add(Systems.Controls.Controls.MasterControl(self.gameView, self.player))
     )
 
-<<<<<<< HEAD
   -- Temporary until game states are properly introduced
-=======
-  -- temporary until game states are properly introduced
->>>>>>> 3ee3940f
   if Config.getGameMode() == 2 then
     MusicPlayer:PlayAmbient()
   end
 
-<<<<<<< HEAD
   -- Set the initial mouse position when Flight mode begins to the center of the game window
   self.window:setWindowGrab(true)
   Input.SetMousePosition(self.resX / 2, self.resY / 2)
   self.window:setWindowGrab(false)
-=======
-  Input.SetMousePosition(self.resX / 2, self.resY / 2)
->>>>>>> 3ee3940f
 end
 
 function LTheoryRedux:insertShip(ourShip)
