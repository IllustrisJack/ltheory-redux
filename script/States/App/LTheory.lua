--- conflicted
+++ resolved
@@ -20,12 +20,7 @@
   if self.system then self.system:delete() end
   self.system = System(self.seed)
   GameState.world.currentSystem = self.system
-
-<<<<<<< HEAD
-  GameState.ui.displayHUD = Enums.HudModes.Tight
-=======
-  Config.ui.hudStyle = Enums.HudStyles.Tight
->>>>>>> c9281d6b
+  GameState.ui.hudStyle = Enums.HudStyles.Tight
 
   local ship
   do -- Player Ship
