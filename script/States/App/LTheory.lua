--- conflicted
+++ resolved
@@ -74,15 +74,8 @@
 end
 
 function LTheory:onInit()
-<<<<<<< HEAD
-=======
     DebugControl.ltheory = self
 
-    --* Audio initializations *--
-    Audio.Init()
-    Audio.Set3DSettings(0.0, 10, 2);
-
->>>>>>> bc5db2c7
     self.player = Player("LTheory Player")
 
     self:generate()
