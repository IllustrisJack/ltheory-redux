local Bindings = require('States.ApplicationBindings')
local CameraBindings = require('Systems.Controls.Bindings.CameraBindings')
local ShipBindings = require('Systems.Controls.Bindings.ShipBindings')
local Disposition = require('GameObjects.Elements.NPC.Dispositions')
local Entity = require('GameObjects.Entity')
local SocketType = require('GameObjects.Entities.Ship.SocketType')

local HUD = {}
HUD.__index = HUD
setmetatable(HUD, UI.Panel)

HUD.name = 'HUD'
HUD.focusable = true
HUD:setPadUniform(8)

local dockingAllowed = true
local hudFontSize = 14
local lockTimer = 0

local targetsHudPositions = {}
local deltaTime = 0

function HUD:drawSystemText (a)
  local cx, cy = self.sx / 2, self.sy / 2

  local hudX = 0
  local hudY = 0
  local hudFsize = hudFontSize
  if GameState.ui.hudStyle == Enums.HudStyles.Wide then
    hudX = 40
    hudY = floor(self.sy / 16)
    hudFsize = hudFontSize + 12
  elseif GameState.ui.hudStyle == Enums.HudStyles.Balanced then
    hudX = cx - floor(cx / 2)
    hudY = floor(self.sy / 8)
    hudFsize = hudFontSize + 6
  elseif GameState.ui.hudStyle == Enums.HudStyles.Tight then
    hudX = cx - 300
    hudY = cy - 280
    hudFsize = hudFontSize
  end

  local text1 = format("System: %s", GameState.world.currentSystem:getName())
  local text2 = format("Location: %s", "XXX")

  -- Draw system name and location
  HUD:drawHudTextDouble(hudX, hudY - 32, Config.ui.color.meterBar, hudFsize, 0.0, text1)
  HUD:drawHudTextDouble(hudX, hudY,      Config.ui.color.meterBar, hudFsize, 0.0, text2)
end

function HUD:drawTargetText (a)
  local player = self.player
  local playerShip = player:getControlling()
  local playerTarget = playerShip:getTarget()

  if playerTarget then
    local cx, cy = self.sx / 2, self.sy / 2

    local subtypetext = ""
    if playerTarget:getType() == Config:getObjectTypeByName("object_types", "Station") then
      subtypetext = Config:getObjectInfo("station_subtypes", playerTarget:getSubType()) .. " "
    end

    local text1 = format("Target ID: %s", subtypetext .. playerTarget:getName())
    local text2 = format("Target Faction: %s", "XXX")

    if playerTarget.usesBoost then
      text1 = text1 .. " [Ace]"
    end
    if playerTarget:isDestroyed() then
      text1 = text1 .. " [destroyed]"
    end

    local longestText = max(#text1, #text2)

    local hudX = 0
    local hudY = 0
    local hudFsize = hudFontSize
    if GameState.ui.hudStyle == Enums.HudStyles.Wide then
      hudX = self.sx - (longestText * 19)
      hudY = floor(self.sy / 16)
      hudFsize = hudFontSize + 12
    elseif GameState.ui.hudStyle == Enums.HudStyles.Balanced then
      hudX = cx + floor(cx / 4)
      hudY = floor(self.sy / 8)
      hudFsize = hudFontSize + 6
    elseif GameState.ui.hudStyle == Enums.HudStyles.Tight  then
      hudX = cx + 100
      hudY = cy - 280
      hudFsize = hudFontSize
    end

    -- Draw target faction name and ID
    HUD:drawHudTextDouble(hudX, hudY - 32, Config.ui.color.meterBar, hudFsize, 0.0, text1)
    HUD:drawHudTextDouble(hudX, hudY,      Config.ui.color.meterBar, hudFsize, 0.0, text2)
  end
end

function HUD:drawArmorIntegrity (a)
  local cx, cy = self.sx / 2, self.sy / 2

  local mvWidth   = 18
  local mvHeight  =  8
  local mvSpacing = 10
  local mvLevels  = 10
  local mvYtot    = (mvHeight + mvSpacing) * mvLevels

  local hudX = 0
  local hudY = 0
  if GameState.ui.hudStyle == Enums.HudStyles.Wide then
    mvWidth   = 36
    mvHeight  = 16
    mvSpacing = 10
    mvYtot    = (mvHeight + mvSpacing) * mvLevels
    hudX      = 30
    hudY      = cy + floor(cy / 10)
  elseif GameState.ui.hudStyle == Enums.HudStyles.Balanced then
    mvWidth   = 32
    mvHeight  = 12
    mvSpacing = 10
    mvYtot    = (mvHeight + mvSpacing) * mvLevels
    hudX      = floor(cx / 3) - 60
    hudY      = cy + floor(cy / 10)
  elseif GameState.ui.hudStyle == Enums.HudStyles.Tight then
    hudX      = cx - 300 - 40
    hudY      = cy
  end

  local player = self.player
  local playerShip = player:getControlling()
  local playerArmorDecPct = floor((playerShip:mgrArmorGetArmorPercent() + 0.5) / 10)

  UI.DrawEx.RectOutline(hudX - 6, hudY - mvYtot + mvHeight + 4, mvWidth + 12, mvYtot, Config.ui.color.borderOverlay)
  UI.DrawEx.MeterV(hudX, hudY, mvWidth, mvHeight, Config.ui.color.armorIntegrity, mvSpacing, mvLevels, playerArmorDecPct)
end

function HUD:drawHullIntegrity (a)
  local cx, cy = self.sx / 2, self.sy / 2

  local mvWidth   = 18
  local mvHeight  =  8
  local mvSpacing = 10
  local mvLevels  = 10
  local mvYtot    = (mvHeight + mvSpacing) * mvLevels

  local hudX = 0
  local hudY = 0
  if GameState.ui.hudStyle == Enums.HudStyles.Wide then
    mvWidth   = 36
    mvHeight  = 16
    mvSpacing = 10
    mvYtot    = (mvHeight + mvSpacing) * mvLevels
    hudX      = 100
    hudY      = cy + floor(cy / 10)
  elseif GameState.ui.hudStyle == Enums.HudStyles.Balanced then
    mvWidth   = 32
    mvHeight  = 12
    mvSpacing = 10
    mvYtot    = (mvHeight + mvSpacing) * mvLevels
    hudX      = floor(cx / 3)
    hudY      = cy + floor(cy / 10)
  elseif GameState.ui.hudStyle == Enums.HudStyles.Tight then
    hudX      = cx - 300
    hudY      = cy
  end

  local player = self.player
  local playerShip = player:getControlling()
  local playerHealthDecPct = floor((playerShip:mgrHullGetHullPercent() + 0.5) / 10)

  UI.DrawEx.RectOutline(hudX - 6, hudY - mvYtot + mvHeight + 4, mvWidth + 12, mvYtot, Config.ui.color.borderOverlay)
  UI.DrawEx.MeterV(hudX, hudY, mvWidth, mvHeight, Config.ui.color.hullIntegrity, mvSpacing, mvLevels, playerHealthDecPct)
end

function HUD:drawCapacitorEnergy (a)
  local cx, cy = self.sx / 2, self.sy / 2

  local mvWidth   = 18
  local mvHeight  =  8
  local mvSpacing = 10
  local mvLevels  = 10
  local mvYtot    = (mvHeight + mvSpacing) * mvLevels

  local hudX = 0
  local hudY = 0
  if GameState.ui.hudStyle == Enums.HudStyles.Wide then
    mvWidth   = 36
    mvHeight  = 16
    mvSpacing = 10
    mvYtot    = (mvHeight + mvSpacing) * mvLevels
    hudX      = self.sx - 100 - mvWidth
    hudY      = cy + floor(cy / 10)
  elseif GameState.ui.hudStyle == Enums.HudStyles.Balanced then
    mvWidth   = 32
    mvHeight  = 12
    mvSpacing = 10
    mvYtot    = (mvHeight + mvSpacing) * mvLevels
    hudX      = self.sx - floor(cx / 3) - mvWidth
    hudY      = cy + floor(cy / 10)
  elseif GameState.ui.hudStyle == Enums.HudStyles.Tight then
    hudX      = cx + (300 - mvWidth)
    hudY      = cy
  end

  local player = self.player
  local playerShip = player:getControlling()
  local capacitorDecPct = floor((playerShip:mgrCapacitorGetChargePercent() + 0.5) / 10)

  UI.DrawEx.RectOutline(hudX - 6, hudY - mvYtot + mvHeight + 4, mvWidth + 12, mvYtot, Config.ui.color.borderOverlay)
  UI.DrawEx.MeterV(hudX, hudY, mvWidth, mvHeight, Config.ui.color.capacitorEnergy, mvSpacing, mvLevels, capacitorDecPct)
end

function HUD:drawShieldStrength (a)
  local cx, cy = self.sx / 2, self.sy / 2

  local mvWidth   = 18
  local mvHeight  =  8
  local mvSpacing = 10
  local mvLevels  = 10
  local mvYtot    = (mvHeight + mvSpacing) * mvLevels

  local hudX = 0
  local hudY = 0
  if GameState.ui.hudStyle == Enums.HudStyles.Wide then
    mvWidth   = 36
    mvHeight  = 16
    mvSpacing = 10
    mvYtot    = (mvHeight + mvSpacing) * mvLevels
    hudX      = self.sx - 30 - mvWidth
    hudY      = cy + floor(cy / 10)
  elseif GameState.ui.hudStyle == Enums.HudStyles.Balanced then
    mvWidth   = 32
    mvHeight  = 12
    mvSpacing = 10
    mvYtot    = (mvHeight + mvSpacing) * mvLevels
    hudX      = self.sx - floor(cx / 3) - mvWidth + 60
    hudY      = cy + floor(cy / 10)
  elseif GameState.ui.hudStyle == Enums.HudStyles.Tight then
    hudX      = cx + (300 - mvWidth) + 40
    hudY      = cy
  end

  local player = self.player
  local playerShip = player:getControlling()
  local shieldDecPct = floor((playerShip:mgrShieldGetShieldPercent() + 0.5) / 10)

  UI.DrawEx.RectOutline(hudX - 6, hudY - mvYtot + mvHeight + 4, mvWidth + 12, mvYtot, Config.ui.color.borderOverlay)
  UI.DrawEx.MeterV(hudX, hudY, mvWidth, mvHeight, Config.ui.color.shieldStrength, mvSpacing, mvLevels, shieldDecPct)
end

function HUD:drawTargetType (a)
  local player = self.player
  local playerShip = player:getControlling()
  local playerTarget = playerShip:getTarget()

  if playerTarget then
    local cx, cy = self.sx / 2, self.sy / 2

    local hudX = 0
    local hudY = 0
    local hudFsize = hudFontSize
    if GameState.ui.hudStyle == Enums.HudStyles.Wide then
      hudX = cx - 100
      hudY = 120
      hudFsize = hudFontSize
    elseif GameState.ui.hudStyle == Enums.HudStyles.Balanced then
      hudX = cx - 100
      hudY = cy - floor(cy / 2) - 72
      hudFsize = hudFontSize
    elseif GameState.ui.hudStyle == Enums.HudStyles.Tight then
      hudX = cx - 100
      hudY = cy - 224
      hudFsize = hudFontSize
    end

    -- Draw target type
    local text = format("%s", Config:getObjectInfo("object_types", playerTarget:getType()))
    HUD:drawHudTextDouble(hudX, hudY, Config.ui.color.meterBar, hudFsize, 0.5, text)
  end
end

function HUD:drawTargetRange (a)
  local player = self.player
  local playerShip = player:getControlling()
  local playerTarget = playerShip:getTarget()

  if playerTarget then
    local cx, cy = self.sx / 2, self.sy / 2

    local hudX = 0
    local hudY = 0
    local hudFsize = hudFontSize
    if GameState.ui.hudStyle == Enums.HudStyles.Wide then
      hudX = cx +  70
      hudY = 120
      hudFsize = hudFontSize
    elseif GameState.ui.hudStyle == Enums.HudStyles.Balanced then
      hudX = cx +  70
      hudY = floor(cy / 2) - 72
      hudFsize = hudFontSize
    elseif GameState.ui.hudStyle == Enums.HudStyles.Tight then
      hudX = cx +  70
      hudY = cy - 224
      hudFsize = hudFontSize
    end

    -- Draw distance from player ship to target
    local text = ""
    if playerShip:getDistance(playerTarget) >= 1000 then
      text = format("Range: %d km", floor(playerShip:getDistance(playerTarget) / 1000 + 0.5))
    else
      text = format("Range: %d m", floor(playerShip:getDistance(playerTarget) + 0.5))
    end

    HUD:drawHudTextDouble(hudX, hudY, Config.ui.color.meterBar, hudFsize, 0.5, text)
  end
end

function HUD:drawTargetSubtype (a)
  local player = self.player
  local playerShip = player:getControlling()
  local playerTarget = playerShip:getTarget()

  if playerTarget then
    local targetType = playerTarget:getType()
    local cx, cy = self.sx / 2, self.sy / 2

    local hudX = 0
    local hudY = 0
    local hudFsize = hudFontSize
    if GameState.ui.hudStyle == Enums.HudStyles.Wide then
      hudX = cx - 100
      hudY = 150
      hudFsize = hudFontSize
    elseif GameState.ui.hudStyle == Enums.HudStyles.Balanced then
      hudX = cx - 100
      hudY = floor(cy / 2) - 48
      hudFsize = hudFontSize
    elseif GameState.ui.hudStyle == Enums.HudStyles.Tight then
      hudX = cx - 100
      hudY = cy - 200
      hudFsize = hudFontSize
    end

    if targetType == Config:getObjectTypeByName("object_types", "Ship") or
       targetType == Config:getObjectTypeByName("object_types", "Station") then
      if not playerTarget:isDestroyed() then
        local textSubtype = "Trade" -- default to Station subtype; TODO: use Station hulls/roles
        -- Draw target subtype
        if targetType == Config:getObjectTypeByName("object_types", "Ship") then
          textSubtype = Config:getObjectInfo("ship_subtypes", playerTarget:getSubType())
        end
        local text = format("%s", textSubtype)
        HUD:drawHudTextDouble(hudX, hudY, Config.ui.color.meterBar, hudFsize, 0.5, text)
      end
    elseif targetType == Config:getObjectTypeByName("object_types", "Asteroid") then
      -- Draw asteroid yield type
      if playerTarget:hasYield() then
        local text = playerTarget:getYieldName()
        HUD:drawHudTextDouble(hudX, hudY, Config.ui.color.meterBar, hudFsize, 0.5, text)
      end
    end
  end
end

function HUD:drawTargetSpeed (a)
  local player = self.player
  local playerShip = player:getControlling()
  local playerTarget = playerShip:getTarget()

  if playerTarget then
    local targetType = playerTarget:getType()
    local cx, cy = self.sx / 2, self.sy / 2

    local hudX = 0
    local hudY = 0
    local hudFsize = hudFontSize
    if GameState.ui.hudStyle == Enums.HudStyles.Wide then
      hudX = cx +  70
      hudY = 150
      hudFsize = hudFontSize
    elseif GameState.ui.hudStyle == Enums.HudStyles.Balanced then
      hudX = cx +  70
      hudY = floor(cy / 2) - 48
      hudFsize = hudFontSize
    elseif GameState.ui.hudStyle == Enums.HudStyles.Tight then
      hudX = cx +  70
      hudY = cy - 200
      hudFsize = hudFontSize
    end

    if targetType == Config:getObjectTypeByName("object_types", "Ship") or
       targetType == Config:getObjectTypeByName("object_types", "Station") then
      if not playerTarget:isDestroyed() then
        -- Draw target speed
        local text = format("Speed: %s kph", floor(playerTarget:getSpeed() + 0.5))
        HUD:drawHudTextDouble(hudX, hudY, Config.ui.color.meterBar, hudFsize, 0.5, text)
      end
    elseif targetType == Config:getObjectTypeByName("object_types", "Asteroid") then
      -- Draw asteroid yield size
      if playerTarget:hasYield() then
        local text = format("Yield: %d", playerTarget:getYieldSize())
        HUD:drawHudTextDouble(hudX, hudY, Config.ui.color.meterBar, hudFsize, 0.5, text)
      end
    end
  end
end

function HUD:drawTargetMission (a)
  local player = self.player
  local playerShip = player:getControlling()
  local playerTarget = playerShip:getTarget()

  if playerTarget then
    local targetType = playerTarget:getType()
    if targetType == Config:getObjectTypeByName("object_types", "Ship") then
      if not playerTarget:isDestroyed() then
        -- Draw current action (if any) of target name
        if playerTarget:hasActions() then
          local targetAction = playerTarget:getCurrentAction()
          if targetAction then
            local targetActionName = targetAction:getName()
            local cx, cy = self.sx / 2, self.sy / 2

            local hudX = 0
            local hudY = 0
            local hudFsize = hudFontSize
            if GameState.ui.hudStyle == Enums.HudStyles.Wide then
              hudX = cx
              hudY = 180
              hudFsize = hudFontSize
            elseif GameState.ui.hudStyle == Enums.HudStyles.Balanced then
              hudX = cx
              hudY = floor(cy / 2) - 24
              hudFsize = hudFontSize
            elseif GameState.ui.hudStyle == Enums.HudStyles.Tight then
              hudX = cx
              hudY = cy - 170
              hudFsize = hudFontSize
            end

            HUD:drawHudTextDouble(hudX, hudY, Config.ui.color.meterBar, hudFsize, 0.5, targetActionName)
          end
        end
      end
    end
  end
end

function HUD:drawTargetShieldsHullArmor (a)
  local player = self.player
  local playerShip = player:getControlling()
  local playerTarget = playerShip:getTarget()

  if playerTarget then
    local targetType = playerTarget:getType()
    if targetType == Config:getObjectTypeByName("object_types", "Ship") or
       targetType == Config:getObjectTypeByName("object_types", "Station") then
      if not playerTarget:isDestroyed() then
        local cx, cy = self.sx / 2, self.sy / 2
        local text = ""

        local hudXs = 0
        local hudXh = 0
        local hudXa = 0
        local hudY  = 0
        local hudFsize = hudFontSize
        if GameState.ui.hudStyle == Enums.HudStyles.Wide then
          hudXs = cx - 100
          hudXh = cx
          hudXa = cx + 100
          hudY  = 220
          hudFsize = hudFontSize
        elseif GameState.ui.hudStyle == Enums.HudStyles.Balanced then
          hudXs = cx - 100
          hudXh = cx
          hudXa = cx + 100
          hudY  = floor(cy / 2)
          hudFsize = hudFontSize
        elseif GameState.ui.hudStyle == Enums.HudStyles.Tight then
          hudXs = cx - 100
          hudXh = cx
          hudXa = cx + 100
          hudY  = cy - 130
          hudFsize = hudFontSize
        end

        -- Draw target shields info
        text = format("Shields")
        HUD:drawHudTextDouble(hudXs, hudY, Config.ui.color.meterBar, hudFsize, 0.5, text)
        local targetShieldsPct = floor(playerTarget:mgrShieldGetShieldPercent() + 0.5)
        text = format("%d%%", targetShieldsPct)
        HUD:drawHudTextDouble(hudXs + 10, hudY + 24, Config.ui.color.meterBar, hudFsize, 0.5, text)

        -- Draw target hull info
        text = format("Hull")
        HUD:drawHudTextDouble(hudXh, hudY, Config.ui.color.meterBar, hudFsize, 0.5, text)
        local targetHealthPct = floor(playerTarget:mgrHullGetHullPercent() + 0.5)
        text = format("%d%%", targetHealthPct)
        HUD:drawHudTextDouble(hudXh, hudY + 24, Config.ui.color.meterBar, hudFsize, 0.5, text)

        -- Draw target hull armor info
        text = format("Armor")
        HUD:drawHudTextDouble(hudXa, hudY, Config.ui.color.meterBar, hudFsize, 0.5, text)
        local targetArmorPct = floor(playerTarget:mgrArmorGetArmorPercent() + 0.5)
        text = format("%d%%", targetArmorPct)
        HUD:drawHudTextDouble(hudXa + 10, hudY + 24, Config.ui.color.meterBar, hudFsize, 0.5, text)
      end
    end
  end
end

function HUD:drawPlayerShieldsHullArmor (a)
  local player = self.player
  local playerShip = player:getControlling()

  local cx, cy = self.sx / 2, self.sy / 2
  local text = ""

  local sensorsHeight = 0
  if GameState.ui.sensorsDisplayed then
    sensorsHeight = floor(self.sy / 9)
  end

  local hudXs = 0
  local hudXh = 0
  local hudXa = 0
  local hudY  = 0
  local hudFsize = hudFontSize
  if GameState.ui.hudStyle == Enums.HudStyles.Wide then
    hudXs = cx - 100
    hudXh = cx
    hudXa = cx + 100
    hudY  = self.sy - 160 - sensorsHeight - 74
    hudFsize = hudFontSize
  elseif GameState.ui.hudStyle == Enums.HudStyles.Balanced then
    hudXs = cx - 100
    hudXh = cx
    hudXa = cx + 100
    hudY  = self.sy - 160 - floor(self.sy / 9) - 74
    hudFsize = hudFontSize
  elseif GameState.ui.hudStyle == Enums.HudStyles.Tight then
    hudXs = cx - 100
    hudXh = cx
    hudXa = cx + 100
    hudY  = cy + 26
    hudFsize = hudFontSize
  end

  -- Draw player ship shields info
  text = format("Shields")
  HUD:drawHudTextDouble(hudXs, hudY, Config.ui.color.meterBar, hudFontSize, 0.5, text)
  local playerShieldsPct = floor(playerShip:mgrShieldGetShieldPercent() + 0.5)
  text = format("%d%%", playerShieldsPct)
  HUD:drawHudTextDouble(hudXs + 10, hudY + 24, Config.ui.color.meterBar, hudFsize, 0.5, text)

  -- Draw player ship hull info
  text = format("Hull")
  HUD:drawHudTextDouble(hudXh, hudY, Config.ui.color.meterBar, hudFontSize, 0.5, text)
  local playerHealthPct = floor(playerShip:mgrHullGetHullPercent() + 0.5)
  text = format("%d%%", playerHealthPct)
  HUD:drawHudTextDouble(hudXh, hudY + 24, Config.ui.color.meterBar, hudFsize, 0.5, text)

  -- Draw player ship hull armor info
  text = format("Armor")
  HUD:drawHudTextDouble(hudXa, hudY, Config.ui.color.meterBar, hudFontSize, 0.5, text)
  local playerArmorPct = floor(playerShip:mgrArmorGetArmorPercent() + 0.5)
  text = format("%d%%", playerArmorPct)
  HUD:drawHudTextDouble(hudXa + 10, hudY + 24, Config.ui.color.meterBar, hudFsize, 0.5, text)
end

function HUD:drawMissilesLeft (a)
  local player = self.player
  local playerShip = player:getControlling()

  local cx, cy = self.sx / 2, self.sy / 2

  local sensorsHeight = 0
  if GameState.ui.sensorsDisplayed then
    sensorsHeight = floor(self.sy / 9)
  end

  local hudX = 0
  local hudY = 0
  local hudFsize = hudFontSize
  if GameState.ui.hudStyle == Enums.HudStyles.Wide then
    hudX = cx - 150
    hudY = self.sy - 160 - sensorsHeight - 24
    hudFsize = hudFontSize
  elseif GameState.ui.hudStyle == Enums.HudStyles.Balanced then
    hudX = cx - 150
    hudY  = self.sy - 160 - floor(self.sy / 9) - 24
    hudFsize = hudFontSize
  elseif GameState.ui.hudStyle == Enums.HudStyles.Tight then
    hudX = cx - 150
    hudY = cy + 70
    hudFsize = hudFontSize
  end

  -- Draw player missiles remaining
  local missileCount = 0 -- TODO: get current count of missiles aboard player's ship
  local text = format("Missiles: %d", missileCount)
  HUD:drawHudTextDouble(hudX, hudY, Config.ui.color.meterBar, hudFsize, 0.5, text)
end

function HUD:drawPlayerSpeed (a)
  local player = self.player
  local playerShip = player:getControlling()

  local cx, cy = self.sx / 2, self.sy / 2

  local sensorsHeight = 0
  if GameState.ui.sensorsDisplayed then
    sensorsHeight = floor(self.sy / 9)
  end

  local hudX = 0
  local hudY = 0
  local hudFsize = hudFontSize
  if GameState.ui.hudStyle == Enums.HudStyles.Wide then
    hudX = cx
    hudY = self.sy - 160 - sensorsHeight - 24
    hudFsize = hudFontSize
  elseif GameState.ui.hudStyle == Enums.HudStyles.Balanced then
    hudX = cx
    hudY  = self.sy - 160 - floor(self.sy / 9) - 24
    hudFsize = hudFontSize
  elseif GameState.ui.hudStyle == Enums.HudStyles.Tight then
    hudX = cx
    hudY = cy + 68
    hudFsize = hudFontSize
  end

  -- Draw player ship speed
  local text = format("Speed: %d kph", floor(playerShip:getSpeed() + 0.5))
  HUD:drawHudTextDouble(hudX, hudY, Config.ui.color.meterBar, hudFsize, 0.5, text)
end

function HUD:drawChaffLeft (a)
  local player = self.player
  local playerShip = player:getControlling()

  local cx, cy = self.sx / 2, self.sy / 2

  local sensorsHeight = 0
  if GameState.ui.sensorsDisplayed then
    sensorsHeight = floor(self.sy / 9)
  end

  local hudX = 0
  local hudY = 0
  local hudFsize = hudFontSize
  if GameState.ui.hudStyle == Enums.HudStyles.Wide then
    hudX = cx + 150
    hudY = self.sy - 160 - sensorsHeight - 24
    hudFsize = hudFontSize
  elseif GameState.ui.hudStyle == Enums.HudStyles.Balanced then
    hudX = cx + 150
    hudY  = self.sy - 160 - floor(self.sy / 9) - 24
    hudFsize = hudFontSize
  elseif GameState.ui.hudStyle == Enums.HudStyles.Tight then
    hudX = cx + 150
    hudY = cy + 70
    hudFsize = hudFontSize
  end

  -- Draw player chaff remaining
  local chaffCount = 0 -- TODO: get current count of chaff aboard player's ship
  local text = format("Chaff: %d", chaffCount)
  HUD:drawHudTextDouble(hudX, hudY, Config.ui.color.meterBar, hudFsize, 0.5, text)
end

function HUD:drawLockWarning (a)
  local player = self.player
  local playerShip = player:getControlling()

  local cx, cy = self.sx / 2, self.sy / 2
  local c = Color(1.0, 0.1, 0.1, a)

  local hudX = 0
  local hudY = 0
  local hudFsize = hudFontSize
  if GameState.ui.hudStyle == Enums.HudStyles.Wide then
    hudX = cx
    hudY = cy + 40
    hudFsize = hudFontSize
  elseif GameState.ui.hudStyle == Enums.HudStyles.Balanced then
    hudX = cx
    hudY = cy + 40
    hudFsize = hudFontSize
  elseif GameState.ui.hudStyle == Enums.HudStyles.Tight then
    hudX = cx
    hudY = cy + 120
    hudFsize = hudFontSize
  end

  -- Draw incoming missile lock on player's ship
  for _, ship in ipairs(GameState.world.currentSystem.ships) do
    -- TEMP: Rather than missile lock, check to see whether player's ship is currently targeted by any other ship
    -- TODO: Change to missile lock only if a missile is locked onto the player's ship
    if ship:getTarget() == playerShip then
      if floor((lockTimer * 10) % 3) == 0 then
        -- TODO: Flash missile lock graphic ~3 times per second
        -- TODO: round those triangle corners!
        UI.DrawEx.Line(hudX     , hudY - 10, hudX + 28, hudY + 30, c, false)
        UI.DrawEx.Line(hudX - 28, hudY + 30, hudX + 28, hudY + 30, c, false)
        UI.DrawEx.Line(hudX - 28, hudY + 30, hudX     , hudY - 10, c, false)

        UI.DrawEx.Line(hudX, hudY - 2, hudX, hudY + 26, c, true)
        UI.DrawEx.Point(hudX, hudY + 22, 100, c)

        UI.DrawEx.TextAdditive(
          "UbuntuBold",
          "LOCK DETECTED",
          hudFontSize - 5,
          hudX - 50, hudY + 34, 100, hudFontSize,
          1.0, 0.2, 0.0, a,
          0.5, 0.5
        )
      end
    end
  end
end

function HUD:drawWeaponGroups (a)
  local cx, cy = self.sx / 2, self.sy / 2

  local hudMode = 1
  local hudFsize = hudFontSize
  if GameState.ui.hudStyle == Enums.HudStyles.Wide then
    hudMode = 1
    hudFsize = hudFontSize
  elseif GameState.ui.hudStyle == Enums.HudStyles.Balanced then
    hudMode = 2
    hudFsize = hudFontSize
  elseif GameState.ui.hudStyle == Enums.HudStyles.Tight then
    hudMode = 3
    hudFsize = hudFontSize
  end

  local fontsize = 14
  local wgx = {{cx - 280, cx - 240, cx - 200, cx - 160, cx + 160, cx + 200, cx + 240, cx + 280},
               {cx - 400, cx - 360, cx - 320, cx - 280, cx + 280, cx + 320, cx + 360, cx + 400},
               {cx - 220, cx - 180, cx - 140, cx - 100, cx + 100, cx + 140, cx + 180, cx + 220}}
  local wgy = {self.sy - 120,
               self.sy - 160 - floor(self.sy / 9) - 44,
               cy + 96}

  if GameState.ui.hudStyle == Enums.HudStyles.Wide then
    HUD:drawHudTextDouble(cx - 220, self.sy - 140, Config.ui.color.meterBar, hudFontSize, 0.5, "Weapon Groups A")
    HUD:drawHudTextDouble(cx + 220, self.sy - 140, Config.ui.color.meterBar, hudFontSize, 0.5, "Weapon Groups B")
  elseif GameState.ui.hudStyle == Enums.HudStyles.Balanced then
    HUD:drawHudTextDouble(cx - 340, self.sy - 160 - floor(self.sy / 9) - 66, Config.ui.color.meterBar, hudFontSize, 0.5, "Weapon Groups A")
    HUD:drawHudTextDouble(cx + 340, self.sy - 160 - floor(self.sy / 9) - 66, Config.ui.color.meterBar, hudFontSize, 0.5, "Weapon Groups B")
  end

  for i = 1, 8 do
    if GameState.player.weaponGroup == i then
      UI.DrawEx.Circle(wgx[hudMode][i], wgy[hudMode] + 18, 10, Config.ui.color.meterBar, true)
      HUD:drawHudText("UbuntuBold", fontsize + 2, wgx[hudMode][i] - floor(fontsize / 2) - 1, wgy[hudMode] + 10, tostring(i), Config.ui.color.borderBright)
    else
      UI.DrawEx.Ring(wgx[hudMode][i], wgy[hudMode] + 18, 10, Config.ui.color.meterBar, false)
      HUD:drawHudText("Ubuntu", fontsize, wgx[hudMode][i] - floor(fontsize / 2), wgy[hudMode] + 11, tostring(i), Config.ui.color.meterBar)
    end
  end
end

function HUD:drawPowerDistro (a)
  local player = self.player
  local playerShip = player:getControlling()

  local cx, cy = self.sx / 2, self.sy / 2

  local hudXLt = 0
  local hudXLm = 0
  local hudXRt = 0
  local hudXRm = 0
  local hudYAt = 0
  local hudYAm = 0
  local hudYBt = 0
  local hudYBm = 0
  local hudFsize = hudFontSize
  if GameState.ui.hudStyle == Enums.HudStyles.Wide then
    hudXLm = cx - 300
    hudXLt = hudXLm - 80
    hudXRm = cx + 140
    hudXRt = hudXRm + 180
    hudYAt = self.sy - 64
    hudYAm = self.sy - 56
    hudYBt = self.sy - 40
    hudYBm = self.sy - 32
    hudFsize = hudFontSize
  elseif GameState.ui.hudStyle == Enums.HudStyles.Balanced then
    hudXLm = cx - 300
    hudXLt = hudXLm - 80
    hudXRm = cx + 140
    hudXRt = hudXRm + 180
    hudYAt = self.sy - 100
    hudYAm = self.sy -  92
    hudYBt = self.sy -  76
    hudYBm = self.sy -  68
    hudFsize = hudFontSize
  elseif GameState.ui.hudStyle == Enums.HudStyles.Tight then
    hudXLm = cx - 240
    hudXLt = hudXLm - 80
    hudXRm = cx +  80
    hudXRt = hudXRm + 180
    hudYAt = cy + 150 - 16
    hudYAm = cy + 150 -  8
    hudYBt = cy + 150 +  6
    hudYBm = cy + 150 + 14
    hudFsize = hudFontSize
  end

  -- Draw player power distribution
  HUD:drawHudTextDouble(hudXLt, hudYAt, Config.ui.color.meterBar, hudFsize, 0.0, "Engines")
  HUD:drawHudTextDouble(hudXLt, hudYBt, Config.ui.color.meterBar, hudFsize, 0.0, "Sensors")
  HUD:drawHudTextDouble(hudXRt, hudYAt, Config.ui.color.meterBar, hudFsize, 0.0, "Weapons")
  HUD:drawHudTextDouble(hudXRt, hudYBt, Config.ui.color.meterBar, hudFsize, 0.0, "Shields")

  UI.DrawEx.Meter(hudXLm, hudYAm, 32, 8, Config.ui.color.meterBar, 10, 4, 4, true, Config.ui.color.meterBarOver,  1)
  UI.DrawEx.Meter(hudXLm, hudYBm, 32, 8, Config.ui.color.meterBar, 10, 4, 1, true, Config.ui.color.meterBarOver,  1)
  UI.DrawEx.Meter(hudXRm, hudYAm, 32, 8, Config.ui.color.meterBar, 10, 4, 4, true, Config.ui.color.meterBarOver, -1)
  UI.DrawEx.Meter(hudXRm, hudYBm, 32, 8, Config.ui.color.meterBar, 10, 4, 3, true, Config.ui.color.meterBarOver, -1)
end

function HUD:drawSensors (a)
  if GameState.ui.sensorsDisplayed then
    local cx, cy = self.sx / 2, self.sy / 2

    -- Draw sensor readouts
    local xleft = floor(cx / 2)
    local xlength = cx
    local ylength = floor(self.sy / 9)
    local ytop = self.sy - 160 - ylength
    UI.DrawEx.Panel(xleft, ytop, xlength, ylength, Config.ui.color.meterBar, 0.3)
    UI.DrawEx.Rect(xleft, ytop + floor(0.8 * ylength), xlength, 6, Config.ui.color.meterBarDark)
  end
end

function HUD:drawTacticalMap (a)
  local cx, cy = self.sx / 2, self.sy / 2

  -- Draw tactical map
  UI.DrawEx.Ring(cx     , self.sy - 76, 70, Config.ui.color.meterBar, true)
  UI.DrawEx.Ring(cx     , self.sy - 76, 44, Config.ui.color.meterBar, false)

  UI.DrawEx.Line(cx     , self.sy - 144, cx,      self.sy -   6, Config.ui.color.meterBar, false)
  UI.DrawEx.Line(cx - 70, self.sy -  78, cx + 70, self.sy -  78, Config.ui.color.meterBar, false)

  UI.DrawEx.Line(cx - 48, self.sy - 124, cx,      self.sy -  78, Config.ui.color.meterBar, false)
  UI.DrawEx.Line(cx + 48, self.sy - 124, cx,      self.sy -  78, Config.ui.color.meterBar, false)
end

local updateTargetsInterval = 1 / 60
local lastTargetsUpdate = 0
local deltaTimer = 0

local function getPosObject(def)
  local object = {}
  object.c = def.c
  object.a = def.a
  object.curve = def.curve
  object.size1 = def.size1
  object.size2 = def.size2
  object.bx = def.bx
  object.by = def.by
  object.offset = def.offset
  return object
end

function HUD:drawTargets (a)

  deltaTimer = deltaTimer + deltaTime
  if deltaTimer > lastTargetsUpdate + updateTargetsInterval then
    if not GameState.ui.showTrackers then return end
    local camera = self.gameView.camera

    local cTarget = Color(0.5, 1.0, 0.1, 1.0 * a)
    local cLock =   Color(1.0, 0.5, 0.1, 1.0 * a)

    local player = self.player
    local playerShip = player:getControlling()
    local playerTarget = playerShip:getTarget()

    local closest = nil
    local minDist = 128
    local center = Vec2f(self.sx / 2, self.sy / 2)
    targetsHudPositions = {}

    for i = 1, #self.targets.tracked do
      local target = self.targets.tracked[i]
      local targetDistance = target:getDistance(playerShip)

      if target and targetDistance and target ~= playerShip then
        -- if target is out of trackingRange
        if targetDistance > GameState.ui.maxTrackingRange then break end

        if target:getTrackable() then
          local pos = target:getPos()
          local ndc = camera:worldToNDC(pos)
          local ndcMax = max(abs(ndc.x), abs(ndc.y))

  --        local disp = target:getOwnerDisposition(player) -- might need to switch back to this version
          local disp = Config.game.dispoNeutral -- disposition to neutral by default
          if target:hasAttackable() and target:isAttackable() then disp = target:getDisposition(playerShip) end
  --        local c = target:getDispositionColor(disp) -- this version is preserved for future changes (esp. faction)
          local c = Disposition.GetColor(disp)
          c.a = 1 - ( targetDistance / GameState.ui.maxTrackingRange )

          if ndcMax <= 1.0 and ndc.z > 0 then
            do
              -- Get tracker box extents based on object size, and adjust inward slightly
              local bx1, by1, bsx, bsy = camera:entityToScreenRect(target)
              local bx2, by2 = bx1 + bsx, by1 + bsy

              local function drawAttackable()
                table.insert(targetsHudPositions, getPosObject({
                  c = c,
                  a = c.a,
                  curve = 0.2,
                  size1 = 4,
                  size2 = 4,
                  bx = bx2,
                  by = by1,
                  offset = 0.125
                }))
                table.insert(targetsHudPositions, getPosObject({
                  c = c,
                  a = c.a,
                  curve = 0.2,
                  size1 = 4,
                  size2 = 4,
                  bx = bx1,
                  by = by1,
                  offset = 0.375
                }))
                table.insert(targetsHudPositions, getPosObject({
                  c = c,
                  a = c.a,
                  curve = 0.2,
                  size1 = 4,
                  size2 = 4,
                  bx = bx1,
                  by = by2,
                  offset = 0.625
                }))
                table.insert(targetsHudPositions, getPosObject({
                  c = c,
                  a = c.a,
                  curve = 0.2,
                  size1 = 4,
                  size2 = 4,
                  bx = bx2,
                  by = by2,
                  offset = 0.875
                }))
              end

              local function drawPlayerTarget()
                table.insert(targetsHudPositions, getPosObject({
                  c = cLock,
                  a = a,
                  curve = 0.3,
                  size1 = 12,
                  size2 = 12,
                  bx = bx2,
                  by = by1,
                  offset = 0.125
                }))
                table.insert(targetsHudPositions, getPosObject({
                  c = cLock,
                  a = a,
                  curve = 0.3,
                  size1 = 12,
                  size2 = 12,
                  bx = bx1,
                  by = by1,
                  offset = 0.375
                }))
                table.insert(targetsHudPositions, getPosObject({
                  c = cLock,
                  a = a,
                  curve = 0.3,
                  size1 = 12,
                  size2 = 12,
                  bx = bx1,
                  by = by2,
                  offset = 0.625
                }))
                table.insert(targetsHudPositions, getPosObject({
                  c = cLock,
                  a = a,
                  curve = 0.3,
                  size1 = 12,
                  size2 = 12,
                  bx = bx2,
                  by = by2,
                  offset = 0.875
                }))
              end

              local function drawTarget()
                table.insert(targetsHudPositions, getPosObject({
                  c = cTarget,
                  a = a,
                  curve = 0.2,
                  size1 = 8,
                  size2 = 8,
                  bx = bx2,
                  by = by1,
                  offset = 0.125
                }))
                table.insert(targetsHudPositions, getPosObject({
                  c = cTarget,
                  a = a,
                  curve = 0.2,
                  size1 = 8,
                  size2 = 8,
                  bx = bx1,
                  by = by1,
                  offset = 0.375
                }))
                table.insert(targetsHudPositions, getPosObject({
                  c = cTarget,
                  a = a,
                  curve = 0.2,
                  size1 = 8,
                  size2 = 8,
                  bx = bx1,
                  by = by2,
                  offset = 0.625
                }))
                table.insert(targetsHudPositions, getPosObject({
                  c = cTarget,
                  a = a,
                  curve = 0.2,
                  size1 = 8,
                  size2 = 8,
                  bx = bx2,
                  by = by2,
                  offset = 0.875
                }))
              end

              local type = Config:getObjectInfo("object_types", target:getType())
              local renderDistance = GameState.ui.trackerBracketingRenderDistances[type] or 25000

              -- Draw rounded box corners
              if targetDistance <= renderDistance then
                if target:hasAttackable() and target:isAttackable() then
                  -- Innermost box shows trackable object's disposition to player
                  --     (red = enemy, blue = neutral, green = friendly)
                  drawAttackable()
                end

                if playerTarget == target then
                  drawPlayerTarget()
                end

                if self.target == target then
                  drawTarget()
                end
              elseif target:hasAttackable() and target:isAttackable() and targetDistance >= renderDistance then
                table.insert(targetsHudPositions, {bx1 = bx1, by1 = by1, bx2 = bx2, by2 = by2, c = c})

                if playerTarget == target then
                  drawPlayerTarget()
                end

                if self.target == target then
                  drawTarget()
                end
              end

              -- Draw target name
              if playerTarget == target then
                local targetName = target:getName()
                if target:getType() == Config:getObjectTypeByName("object_types", "Planet") then
                  targetName = "Planet " .. target:getName()
                elseif target:getType() == Config:getObjectTypeByName("object_types", "Asteroid") then
                  targetName = "Asteroid " .. target:getName()
                elseif target:getType() == Config:getObjectTypeByName("object_types", "Station") then
                  targetName = "Station " .. target:getName()
                elseif target:getType() == Config:getObjectTypeByName("object_types", "Jumpgate") then
                  targetName = "Jumpgate " .. target:getName()
                elseif target:getType() == Config:getObjectTypeByName("object_types", "Ship") then
                  if target.usesBoost then
                    targetName = targetName .. " [Ace]"
                  end
                end
                local tcr = 1
                local tcg = 1
                local tcb = 1
                if target:isDestroyed() then
                  tcr = 0
                  tcg = 0
                  tcb = 0
                end
                table.insert(targetsHudPositions, {bx1 = bx1, by1 = by1, bx2 = bx2, by2 = by2, tcr = tcr, tcg = tcg, tcb = tcb, a = a, targetName = targetName})
              end
            end

<<<<<<< HEAD
            -- TEMP: Draw target health bar
--            if playerTarget == target and target:isAlive() and not target:isDestroyed() then
--              local targetHealthPct = target:mgrHullGetHullPercent()
--              if targetHealthPct > 0.0 then
--                local targetHealthCI = math.min(50, math.floor((targetHealthPct / 2.0) + 0.5) + 1)
--                UI.DrawEx.RectOutline(bx1 + 2, by2 - 3, (bx2 - bx1) - 6, 8, Config.ui.color.borderBright)
--                UI.DrawEx.Rect(bx1 + 3, by2 - 1, (bx2 - bx1) - 8, 4, Config.ui.color.healthColor[targetHealthCI])
--              end
--            end
          end

          local ss = camera:ndcToScreen(ndc)
          local dist = ss:distance(center)
          if disp < 0.5 and dist < minDist then
            closest = target
            minDist = dist
          end
        else
          ndc.x = ndc.x / ((1 + 16/camera.sx) * ndcMax)
          ndc.y = ndc.y / ((1 + 16/camera.sy) * ndcMax)
          local x = ( ndc.x + 1)/2 * camera.sx
          local y = (-ndc.y + 1)/2 * camera.sy
          if disp < 0.0 then
            c.a = c.a * 0.5
            UI.DrawEx.Point(x, y, 64, c)
=======
              -- TEMP: Draw target health bar
  --            if playerTarget == target and target:hasHealth() and not target:isDestroyed() then
  --              local targetHealthPct = target:getHealthPercent()
  --              if targetHealthPct > 0.0 then
  --                local targetHealthCI = math.min(50, math.floor((targetHealthPct / 2.0) + 0.5) + 1)
  --                UI.DrawEx.RectOutline(bx1 + 2, by2 - 3, (bx2 - bx1) - 6, 8, Config.ui.color.borderBright)
  --                UI.DrawEx.Rect(bx1 + 3, by2 - 1, (bx2 - bx1) - 8, 4, Config.ui.color.healthColor[targetHealthCI])
  --              end
  --            end

            local ss = camera:ndcToScreen(ndc)
            local dist = ss:distance(center)
            if disp < 0.5 and dist < minDist then
              closest = target
              minDist = dist
            end
          else
            ndc.x = ndc.x / ((1 + 16/camera.sx) * ndcMax)
            ndc.y = ndc.y / ((1 + 16/camera.sy) * ndcMax)
            local x = ( ndc.x + 1)/2 * camera.sx
            local y = (-ndc.y + 1)/2 * camera.sy
            if disp < 0.0 then
              c.a = c.a * 0.5
              UI.DrawEx.Point(x, y, 64, c)
            end
>>>>>>> b79c8594
          end
        end
      end
    end
    lastTargetsUpdate = deltaTimer
    self.target = closest
  end

  for index, targetHud in ipairs(targetsHudPositions) do
    if targetHud.bx1 and not targetHud.tcr then
      UI.DrawEx.Point(targetHud.bx2-((targetHud.bx2-targetHud.bx1)/2), targetHud.by2-((targetHud.by2-targetHud.by1)/2), 128, targetHud.c)
    elseif targetHud.tcr then
      UI.DrawEx.TextAdditive(
        "UbuntuBold",
        targetHud.targetName,
        14,
        (targetHud.bx1 + targetHud.bx2) / 2 - targetHud.targetName:len() / 2 + 1, targetHud.by1 - 30 + 1, targetHud.targetName:len(), 20,
        1 - targetHud.tcr, 1 - targetHud.tcg, 1 - targetHud.tcb, targetHud.a,
        0.5, 0.5
      )
      UI.DrawEx.TextAlpha(
        "UbuntuBold",
        targetHud.targetName,
        14,
        (targetHud.bx1 + targetHud.bx2) / 2 - targetHud.targetName:len() / 2, targetHud.by1 - 30, targetHud.targetName:len(), 20,
        targetHud.tcr, targetHud.tcg, targetHud.tcb, targetHud.a,
        0.5, 0.5
      )
    else
      UI.DrawEx.Wedge(targetHud.bx, targetHud.by, targetHud.size1, targetHud.size2, targetHud.offset, targetHud.curve, targetHud.c, targetHud.a)
    end
  end
end

function HUD:drawLock (a)
  local playerShip = self.player:getControlling()
  local target = playerShip:getTarget()

  if not target or target:isDestroyed() then return end

  local camera = self.gameView.camera
  local center = Vec2f(self.sx / 2, self.sy / 2)

  do -- Direction indicator
    local r = 96
    local pos = target:getPos()
    local ndc = camera:worldToNDC(pos)
    local ndcMax = max(abs(ndc.x), abs(ndc.y))

    -- NOTE: invert direction arrow when target in rear hemisphere relative to player view
    if ndc.z <= 0 then ndc:idivs(-ndcMax) end

    local ss = camera:ndcToScreen(ndc)
    local dir = ss - center
    local dist = dir:length()

    if dist > 1 then
      dir:inormalize()
      ss = center + dir:scale(r)
      local a = a * (1.0 - exp(-max(0.0, dist / (r + 16) - 1.0)))
      UI.DrawEx.Arrow(ss, dir:scale(10), Color(1.0, 0.7, 0.3, a))
    end
  end

  -- Predictive impact point
  -- Takes into account player's movement, target's movement,
  --   and the speed of the currently selected weapon/projectile
  -- TODO: change reference to Config.gen.compTurretPulseStats.range from App.lua when multiple weapon types are available
  local range = playerShip:getPos():distance(target:getPos())
  if target:hasAttackable() and target:isAttackable() and range < Config.gen.compTurretPulseStats.range then
    if playerShip.socketSpeedMax > 0 then
      local tHit, pHit = Math.Impact(
        playerShip:getPos(),
        target:getPos(),
        playerShip:getVelocity(),
        target:getVelocity(),
        playerShip.socketSpeedMax)

      if tHit then
        local ndc = camera:worldToNDC(pHit)
        local ndcMax = max(abs(ndc.x), abs(ndc.y))
        if ndcMax <= 1 and ndc.z > 0 then
          local ss = camera:ndcToScreen(ndc)
          UI.DrawEx.Ring(ss.x, ss.y, 10, Color(1.0, 0.3, 0.3, a), true)
        end
      end
    end
  end
end

function HUD:drawReticle (a)
  local cx, cy = self.sx / 2, self.sy / 2
  do -- Reticle
    do -- Central Crosshair
      local c = Config.ui.color.reticle
      local r1 = 24
      local r2 = 36
      local n = 3
      for i = 0, n - 1 do
        local angle = -(Math.Pi2 + (i / n) * Math.Tau)
        local dx, dy = cos(angle), sin(angle)
        UI.DrawEx.Line(cx + r1 * dx, cy + r1 * dy, cx + r2 * dx, cy + r2 * dy, c, true)
      end
    end

    -- Flight mode cursor
    if not GameState.panelActive then
      local c = Config.ui.color.ctrlCursor
--      local yaw, pitch = ShipBindings.Yaw:get(), ShipBindings.Pitch:get()
      local x = cx + 0.5 * self.sx * self.aimX
      local y = cy - 0.5 * self.sy * self.aimY

      local csize = 16
      UI.DrawEx.Ring(x, y, csize, c, false)
      UI.DrawEx.Line(x - csize, y, x - 2, y, c, true)
      UI.DrawEx.Line(x, y - csize, x, y - 2, c, true)
      UI.DrawEx.Line(x + csize, y, x + 2, y, c, true)
      UI.DrawEx.Line(x, y + csize, x, y + 2, c, true)
    end
  end
end

function HUD:drawPlayerHullInteg (a)
  local x, y, sx, sy = self:getRectGlobal()
  local cx, cy = sx / 2, sy / 2
  local playerShip = self.player:getControlling()
  local playerZoom = playerShip:getRadius() / (playerShip:getScale() / 4)
  local playerShieldPct = playerShip:mgrShieldGetShieldPercent()
  local playerArmorPct  = playerShip:mgrArmorGetArmorPercent()
  local playerHealthPct = playerShip:mgrHullGetHullPercent()
  local playerHealthCI = math.min(50, math.floor((playerHealthPct / 2.0) + 0.5) + 1)

  local hc = Color(1, 1, 1, 1)
  hc.r = Config.ui.color.healthColor[playerHealthCI].r
  hc.g = Config.ui.color.healthColor[playerHealthCI].g
  hc.b = Config.ui.color.healthColor[playerHealthCI].b
  hc.a = 0.7

--if not GameState.paused then
--local radius, mass = playerShip:getRadius(), playerShip:getMass()
--local yaw, pitch = ShipBindings.Yaw:get(), ShipBindings.Pitch:get()
--printf("x = %d, y = %d, sx = %d, sy = %d", x, y, sx, sy)
--printf("mass = %s, radius = %3.2f, yaw = %3.2f, pitch = %3.2f", mass, radius, yaw, pitch)
--printf("mass = %s, radius = %3.2f, radius / 1.7 = %3.2f", mass, radius, radius / 1.7)
--end

  -- Draw text of player ship name
  HUD:drawHudTextDouble(164, sy - 320, Config.ui.color.meterBar, hudFontSize, 0.5, playerShip:getName())

  -- Draw hologram of player ship on a grid background
  UI.DrawEx.Grid(114, sy - 231, 100, 55, Config.ui.color.meterBar)
  UI.DrawEx.Hologram(playerShip.mesh, 34, sy - 336, 260, 260, Config.ui.color.hologram, playerZoom / 1.7, -1.57, 0.0)

  -- Draw player ship data as meters
  UI.DrawEx.RectOutline(66, sy - 96, 202, 22, Config.ui.color.borderBright)
  UI.DrawEx.Meter(72, sy - 90, 10, 10, Config.ui.color.shieldStrength, 10, 10, floor(playerShieldPct / 10), false, nil, 1)
  UI.DrawEx.RectOutline(66, sy - 66, 202, 22, Config.ui.color.borderBright)
  UI.DrawEx.Meter(72, sy - 60, 10, 10, Config.ui.color.armorIntegrity, 10, 10, floor(playerArmorPct / 10), false, nil, 1)
  UI.DrawEx.RectOutline(66, sy - 36, 202, 22, Config.ui.color.borderBright)
  UI.DrawEx.Meter(72, sy - 30, 10, 10, hc, 10, 10, floor(playerHealthPct / 10), false, nil, 1)

  -- TEMP: Also draw the player ship's health bar under the central reticle
--  UI.DrawEx.RectOutline(cx - 22, cy + 18, 44, 8, Config.ui.color.borderDim)
--  UI.DrawEx.Rect(cx - 20, cy + 20, 40, 4, Config.ui.color.healthColor[playerHealthCI])

end

function HUD:drawTargetHullInteg (a)
  local playerShip = self.player:getControlling()
  local target = playerShip:getTarget()
  if target and target:isAlive() and not target:isDestroyed() then
    local x, y, sx, sy = self:getRectGlobal()
    local cx, cy = sx / 2, sy / 2
    local targetRangeText = ""
    if playerShip:getDistance(target) >= 1000 then
      targetRangeText = format("Range: %d km", floor(playerShip:getDistance(target) / 1000 + 0.5))
    else
      targetRangeText = format("Range: %d m", floor(playerShip:getDistance(target) + 0.5))
    end
    local targetName = target:getName()
    local targetHealthPct = target:mgrHullGetHullPercent()
    if targetHealthPct > 0.0 then
      local targetShieldPct = target:mgrShieldGetShieldPercent()
      local targetArmorPct  = target:mgrArmorGetArmorPercent()
      local targetHealthCI = math.min(50, math.floor((targetHealthPct / 2.0) + 0.5) + 1)
      local targetZoom = target:getRadius() / (target:getScale() / 4)
      local targetZoomAdj = targetZoom

      local hc = Color(1, 1, 1, 1)
      hc.r = Config.ui.color.healthColor[targetHealthCI].r
      hc.g = Config.ui.color.healthColor[targetHealthCI].g
      hc.b = Config.ui.color.healthColor[targetHealthCI].b
      hc.a = 0.7

      if target:getType() == Config:getObjectTypeByName("object_types", "Ship") then
        targetZoomAdj = targetZoom / 1.7
        if target.usesBoost then
          targetName = targetName .. " [Ace]"
        end
      end
      if target:getType() == Config:getObjectTypeByName("object_types", "Station") then
        targetZoomAdj = 26 -- probably station radius (default: 100) / station scale (default: 4)
        targetName = "Station " .. target:getName()
      end

      -- Draw text of target name
      HUD:drawHudTextDouble(sx - 160, sy - 320, Config.ui.color.meterBar, hudFontSize, 0.5, targetName)

      -- Draw hologram of target entity on a grid background
      UI.DrawEx.Grid(sx - 206, sy - 231, 100, 55, Config.ui.color.meterBar)
      UI.DrawEx.Hologram(target.mesh, sx - 287, sy - 336, 260, 260, Config.ui.color.hologram, targetZoomAdj, -1.57, 0.0)

      -- Draw target health as a meter
      UI.DrawEx.RectOutline(sx - 254, sy - 96, 202, 22, Config.ui.color.borderBright)
      UI.DrawEx.Meter(sx - 250, sy - 90, 10, 10, Config.ui.color.shieldStrength, 10, 10, floor(targetShieldPct / 10), false, nil, 1)
      UI.DrawEx.RectOutline(sx - 254, sy - 66, 202, 22, Config.ui.color.borderBright)
      UI.DrawEx.Meter(sx - 250, sy - 60, 10, 10, Config.ui.color.armorIntegrity, 10, 10, floor(targetArmorPct / 10), false, nil, 1)
      UI.DrawEx.RectOutline(sx - 254, sy - 36, 202, 22, Config.ui.color.borderBright)
      UI.DrawEx.Meter(sx - 250, sy - 30, 10, 10, hc, 10, 10, floor(targetHealthPct / 10), false, nil, 1)
    end
  end
end

function HUD:drawDockPrompt (a)
  local x, y, sx, sy = self:getRectGlobal()
  local cx, cy = sx / 2, sy / 2
  local dockText = nil

  if dockingAllowed then
    dockText = "Press F to Dock" -- TODO: connect Docking input to bindings
  else
    dockText = "Docking is refused at this Station"
  end

  UI.DrawEx.TextAdditive(
    "NovaMono",
    dockText,
    24,
    cx, cy - 68, 1, 1,
    0, 0, 0, self.dockPromptAlpha * a,
    0.5, 0.5
  )
  UI.DrawEx.TextAdditive(
    "NovaMono",
    dockText,
    24,
    cx, cy - 68, 1, 1,
    1, 1, 1, self.dockPromptAlpha * a,
    0.5, 0.5
  )
end

function HUD:onInput (state)
  if not GameState.paused and not GameState.panelActive then
    local camera = self.gameView.camera
    camera:push()

    if camera.modRadius then
      camera:modRadius(exp(-0.1 * CameraBindings.Zoom:get()))
    end
    --camera:modYaw(0.005 * CameraBindings.Yaw:get())     -- only works when cameraOrbit is the current camera
    --camera:modPitch(0.005 * CameraBindings.Pitch:get()) -- only works when cameraOrbit is the current camera

    -- Select a weapon group
    if Input.GetPressed(Button.Keyboard.N1) and GameState.player.weaponGroup ~= 1 then
      GameState.player.weaponGroup = 1
    elseif Input.GetPressed(Button.Keyboard.N2) and GameState.player.weaponGroup ~= 2 then
      GameState.player.weaponGroup = 2
    elseif Input.GetPressed(Button.Keyboard.N3) and GameState.player.weaponGroup ~= 3 then
      GameState.player.weaponGroup = 3
    elseif Input.GetPressed(Button.Keyboard.N4) and GameState.player.weaponGroup ~= 4 then
      GameState.player.weaponGroup = 4
    elseif Input.GetPressed(Button.Keyboard.N5) and GameState.player.weaponGroup ~= 5 then
      GameState.player.weaponGroup = 5
    elseif Input.GetPressed(Button.Keyboard.N6) and GameState.player.weaponGroup ~= 6 then
      GameState.player.weaponGroup = 6
    elseif Input.GetPressed(Button.Keyboard.N7) and GameState.player.weaponGroup ~= 7 then
      GameState.player.weaponGroup = 7
    elseif Input.GetPressed(Button.Keyboard.N8) and GameState.player.weaponGroup ~= 8 then
      GameState.player.weaponGroup = 8
    end

    local e = self.player:getControlling()
    if not e:isDestroyed() then
      self:controlThrust(e)
      self:controlTurrets(e)
      self:controlBays(e)
      self:controlTargetLock(e)
    end
    camera:pop()

    if self.dockable then
--printf("%s %s is dockable = %s", Config:getObjectInfo("object_types", self.dockable:getType()),
--                                 self.dockable:getName(), self.dockable:isDockable())
      if self.dockable:isDockable() and not self.dockable:isBanned(e) then
        if ShipBindings.Dock:get() > 0 then
          -- TODO: migrate this action outside the HUD
          e:pushAction(Actions.DockAt(self.dockable))
          self.dockable = nil
        end
      end
    end
  end
end

function HUD:onUpdate (state)
  if not GameState.paused then
    if Input.GetPressed(Bindings.ToggleHUD) then
      GameState.ui.hudStyle = GameState.ui.hudStyle + 1
      if GameState.ui.hudStyle > Enums.HudStyles.Tight then
        GameState.ui.hudStyle = Enums.HudStyles.None
      end
    end

    if Input.GetPressed(Bindings.ToggleSensors) then
      GameState.ui.sensorsDisplayed = not GameState.ui.sensorsDisplayed
    end

    self.targets:update()
    self.dockables:update()

    self.dockable = HUD:getDockable(self)

    hudFontSize = 14 + (floor(self.sx / 900) - 1) * 2

    lockTimer = lockTimer + state.dt
    deltaTime = state.dt

    local f = 1.0 - exp(-state.dt * 8.0)
    local alphaT = 0
    if self.dockable then
      if self.dockable:isDockable() and not self.dockable:isBanned(self.player:getControlling()) then
        dockingAllowed = true
        alphaT = 1
      else
        dockingAllowed = false
        if not self.dockable:isDestroyed() then
          alphaT = 1
        else
          alphaT = 0
        end
      end
    end
    self.dockPromptAlpha = Math.Lerp(self.dockPromptAlpha, alphaT, f)
  end
end

function HUD:getDockable (self)
  local dockableObj = nil

  local pPos    = self.player:getControlling():getPos()
  local pRad    = self.player:getControlling():getRadius()
  self.dockable = nil
  for i = 1, #self.dockables.tracked do
    local dockable = self.dockables.tracked[i]
    if Config:getObjectInfo("object_types", dockable:getType()) ~= "Planet" then -- player's ship can't dock at planets
      local dPos = dockable:getPos()
      local dRad = dockable:getRadius()
      local dist = pPos:distance(dPos) - pRad - dRad
      if dist < Config.game.dockRange then
        -- return the Entity instance of the first dockable object found (might not be closest if several are within range)
        dockableObj = dockable
        break
      end
    end
  end

  return dockableObj
end

function HUD:onDraw (focus, active)
  local playerShip = self.player:getControlling()
  if playerShip:isAlive() then
<<<<<<< HEAD
    if GameState.ui.hudStyle ~= Enums.HudStyles.None then
      self:drawSystemText            (self.enabled)
      self:drawTargetText            (self.enabled)
      self:drawArmorIntegrity        (self.enabled)
      self:drawHullIntegrity         (self.enabled)
      self:drawCapacitorEnergy       (self.enabled)
      self:drawShieldStrength        (self.enabled)
      self:drawTargetMission         (self.enabled)
      self:drawTargetType            (self.enabled)
      self:drawTargetRange           (self.enabled)
      self:drawTargetSubtype         (self.enabled)
      self:drawTargetSpeed           (self.enabled)
      self:drawTargetShieldsHullArmor(self.enabled)
      self:drawPlayerShieldsHullArmor(self.enabled)
      self:drawMissilesLeft          (self.enabled)
      self:drawPlayerSpeed           (self.enabled)
      self:drawChaffLeft             (self.enabled)
      self:drawLockWarning           (self.enabled)
      self:drawWeaponGroups          (self.enabled)
      self:drawPowerDistro           (self.enabled)
      self:drawSensors               (self.enabled)
      self:drawTacticalMap           (self.enabled)
      self:drawTargets               (self.enabled)
      self:drawLock                  (self.enabled)
      self:drawPlayerHullInteg       (self.enabled)
      self:drawTargetHullInteg       (self.enabled)
      self:drawReticle               (self.enabled)
=======
    if GameState.ui.hudStyle == Enums.HudStyles.Minimal then
      self:drawTargets                  (self.enabled)
      self:drawReticle                  (self.enabled)
      self:drawLock                     (self.enabled)
    elseif GameState.ui.hudStyle ~= Enums.HudStyles.None then
      self:drawSystemText               (self.enabled)
      self:drawTargetText               (self.enabled)
      self:drawHullIntegrity            (self.enabled)
      self:drawCapacitorEnergy          (self.enabled)
      self:drawTargetMission            (self.enabled)
      self:drawTargetType               (self.enabled)
      self:drawTargetRange              (self.enabled)
      self:drawTargetSubtype            (self.enabled)
      self:drawTargetSpeed              (self.enabled)
      self:drawTargetShieldsHullArmor   (self.enabled)
      self:drawPlayerShieldsHullArmor   (self.enabled)
      self:drawMissilesLeft             (self.enabled)
      self:drawPlayerSpeed              (self.enabled)
      self:drawChaffLeft                (self.enabled)
      self:drawLockWarning              (self.enabled)
      self:drawWeaponGroups             (self.enabled)
      self:drawPowerDistro              (self.enabled)
      self:drawSensors                  (self.enabled)
      self:drawTacticalMap              (self.enabled)
      self:drawTargets                  (self.enabled)
      self:drawLock                     (self.enabled)
      self:drawPlayerHealth             (self.enabled)
      self:drawTargetHealth             (self.enabled)
      self:drawReticle                  (self.enabled)
>>>>>>> b79c8594
    end

    self:drawDockPrompt(self.enabled)
  end
end

function HUD:onDrawIcon (iconButton, focus, active)
  -- Draw Flight Mode icon
  local borderColor = iconButton == active
                      and Config.ui.color.controlActive
                      or iconButton == focus
                         and Config.ui.color.controlFocused
                         or Config.ui.color.control
  local contentColor = self:isEnabled()
                       and Config.ui.color.controlFocused
                       or Config.ui.color.control

  local x, y, sx, sy = iconButton:getRectGlobal()
  UI.DrawEx.RectOutline(x, y, sx, sy, borderColor)

  local cx = x + sx/2
  local w1y, w1sx, w1sy = 10, 10, 8
  local w2y, w2sx, w2sy =  0,  5, 4
  local ty, by = y + 8, y + sy - 12
  UI.DrawEx.Line(cx,     ty,       cx,        by,              contentColor, false)
  UI.DrawEx.Line(cx + 2, ty + w1y, cx + w1sx, ty + w1y + w1sy, contentColor, false)
  UI.DrawEx.Line(cx - 2, ty + w1y, cx - w1sx, ty + w1y + w1sy, contentColor, false)
  UI.DrawEx.Line(cx + 2, by,       cx + w2sx, by + w2y + w2sy, contentColor, false)
  UI.DrawEx.Line(cx - 2, by,       cx - w2sx, by + w2y + w2sy, contentColor, false)
end

function HUD:onEnable ()
  -- TODO : Wtf does this do? Who wrote this?? WHY.
  local pCamera = self.gameView.camera
  local camera = self.gameView.camera

  camera:warp()
  camera:lerpFrom(pCamera.pos, pCamera.rot)

  -- Set the mouse position when the Flight mode HUD is activated to the center of the game window
  GameState.render.gameWindow:setWindowGrab(true)
  local size = GameState.render.gameWindow:getSize()
  Input.SetMousePosition(size.x / 2, size.y / 2)
  GameState.render.gameWindow:setWindowGrab(false)
end

function HUD:controlThrust (e)
  -- TODO: Should this really be here in HUD.lua?
  if not e:hasThrustController() then return end
  local c = e:getThrustController()

  -- Create a small (square) dead zone in the center of the aiming reticle
  -- TODO: make dead zone circular and a sloping cutoff instead of sharp
  local yaw   = ShipBindings.Yaw:get()
  if abs(yaw) < 0.004 then yaw = 0 end
  local pitch = ShipBindings.Pitch:get() -- make negative if ShipBindings.Pitch is not :invert()
  if abs(pitch) < 0.008 then pitch = 0 end

  c:setThrust(
    ShipBindings.ThrustZ:get(),
    ShipBindings.ThrustX:get() * 0.5,
    ShipBindings.ThrustY:get(),
    yaw,
    pitch,
    ShipBindings.Roll:get() * 0.5,
    ShipBindings.Boost:get())
  self.aimX = c.yaw
  self.aimY = c.pitch
--printf("yaw = %f, pitch = %f", c.yaw, c.pitch)
end

function HUD:controlTurrets (e)
  -- TODO: Should this really be here in HUD.lua?
  local targetPos, targetVel
  local target = e:getTarget()

  if target and target:getOwnerDisposition(self.player) <= 0.0 then
    targetPos = target:getPos()
    targetVel = target:getVelocity()
  end

  local firing   = ShipBindings.Fire:get() > 0 and 1 or 0
  local camera   = self.gameView.camera
  local ndc      = Vec3f(self.aimX, self.aimY)
  local fallback = camera:mouseToRay(1):getPoint(e.socketRangeMin)

  -- Compute a firing solution separately for each turret to support
  -- different projectile velocities & ranges
  for turret in e:iterSocketsByType(SocketType.Turret) do
    if Config.game.autoTarget and targetPos then
      turret:aimAtTarget(target, fallback)
    else
      turret:aimAt(fallback)
    end
    turret.firing = firing
  end
end

function HUD:controlBays (e)
  -- TODO: Should this really be here in HUD.lua?
  local targetPos, targetVel
  local target = e:getTarget()

  if target and target:getOwnerDisposition(self.player) <= 0.0 then
    targetPos = target:getPos()
    targetVel = target:getVelocity()
  end

  local firing   = ShipBindings.Fire:get() > 0 and 1 or 0
  local camera   = self.gameView.camera
  local ndc      = Vec3f(self.aimX, self.aimY)
  local fallback = camera:mouseToRay(1):getPoint(e.socketRangeMin)

  -- Compute a firing solution separately for each turret to support
  -- different projectile velocities & ranges
  for bay in e:iterSocketsByType(SocketType.Bay) do
    if Config.game.autoTarget and targetPos then
      bay:aimAtTarget(target, fallback)
    else
      bay:aimAt(fallback)
    end
    bay.firing = firing
  end
end

function HUD:controlTargetLock (e)
  -- Lock target under the player ship's reticle
  if ShipBindings.LockTarget:get() > 0.5 then e:setTarget(self.target) end

  -- Clear any currently locked target
  if ShipBindings.ClearTarget:get() > 0.5 then e:setTarget(nil) end

  -- Lock the nearest ship that is currently targeting the player's ship
  if ShipBindings.NearestTarget:get() > 0.5 then
    local player = self.player
    local playerShip = player:getControlling()
    local nearestTargeting = nil
    local nearestDistance = 1e10
    for _, targetingShip in ipairs(GameState.world.currentSystem.ships) do
      if targetingShip:getTarget() == playerShip then
        local targetingDistance = targetingShip:getDistance(playerShip)
        if targetingDistance < nearestDistance then
          nearestTargeting = targetingShip
          nearestDistance = targetingDistance
        end
      end
    end
    if nearestTargeting then e:setTarget(nearestTargeting) end
  end
end

function HUD:drawHudText (font, fontsize, x, y, text, c)
  UI.DrawEx.TextAdditive(
    font,
    text,
    fontsize,
    x, y, fontsize, fontsize,
    c.r, c.g, c.b, 1.0,
    0.5, 0.5
  )
end

function HUD:drawHudTextDouble (x, y, color, size, horJust, text)
  UI.DrawEx.TextAdditive(
    "UbuntuBold",
    text,
    size,
    x + 1, y + 1, 1, size,
    0, 0, 0, 1.0,
    horJust, 0.5
  )
  UI.DrawEx.TextAdditive(
    "UbuntuBold",
    text,
    size,
    x, y, 1, size,
    color.r, color.g, color.b, 1.0,
    horJust, 0.5
  )
end

function HUD.Create (gameView, player)
  local self = setmetatable({
    gameView        = gameView,
    player          = player,
    icon            = UI.Icon(),

    target          = nil,
    targets         = Systems.CommandView.TrackingList(player, Entity.isTrackable),

    -- TODO : Probably want a reusable prompt thing
    dockPromptAlpha = 0,
    dockable        = nil,
    dockables       = Systems.CommandView.TrackingList(player, Entity.hasDockable),
    aimX            = 0,
    aimY            = 0,
    impacts         = 0,

    children  = List(),
  }, HUD)

  self.icon:setOnDraw(function (ib, focus, active)
    self:onDrawIcon(ib, focus, active)
  end)

  self.targets:update()
  self.dockables:update()

  return self
end

return HUD<|MERGE_RESOLUTION|>--- conflicted
+++ resolved
@@ -1101,7 +1101,6 @@
               end
             end
 
-<<<<<<< HEAD
             -- TEMP: Draw target health bar
 --            if playerTarget == target and target:isAlive() and not target:isDestroyed() then
 --              local targetHealthPct = target:mgrHullGetHullPercent()
@@ -1111,32 +1110,6 @@
 --                UI.DrawEx.Rect(bx1 + 3, by2 - 1, (bx2 - bx1) - 8, 4, Config.ui.color.healthColor[targetHealthCI])
 --              end
 --            end
-          end
-
-          local ss = camera:ndcToScreen(ndc)
-          local dist = ss:distance(center)
-          if disp < 0.5 and dist < minDist then
-            closest = target
-            minDist = dist
-          end
-        else
-          ndc.x = ndc.x / ((1 + 16/camera.sx) * ndcMax)
-          ndc.y = ndc.y / ((1 + 16/camera.sy) * ndcMax)
-          local x = ( ndc.x + 1)/2 * camera.sx
-          local y = (-ndc.y + 1)/2 * camera.sy
-          if disp < 0.0 then
-            c.a = c.a * 0.5
-            UI.DrawEx.Point(x, y, 64, c)
-=======
-              -- TEMP: Draw target health bar
-  --            if playerTarget == target and target:hasHealth() and not target:isDestroyed() then
-  --              local targetHealthPct = target:getHealthPercent()
-  --              if targetHealthPct > 0.0 then
-  --                local targetHealthCI = math.min(50, math.floor((targetHealthPct / 2.0) + 0.5) + 1)
-  --                UI.DrawEx.RectOutline(bx1 + 2, by2 - 3, (bx2 - bx1) - 6, 8, Config.ui.color.borderBright)
-  --                UI.DrawEx.Rect(bx1 + 3, by2 - 1, (bx2 - bx1) - 8, 4, Config.ui.color.healthColor[targetHealthCI])
-  --              end
-  --            end
 
             local ss = camera:ndcToScreen(ndc)
             local dist = ss:distance(center)
@@ -1153,7 +1126,6 @@
               c.a = c.a * 0.5
               UI.DrawEx.Point(x, y, 64, c)
             end
->>>>>>> b79c8594
           end
         end
       end
@@ -1527,8 +1499,11 @@
 function HUD:onDraw (focus, active)
   local playerShip = self.player:getControlling()
   if playerShip:isAlive() then
-<<<<<<< HEAD
-    if GameState.ui.hudStyle ~= Enums.HudStyles.None then
+    if GameState.ui.hudStyle == Enums.HudStyles.Minimal then
+      self:drawTargets               (self.enabled)
+      self:drawReticle               (self.enabled)
+      self:drawLock                  (self.enabled)
+    elseif GameState.ui.hudStyle ~= Enums.HudStyles.None then
       self:drawSystemText            (self.enabled)
       self:drawTargetText            (self.enabled)
       self:drawArmorIntegrity        (self.enabled)
@@ -1550,42 +1525,8 @@
       self:drawPowerDistro           (self.enabled)
       self:drawSensors               (self.enabled)
       self:drawTacticalMap           (self.enabled)
-      self:drawTargets               (self.enabled)
-      self:drawLock                  (self.enabled)
       self:drawPlayerHullInteg       (self.enabled)
       self:drawTargetHullInteg       (self.enabled)
-      self:drawReticle               (self.enabled)
-=======
-    if GameState.ui.hudStyle == Enums.HudStyles.Minimal then
-      self:drawTargets                  (self.enabled)
-      self:drawReticle                  (self.enabled)
-      self:drawLock                     (self.enabled)
-    elseif GameState.ui.hudStyle ~= Enums.HudStyles.None then
-      self:drawSystemText               (self.enabled)
-      self:drawTargetText               (self.enabled)
-      self:drawHullIntegrity            (self.enabled)
-      self:drawCapacitorEnergy          (self.enabled)
-      self:drawTargetMission            (self.enabled)
-      self:drawTargetType               (self.enabled)
-      self:drawTargetRange              (self.enabled)
-      self:drawTargetSubtype            (self.enabled)
-      self:drawTargetSpeed              (self.enabled)
-      self:drawTargetShieldsHullArmor   (self.enabled)
-      self:drawPlayerShieldsHullArmor   (self.enabled)
-      self:drawMissilesLeft             (self.enabled)
-      self:drawPlayerSpeed              (self.enabled)
-      self:drawChaffLeft                (self.enabled)
-      self:drawLockWarning              (self.enabled)
-      self:drawWeaponGroups             (self.enabled)
-      self:drawPowerDistro              (self.enabled)
-      self:drawSensors                  (self.enabled)
-      self:drawTacticalMap              (self.enabled)
-      self:drawTargets                  (self.enabled)
-      self:drawLock                     (self.enabled)
-      self:drawPlayerHealth             (self.enabled)
-      self:drawTargetHealth             (self.enabled)
-      self:drawReticle                  (self.enabled)
->>>>>>> b79c8594
     end
 
     self:drawDockPrompt(self.enabled)
