local Bindings = require('States.ApplicationBindings')
local CameraBindings = require('Systems.Controls.Bindings.CameraBindings')
local ShipBindings = require('Systems.Controls.Bindings.ShipBindings')
local Disposition = require('GameObjects.Components.NPC.Dispositions')
local Entity = require('GameObjects.Entity')
local SocketType = require('GameObjects.Entities.Ship.SocketType')

local HUD = {}
HUD.__index = HUD
setmetatable(HUD, UI.Panel)

HUD.name = 'HUD'
HUD.focusable = true
HUD:setPadUniform(8)

local dockingAllowed = true
local hudFontSize = 14
local lockTimer = 0

function HUD:drawSystemText (a)
  local cx, cy = self.sx / 2, self.sy / 2

  local hudX = 0
  local hudY = 0
  local hudFsize = hudFontSize
  if Config.ui.hudDisplayed == Enums.HudModes.Wide then
    hudX = 40
    hudY = floor(self.sy / 16)
    hudFsize = hudFontSize + 12
  elseif Config.ui.hudDisplayed == Enums.HudModes.Balanced then
    hudX = cx - floor(cx / 2)
    hudY = floor(self.sy / 8)
    hudFsize = hudFontSize + 6
  elseif Config.ui.hudDisplayed == Enums.HudModes.Tight then
    hudX = cx - 300
    hudY = cy - 280
    hudFsize = hudFontSize
  end

  local text1 = format("System: %s", Config.game.currentSystem:getName())
  local text2 = format("Location: %s", "XXX")

  -- Draw system name and location
  HUD:drawHudTextDouble(hudX, hudY - 32, Config.ui.color.meterBar, hudFsize, 0.0, text1)
  HUD:drawHudTextDouble(hudX, hudY,      Config.ui.color.meterBar, hudFsize, 0.0, text2)
end

function HUD:drawTargetText (a)
  local player = self.player
  local playerShip = player:getControlling()
  local playerTarget = playerShip:getTarget()

  if playerTarget then
    local cx, cy = self.sx / 2, self.sy / 2

    local subtypetext = ""
    if playerTarget:getType() == Config:getObjectTypeByName("object_types", "Station") then
      subtypetext = Config:getObjectInfo("station_subtypes", playerTarget:getSubType()) .. " "
    end

    local text1 = format("Target ID: %s", subtypetext .. playerTarget:getName())
    local text2 = format("Target Faction: %s", "XXX")

    if playerTarget.usesBoost then
      text1 = text1 .. " [Ace]"
    end
    if playerTarget:isDestroyed() then
      text1 = text1 .. " [destroyed]"
    end

    local longestText = max(#text1, #text2)

    local hudX = 0
    local hudY = 0
    local hudFsize = hudFontSize
    if Config.ui.hudDisplayed == Enums.HudModes.Wide then
      hudX = self.sx - (longestText * 19)
      hudY = floor(self.sy / 16)
      hudFsize = hudFontSize + 12
    elseif Config.ui.hudDisplayed == Enums.HudModes.Balanced then
      hudX = cx + floor(cx / 4)
      hudY = floor(self.sy / 8)
      hudFsize = hudFontSize + 6
    elseif Config.ui.hudDisplayed == Enums.HudModes.Tight then
      hudX = cx + 100
      hudY = cy - 280
      hudFsize = hudFontSize
    end

    -- Draw target faction name and ID
    HUD:drawHudTextDouble(hudX, hudY - 32, Config.ui.color.meterBar, hudFsize, 0.0, text1)
    HUD:drawHudTextDouble(hudX, hudY,      Config.ui.color.meterBar, hudFsize, 0.0, text2)
  end
end

function HUD:drawBoostEnergy (a)
  local cx, cy = self.sx / 2, self.sy / 2

  local mvWidth   = 24
  local mvHeight  =  8
  local mvSpacing = 10
  local mvLevels  = 10
  local mvYtot    = (mvHeight + mvSpacing) * mvLevels

  local hudX = 0
  local hudY = 0
  if Config.ui.hudDisplayed == Enums.HudModes.Wide then
    mvWidth   = 36
    mvHeight  = 16
    mvSpacing = 10
    mvYtot    = (mvHeight + mvSpacing) * mvLevels
    hudX      = 60
    hudY      = cy + floor(cy / 10)
  elseif Config.ui.hudDisplayed == Enums.HudModes.Balanced then
    mvWidth   = 32
    mvHeight  = 12
    mvSpacing = 10
    mvYtot    = (mvHeight + mvSpacing) * mvLevels
    hudX      = floor(cx / 3)
    hudY      = cy + floor(cy / 10)
  elseif Config.ui.hudDisplayed == Enums.HudModes.Tight then
    hudX      = cx - 300
    hudY      = cy
  end

  UI.DrawEx.RectOutline(hudX - 6, hudY - mvYtot + mvHeight + 4, mvWidth + 12, mvYtot, Config.ui.color.borderBright)
  UI.DrawEx.MeterV(hudX, hudY, mvWidth, mvHeight, Config.ui.color.remainingBoost, mvSpacing, mvLevels, 7)
end

function HUD:drawCapacitorEnergy (a)
  local cx, cy = self.sx / 2, self.sy / 2

  local mvWidth   = 24
  local mvHeight  =  8
  local mvSpacing = 10
  local mvLevels  = 10
  local mvYtot    = (mvHeight + mvSpacing) * mvLevels

  local hudX = 0
  local hudY = 0
  if Config.ui.hudDisplayed == Enums.HudModes.Wide then
    mvWidth   = 36
    mvHeight  = 16
    mvSpacing = 10
    mvYtot    = (mvHeight + mvSpacing) * mvLevels
    hudX      = self.sx - 60 - mvWidth
    hudY      = cy + floor(cy / 10)
  elseif Config.ui.hudDisplayed == Enums.HudModes.Balanced then
    mvWidth   = 32
    mvHeight  = 12
    mvSpacing = 10
    mvYtot    = (mvHeight + mvSpacing) * mvLevels
    hudX      = self.sx - floor(cx / 3) - mvWidth
    hudY      = cy + floor(cy / 10)
  elseif Config.ui.hudDisplayed == Enums.HudModes.Tight then
    hudX      = cx + (300 - mvWidth)
    hudY      = cy
  end

  local player = self.player
  local playerShip = player:getControlling()
  local capacitorPctBar = floor(playerShip:getChargePercent() / 10)

  UI.DrawEx.RectOutline(hudX - 6, hudY - mvYtot + mvHeight + 4, mvWidth + 12, mvYtot, Config.ui.color.borderBright)
  UI.DrawEx.MeterV(hudX, hudY, mvWidth, mvHeight, Config.ui.color.remainingEnergy, mvSpacing, mvLevels, capacitorPctBar)
end

function HUD:drawTargetType (a)
  local player = self.player
  local playerShip = player:getControlling()
  local playerTarget = playerShip:getTarget()

  if playerTarget then
    local cx, cy = self.sx / 2, self.sy / 2

    local hudX = 0
    local hudY = 0
    local hudFsize = hudFontSize
    if Config.ui.hudDisplayed == Enums.HudModes.Wide then
      hudX = cx - 100
      hudY = 120
      hudFsize = hudFontSize
    elseif Config.ui.hudDisplayed == Enums.HudModes.Balanced then
      hudX = cx - 100
      hudY = cy - floor(cy / 2) - 72
      hudFsize = hudFontSize
    elseif Config.ui.hudDisplayed == Enums.HudModes.Tight then
      hudX = cx - 100
      hudY = cy - 224
      hudFsize = hudFontSize
    end

    -- Draw target type
    local text = format("%s", Config:getObjectInfo("object_types", playerTarget:getType()))
    HUD:drawHudTextDouble(hudX, hudY, Config.ui.color.meterBar, hudFsize, 0.5, text)
  end
end

function HUD:drawTargetRange (a)
  local player = self.player
  local playerShip = player:getControlling()
  local playerTarget = playerShip:getTarget()

  if playerTarget then
    local cx, cy = self.sx / 2, self.sy / 2

    local hudX = 0
    local hudY = 0
    local hudFsize = hudFontSize
    if Config.ui.hudDisplayed == Enums.HudModes.Wide then
      hudX = cx +  70
      hudY = 120
      hudFsize = hudFontSize
    elseif Config.ui.hudDisplayed == Enums.HudModes.Balanced then
      hudX = cx +  70
      hudY = floor(cy / 2) - 72
      hudFsize = hudFontSize
    elseif Config.ui.hudDisplayed == Enums.HudModes.Tight then
      hudX = cx +  70
      hudY = cy - 224
      hudFsize = hudFontSize
    end

    -- Draw distance from player ship to target
    local text = ""
    if playerShip:getDistance(playerTarget) >= 1000 then
      text = format("Range: %d km", floor(playerShip:getDistance(playerTarget) / 1000 + 0.5))
    else
      text = format("Range: %d m", floor(playerShip:getDistance(playerTarget) + 0.5))
    end

    HUD:drawHudTextDouble(hudX, hudY, Config.ui.color.meterBar, hudFsize, 0.5, text)
  end
end

function HUD:drawTargetSubtype (a)
  local player = self.player
  local playerShip = player:getControlling()
  local playerTarget = playerShip:getTarget()

  if playerTarget then
    local targetType = playerTarget:getType()
    local cx, cy = self.sx / 2, self.sy / 2

    local hudX = 0
    local hudY = 0
    local hudFsize = hudFontSize
    if Config.ui.hudDisplayed == Enums.HudModes.Wide then
      hudX = cx - 100
      hudY = 150
      hudFsize = hudFontSize
    elseif Config.ui.hudDisplayed == Enums.HudModes.Balanced then
      hudX = cx - 100
      hudY = floor(cy / 2) - 48
      hudFsize = hudFontSize
    elseif Config.ui.hudDisplayed == Enums.HudModes.Tight then
      hudX = cx - 100
      hudY = cy - 200
      hudFsize = hudFontSize
    end

    if targetType == Config:getObjectTypeByName("object_types", "Ship") or
       targetType == Config:getObjectTypeByName("object_types", "Station") then
      if not playerTarget:isDestroyed() then
        local textSubtype = "Trade" -- default to Station subtype; TODO: use action Station roles/classes
        -- Draw target subtype
        if targetType == Config:getObjectTypeByName("object_types", "Ship") then
          textSubtype = Config:getObjectInfo("ship_subtypes", playerTarget:getSubType())
        end
        local text = format("%s", textSubtype)
        HUD:drawHudTextDouble(hudX, hudY, Config.ui.color.meterBar, hudFsize, 0.5, text)
      end
    elseif targetType == Config:getObjectTypeByName("object_types", "Asteroid") then
      -- Draw asteroid yield type
      if playerTarget:hasYield() then
        local text = playerTarget:getYieldName()
        HUD:drawHudTextDouble(hudX, hudY, Config.ui.color.meterBar, hudFsize, 0.5, text)
      end
    end
  end
end

function HUD:drawTargetSpeed (a)
  local player = self.player
  local playerShip = player:getControlling()
  local playerTarget = playerShip:getTarget()

  if playerTarget then
    local targetType = playerTarget:getType()
    local cx, cy = self.sx / 2, self.sy / 2

    local hudX = 0
    local hudY = 0
    local hudFsize = hudFontSize
    if Config.ui.hudDisplayed == Enums.HudModes.Wide then
      hudX = cx +  70
      hudY = 150
      hudFsize = hudFontSize
    elseif Config.ui.hudDisplayed == Enums.HudModes.Balanced then
      hudX = cx +  70
      hudY = floor(cy / 2) - 48
      hudFsize = hudFontSize
    elseif Config.ui.hudDisplayed == Enums.HudModes.Tight then
      hudX = cx +  70
      hudY = cy - 200
      hudFsize = hudFontSize
    end

    if targetType == Config:getObjectTypeByName("object_types", "Ship") or
       targetType == Config:getObjectTypeByName("object_types", "Station") then
      if not playerTarget:isDestroyed() then
        -- Draw target speed
        local text = format("Speed: %s kph", floor(playerTarget:getSpeed() + 0.5))
        HUD:drawHudTextDouble(hudX, hudY, Config.ui.color.meterBar, hudFsize, 0.5, text)
      end
    elseif targetType == Config:getObjectTypeByName("object_types", "Asteroid") then
      -- Draw asteroid yield size
      if playerTarget:hasYield() then
        local text = format("Yield: %d", playerTarget:getYieldSize())
        HUD:drawHudTextDouble(hudX, hudY, Config.ui.color.meterBar, hudFsize, 0.5, text)
      end
    end
  end
end

function HUD:drawTargetMission (a)
  local player = self.player
  local playerShip = player:getControlling()
  local playerTarget = playerShip:getTarget()

  if playerTarget then
    local targetType = playerTarget:getType()
    if targetType == Config:getObjectTypeByName("object_types", "Ship") then
      if not playerTarget:isDestroyed() then
        -- Draw current action (if any) of target name
        if playerTarget:hasActions() then
          local targetAction = playerTarget:getCurrentAction()
          if targetAction then
            local targetActionName = targetAction:getName()
            local cx, cy = self.sx / 2, self.sy / 2

            local hudX = 0
            local hudY = 0
            local hudFsize = hudFontSize
            if Config.ui.hudDisplayed == Enums.HudModes.Wide then
              hudX = cx
              hudY = 180
              hudFsize = hudFontSize
            elseif Config.ui.hudDisplayed == Enums.HudModes.Balanced then
              hudX = cx
              hudY = floor(cy / 2) - 24
              hudFsize = hudFontSize
            elseif Config.ui.hudDisplayed == Enums.HudModes.Tight then
              hudX = cx
              hudY = cy - 170
              hudFsize = hudFontSize
            end

            HUD:drawHudTextDouble(hudX, hudY, Config.ui.color.meterBar, hudFsize, 0.5, targetActionName)
          end
        end
      end
    end
  end
end

function HUD:drawTargetShieldsHullArmor (a)
  local player = self.player
  local playerShip = player:getControlling()
  local playerTarget = playerShip:getTarget()

  if playerTarget then
    local targetType = playerTarget:getType()
    if targetType == Config:getObjectTypeByName("object_types", "Ship") or
       targetType == Config:getObjectTypeByName("object_types", "Station") then
      if not playerTarget:isDestroyed() then
        local cx, cy = self.sx / 2, self.sy / 2
        local text = ""

        local hudXs = 0
        local hudXh = 0
        local hudXa = 0
        local hudY  = 0
        local hudFsize = hudFontSize
        if Config.ui.hudDisplayed == Enums.HudModes.Wide then
          hudXs = cx - 100
          hudXh = cx
          hudXa = cx + 100
          hudY  = 220
          hudFsize = hudFontSize
        elseif Config.ui.hudDisplayed == Enums.HudModes.Balanced then
          hudXs = cx - 100
          hudXh = cx
          hudXa = cx + 100
          hudY  = floor(cy / 2)
          hudFsize = hudFontSize
        elseif Config.ui.hudDisplayed == Enums.HudModes.Tight then
          hudXs = cx - 100
          hudXh = cx
          hudXa = cx + 100
          hudY  = cy - 130
          hudFsize = hudFontSize
        end

        -- Draw target shields info
        text = format("Shields")
        HUD:drawHudTextDouble(hudXs, hudY, Config.ui.color.meterBar, hudFsize, 0.5, text)
        local targetShieldsPct = 0 -- TODO: get current _integer_ shield power of target
        text = format("%d%%", targetShieldsPct)
        HUD:drawHudTextDouble(hudXs + 10, hudY + 24, Config.ui.color.meterBar, hudFsize, 0.5, text)

        -- Draw target hull info
        text = format("Hull")
        HUD:drawHudTextDouble(hudXh, hudY, Config.ui.color.meterBar, hudFsize, 0.5, text)
        local targetHealthPct = floor(playerTarget:getHealthPercent() + 0.5)
        text = format("%d%%", targetHealthPct)
        HUD:drawHudTextDouble(hudXh, hudY + 24, Config.ui.color.meterBar, hudFsize, 0.5, text)

        -- Draw target hull armor info
        text = format("Armor")
        HUD:drawHudTextDouble(hudXa, hudY, Config.ui.color.meterBar, hudFsize, 0.5, text)
        local targetArmorPct = 0 -- TODO: get current _integer_ armor value of target
        text = format("%d%%", targetArmorPct)
        HUD:drawHudTextDouble(hudXa + 10, hudY + 24, Config.ui.color.meterBar, hudFsize, 0.5, text)
      end
    end
  end
end

function HUD:drawPlayerShieldsHullArmor (a)
  local player = self.player
  local playerShip = player:getControlling()

  local cx, cy = self.sx / 2, self.sy / 2
  local text = ""

  local sensorsHeight = 0
  if Config.ui.sensorsDisplayed then
    sensorsHeight = floor(self.sy / 9)
  end

  local hudXs = 0
  local hudXh = 0
  local hudXa = 0
  local hudY  = 0
  local hudFsize = hudFontSize
  if Config.ui.hudDisplayed == Enums.HudModes.Wide then
    hudXs = cx - 100
    hudXh = cx
    hudXa = cx + 100
    hudY  = self.sy - 160 - sensorsHeight - 74
    hudFsize = hudFontSize
  elseif Config.ui.hudDisplayed == Enums.HudModes.Balanced then
    hudXs = cx - 100
    hudXh = cx
    hudXa = cx + 100
    hudY  = self.sy - 160 - floor(self.sy / 9) - 74
    hudFsize = hudFontSize
  elseif Config.ui.hudDisplayed == Enums.HudModes.Tight then
    hudXs = cx - 100
    hudXh = cx
    hudXa = cx + 100
    hudY  = cy + 26
    hudFsize = hudFontSize
  end

  -- Draw player ship shields info
  text = format("Shields")
  HUD:drawHudTextDouble(hudXs, hudY, Config.ui.color.meterBar, hudFontSize, 0.5, text)
  local playerShieldsPct = 0 -- TODO: get current _integer_ shield power of player's ship
  text = format("%d%%", playerShieldsPct)
  HUD:drawHudTextDouble(hudXs + 10, hudY + 24, Config.ui.color.meterBar, hudFsize, 0.5, text)

  -- Draw player ship hull info
  text = format("Hull")
  HUD:drawHudTextDouble(hudXh, hudY, Config.ui.color.meterBar, hudFontSize, 0.5, text)
  local playerHealthPct = floor(playerShip:getHealthPercent() + 0.5)
  text = format("%d%%", playerHealthPct)
  HUD:drawHudTextDouble(hudXh, hudY + 24, Config.ui.color.meterBar, hudFsize, 0.5, text)

  -- Draw player ship hull armor info
  text = format("Armor")
  HUD:drawHudTextDouble(hudXa, hudY, Config.ui.color.meterBar, hudFontSize, 0.5, text)
  local playerArmorPct = 0 -- TODO: get current _integer_ armor value
  text = format("%d%%", playerArmorPct)
  HUD:drawHudTextDouble(hudXa + 10, hudY + 24, Config.ui.color.meterBar, hudFsize, 0.5, text)
end

function HUD:drawMissilesLeft (a)
  local player = self.player
  local playerShip = player:getControlling()

  local cx, cy = self.sx / 2, self.sy / 2

  local sensorsHeight = 0
  if Config.ui.sensorsDisplayed then
    sensorsHeight = floor(self.sy / 9)
  end

  local hudX = 0
  local hudY = 0
  local hudFsize = hudFontSize
  if Config.ui.hudDisplayed == Enums.HudModes.Wide then
    hudX = cx - 150
    hudY = self.sy - 160 - sensorsHeight - 24
    hudFsize = hudFontSize
  elseif Config.ui.hudDisplayed == Enums.HudModes.Balanced then
    hudX = cx - 150
    hudY  = self.sy - 160 - floor(self.sy / 9) - 24
    hudFsize = hudFontSize
  elseif Config.ui.hudDisplayed == Enums.HudModes.Tight then
    hudX = cx - 150
    hudY = cy + 70
    hudFsize = hudFontSize
  end

  -- Draw player missiles remaining
  local missileCount = 0 -- TODO: get current count of missiles aboard player's ship
  local text = format("Missiles: %d", missileCount)
  HUD:drawHudTextDouble(hudX, hudY, Config.ui.color.meterBar, hudFsize, 0.5, text)
end

function HUD:drawPlayerSpeed (a)
  local player = self.player
  local playerShip = player:getControlling()

  local cx, cy = self.sx / 2, self.sy / 2

  local sensorsHeight = 0
  if Config.ui.sensorsDisplayed then
    sensorsHeight = floor(self.sy / 9)
  end

  local hudX = 0
  local hudY = 0
  local hudFsize = hudFontSize
  if Config.ui.hudDisplayed == Enums.HudModes.Wide then
    hudX = cx
    hudY = self.sy - 160 - sensorsHeight - 24
    hudFsize = hudFontSize
  elseif Config.ui.hudDisplayed == Enums.HudModes.Balanced then
    hudX = cx
    hudY  = self.sy - 160 - floor(self.sy / 9) - 24
    hudFsize = hudFontSize
  elseif Config.ui.hudDisplayed == Enums.HudModes.Tight then
    hudX = cx
    hudY = cy + 68
    hudFsize = hudFontSize
  end

  -- Draw player ship speed
  local text = format("Speed: %d kph", floor(playerShip:getSpeed() + 0.5))
  HUD:drawHudTextDouble(hudX, hudY, Config.ui.color.meterBar, hudFsize, 0.5, text)
end

function HUD:drawChaffLeft (a)
  local player = self.player
  local playerShip = player:getControlling()

  local cx, cy = self.sx / 2, self.sy / 2

  local sensorsHeight = 0
  if Config.ui.sensorsDisplayed then
    sensorsHeight = floor(self.sy / 9)
  end

  local hudX = 0
  local hudY = 0
  local hudFsize = hudFontSize
  if Config.ui.hudDisplayed == Enums.HudModes.Wide then
    hudX = cx + 150
    hudY = self.sy - 160 - sensorsHeight - 24
    hudFsize = hudFontSize
  elseif Config.ui.hudDisplayed == Enums.HudModes.Balanced then
    hudX = cx + 150
    hudY  = self.sy - 160 - floor(self.sy / 9) - 24
    hudFsize = hudFontSize
  elseif Config.ui.hudDisplayed == Enums.HudModes.Tight then
    hudX = cx + 150
    hudY = cy + 70
    hudFsize = hudFontSize
  end

  -- Draw player chaff remaining
  local chaffCount = 0 -- TODO: get current count of chaff aboard player's ship
  local text = format("Chaff: %d", chaffCount)
  HUD:drawHudTextDouble(hudX, hudY, Config.ui.color.meterBar, hudFsize, 0.5, text)
end

function HUD:drawLockWarning (a)
  local player = self.player
  local playerShip = player:getControlling()

  local cx, cy = self.sx / 2, self.sy / 2
  local c = Color(1.0, 0.1, 0.1, a)

  local hudX = 0
  local hudY = 0
  local hudFsize = hudFontSize
  if Config.ui.hudDisplayed == Enums.HudModes.Wide then
    hudX = cx
    hudY = cy + 40
    hudFsize = hudFontSize
  elseif Config.ui.hudDisplayed == Enums.HudModes.Balanced then
    hudX = cx
    hudY = cy + 40
    hudFsize = hudFontSize
  elseif Config.ui.hudDisplayed == Enums.HudModes.Tight then
    hudX = cx
    hudY = cy + 120
    hudFsize = hudFontSize
  end

  -- Draw incoming missile lock on player's ship
  for _, ship in ipairs(Config.game.currentSystem.ships) do
    -- TEMP: Rather than missile lock, check to see whether player's ship is currently targeted by any other ship
    -- TODO: Change to missile lock only if a missile is locked onto the player's ship
    local shipTarget = ship:getTarget()
    if shipTarget == playerShip then
      if floor((lockTimer * 10) % 3) == 0 then
        -- TODO: Flash missile lock graphic ~3 times per second
        -- TODO: round those triangle corners!
        UI.DrawEx.Line(hudX     , hudY - 10, hudX + 28, hudY + 30, c, false)
        UI.DrawEx.Line(hudX - 28, hudY + 30, hudX + 28, hudY + 30, c, false)
        UI.DrawEx.Line(hudX - 28, hudY + 30, hudX     , hudY - 10, c, false)

        UI.DrawEx.Line(hudX, hudY - 2, hudX, hudY + 26, c, true)
        UI.DrawEx.Point(hudX, hudY + 22, 100, c)

        UI.DrawEx.TextAdditive(
          "UbuntuBold",
          "LOCK DETECTED",
          hudFontSize - 5,
          hudX - 50, hudY + 34, 100, hudFontSize,
          1.0, 0.2, 0.0, a,
          0.5, 0.5
        )
      end
    end
  end
end

function HUD:drawWeaponGroups (a)
  local cx, cy = self.sx / 2, self.sy / 2

  local hudMode = 1
  local hudFsize = hudFontSize
  if Config.ui.hudDisplayed == Enums.HudModes.Wide then
    hudMode = 1
    hudFsize = hudFontSize
  elseif Config.ui.hudDisplayed == Enums.HudModes.Balanced then
    hudMode = 2
    hudFsize = hudFontSize
  elseif Config.ui.hudDisplayed == Enums.HudModes.Tight then
    hudMode = 3
    hudFsize = hudFontSize
  end

  local fontsize = 14
  local wgx = {{cx - 280, cx - 240, cx - 200, cx - 160, cx + 160, cx + 200, cx + 240, cx + 280},
               {cx - 400, cx - 360, cx - 320, cx - 280, cx + 280, cx + 320, cx + 360, cx + 400},
               {cx - 220, cx - 180, cx - 140, cx - 100, cx + 100, cx + 140, cx + 180, cx + 220}}
  local wgy = {self.sy - 120,
               self.sy - 160 - floor(self.sy / 9) - 44,
               cy + 96}

  if Config.ui.hudDisplayed == Enums.HudModes.Wide then
    HUD:drawHudTextDouble(cx - 220, self.sy - 140, Config.ui.color.meterBar, hudFontSize, 0.5, "Weapon Groups A")
    HUD:drawHudTextDouble(cx + 220, self.sy - 140, Config.ui.color.meterBar, hudFontSize, 0.5, "Weapon Groups B")
  elseif Config.ui.hudDisplayed == Enums.HudModes.Balanced then
    HUD:drawHudTextDouble(cx - 340, self.sy - 160 - floor(self.sy / 9) - 66, Config.ui.color.meterBar, hudFontSize, 0.5, "Weapon Groups A")
    HUD:drawHudTextDouble(cx + 340, self.sy - 160 - floor(self.sy / 9) - 66, Config.ui.color.meterBar, hudFontSize, 0.5, "Weapon Groups B")
  end

  for i = 1, 8 do
    if Config.game.weaponGroup == i then
      UI.DrawEx.Circle(wgx[hudMode][i], wgy[hudMode] + 18, 10, Config.ui.color.meterBar, true)
      HUD:drawHudText("UbuntuBold", fontsize + 2, wgx[hudMode][i] - floor(fontsize / 2) - 1, wgy[hudMode] + 10, tostring(i), Config.ui.color.borderBright)
    else
      UI.DrawEx.Ring(wgx[hudMode][i], wgy[hudMode] + 18, 10, Config.ui.color.meterBar, false)
      HUD:drawHudText("Ubuntu", fontsize, wgx[hudMode][i] - floor(fontsize / 2), wgy[hudMode] + 11, tostring(i), Config.ui.color.meterBar)
    end
  end
end

function HUD:drawPowerDistro (a)
  local player = self.player
  local playerShip = player:getControlling()

  local cx, cy = self.sx / 2, self.sy / 2

  local hudXLt = 0
  local hudXLm = 0
  local hudXRt = 0
  local hudXRm = 0
  local hudYAt = 0
  local hudYAm = 0
  local hudYBt = 0
  local hudYBm = 0
  local hudFsize = hudFontSize
  if Config.ui.hudDisplayed == Enums.HudModes.Wide then
    hudXLm = cx - 300
    hudXLt = hudXLm - 80
    hudXRm = cx + 140
    hudXRt = hudXRm + 180
    hudYAt = self.sy - 64
    hudYAm = self.sy - 56
    hudYBt = self.sy - 40
    hudYBm = self.sy - 32
    hudFsize = hudFontSize
  elseif Config.ui.hudDisplayed == Enums.HudModes.Balanced then
    hudXLm = cx - 300
    hudXLt = hudXLm - 80
    hudXRm = cx + 140
    hudXRt = hudXRm + 180
    hudYAt = self.sy - 100
    hudYAm = self.sy -  92
    hudYBt = self.sy -  76
    hudYBm = self.sy -  68
    hudFsize = hudFontSize
  elseif Config.ui.hudDisplayed == Enums.HudModes.Tight then
    hudXLm = cx - 240
    hudXLt = hudXLm - 80
    hudXRm = cx +  80
    hudXRt = hudXRm + 180
    hudYAt = cy + 150 - 16
    hudYAm = cy + 150 -  8
    hudYBt = cy + 150 +  6
    hudYBm = cy + 150 + 14
    hudFsize = hudFontSize
  end

  -- Draw player power distribution
  HUD:drawHudTextDouble(hudXLt, hudYAt, Config.ui.color.meterBar, hudFsize, 0.0, "Engines")
  HUD:drawHudTextDouble(hudXLt, hudYBt, Config.ui.color.meterBar, hudFsize, 0.0, "Sensors")
  HUD:drawHudTextDouble(hudXRt, hudYAt, Config.ui.color.meterBar, hudFsize, 0.0, "Weapons")
  HUD:drawHudTextDouble(hudXRt, hudYBt, Config.ui.color.meterBar, hudFsize, 0.0, "Shields")

  UI.DrawEx.Meter(hudXLm, hudYAm, 32, 8, Config.ui.color.meterBar, 10, 4, 4, true, Config.ui.color.meterBarOver,  1)
  UI.DrawEx.Meter(hudXLm, hudYBm, 32, 8, Config.ui.color.meterBar, 10, 4, 1, true, Config.ui.color.meterBarOver,  1)
  UI.DrawEx.Meter(hudXRm, hudYAm, 32, 8, Config.ui.color.meterBar, 10, 4, 4, true, Config.ui.color.meterBarOver, -1)
  UI.DrawEx.Meter(hudXRm, hudYBm, 32, 8, Config.ui.color.meterBar, 10, 4, 3, true, Config.ui.color.meterBarOver, -1)
end

function HUD:drawSensors (a)
  if Config.ui.sensorsDisplayed then
    local cx, cy = self.sx / 2, self.sy / 2

    -- Draw sensor readouts
    local xleft = floor(cx / 2)
    local xlength = cx
    local ylength = floor(self.sy / 9)
    local ytop = self.sy - 160 - ylength
    UI.DrawEx.Panel(xleft, ytop, xlength, ylength, Config.ui.color.meterBar, 0.3)
    UI.DrawEx.Rect(xleft, ytop + floor(0.8 * ylength), xlength, 6, Config.ui.color.meterBarDark)
  end
end

function HUD:drawTacticalMap (a)
  local cx, cy = self.sx / 2, self.sy / 2

  -- Draw tactical map
  UI.DrawEx.Ring(cx     , self.sy - 76, 70, Config.ui.color.meterBar, true)
  UI.DrawEx.Ring(cx     , self.sy - 76, 44, Config.ui.color.meterBar, false)

  UI.DrawEx.Line(cx     , self.sy - 144, cx,      self.sy -   6, Config.ui.color.meterBar, false)
  UI.DrawEx.Line(cx - 70, self.sy -  78, cx + 70, self.sy -  78, Config.ui.color.meterBar, false)

  UI.DrawEx.Line(cx - 48, self.sy - 124, cx,      self.sy -  78, Config.ui.color.meterBar, false)
  UI.DrawEx.Line(cx + 48, self.sy - 124, cx,      self.sy -  78, Config.ui.color.meterBar, false)
end

function HUD:drawTargets (a)
  if not GameState.ui.showTrackers then return end
  local camera = self.gameView.camera

  local cTarget = Color(0.5, 1.0, 0.1, 1.0 * a)
  local cLock =   Color(1.0, 0.5, 0.1, 1.0 * a)

  local player = self.player
  local playerShip = player:getControlling()
  local playerTarget = playerShip:getTarget()

  local closest = nil
  local minDist = 128
  local center = Vec2f(self.sx / 2, self.sy / 2)

  for i = 1, #self.targets.tracked do
    local target = self.targets.tracked[i]
    if target and target ~= playerShip then
      if target:getTrackable() then
        local pos = target:getPos()
        local ndc = camera:worldToNDC(pos)
        local ndcMax = max(abs(ndc.x), abs(ndc.y))

--        local disp = target:getOwnerDisposition(player) -- might need to switch back to this version
        local disp = Config.game.dispoNeutral -- disposition to neutral by default
        if target:hasAttackable() and target:isAttackable() then disp = target:getDisposition(playerShip) end
--        local c = target:getDispositionColor(disp) -- this version is preserved for future changes (esp. faction)
        local c = Disposition.GetColor(disp)

        c.a = a * c.a
        if ndcMax <= 1.0 and ndc.z > 0 then
          do
            -- Get tracker box extents based on object size, and adjust inward slightly
            local bx1, by1, bsx, bsy = camera:entityToScreenRect(target)
            bx1 = bx1 + 20
            by1 = by1 + 20
            local bx2, by2 = bx1 + bsx, by1 + bsy
            bx2 = bx2 - 40
            by2 = by2 - 40

            -- Draw rounded box corners
            if target:hasAttackable() and target:isAttackable() then
              -- Innermost box shows trackable object's disposition to player
              --     (red = enemy, blue = neutral, green = friendly)
              UI.DrawEx.Wedge(bx2, by1, 4, 4, 0.125, 0.2, c)
              UI.DrawEx.Wedge(bx1, by1, 4, 4, 0.375, 0.2, c)
              UI.DrawEx.Wedge(bx1, by2, 4, 4, 0.625, 0.2, c)
              UI.DrawEx.Wedge(bx2, by2, 4, 4, 0.875, 0.2, c)
            end
            if playerTarget == target then
              -- Middle box indicates lockable target
              UI.DrawEx.Wedge(bx2, by1, 12, 12, 0.125, 0.3, cLock)
              UI.DrawEx.Wedge(bx1, by1, 12, 12, 0.375, 0.3, cLock)
              UI.DrawEx.Wedge(bx1, by2, 12, 12, 0.625, 0.3, cLock)
              UI.DrawEx.Wedge(bx2, by2, 12, 12, 0.875, 0.3, cLock)
            elseif self.target == target then
              -- Outermost box indicates locked target
              UI.DrawEx.Wedge(bx2, by1, 8, 8, 0.125, 0.2, cTarget)
              UI.DrawEx.Wedge(bx1, by1, 8, 8, 0.375, 0.2, cTarget)
              UI.DrawEx.Wedge(bx1, by2, 8, 8, 0.625, 0.2, cTarget)
              UI.DrawEx.Wedge(bx2, by2, 8, 8, 0.875, 0.2, cTarget)
            end

            -- Draw target name
            if playerTarget == target then
              local targetName = target:getName()
              if target:getType() == Config:getObjectTypeByName("object_types", "Planet") then
                targetName = "Planet " .. target:getName()
              elseif target:getType() == Config:getObjectTypeByName("object_types", "Asteroid") then
                targetName = "Asteroid " .. target:getName()
              elseif target:getType() == Config:getObjectTypeByName("object_types", "Station") then
                targetName = "Station " .. target:getName()
              elseif target:getType() == Config:getObjectTypeByName("object_types", "Jumpgate") then
                targetName = "Jumpgate " .. target:getName()
              elseif target:getType() == Config:getObjectTypeByName("object_types", "Ship") then
                if target.usesBoost then
                  targetName = targetName .. " [Ace]"
                end
              end
              local tcr = 1
              local tcg = 1
              local tcb = 1
              if target:isDestroyed() then
                tcr = 0
                tcg = 0
                tcb = 0
              end

              UI.DrawEx.TextAdditive(
                "UbuntuBold",
                targetName,
                14,
                (bx1 + bx2) / 2 - targetName:len() / 2 + 1, by1 - 30 + 1, targetName:len(), 20,
                1 - tcr, 1 - tcg, 1 - tcb, a,
                0.5, 0.5
              )
              UI.DrawEx.TextAlpha(
                "UbuntuBold",
                targetName,
                14,
                (bx1 + bx2) / 2 - targetName:len() / 2, by1 - 30, targetName:len(), 20,
                tcr, tcg, tcb, a,
                0.5, 0.5
              )
            end

            -- TEMP: Draw target health bar
--            if playerTarget == target and target:hasHealth() and not target:isDestroyed() then
--              local targetHealthPct = target:getHealthPercent()
--              if targetHealthPct > 0.0 then
--                local targetHealthCI = math.min(50, math.floor((targetHealthPct / 2.0) + 0.5) + 1)
--                UI.DrawEx.RectOutline(bx1 + 2, by2 - 3, (bx2 - bx1) - 6, 8, Config.ui.color.borderBright)
--                UI.DrawEx.Rect(bx1 + 3, by2 - 1, (bx2 - bx1) - 8, 4, Config.ui.color.healthColor[targetHealthCI])
--              end
--            end
          end

          local ss = camera:ndcToScreen(ndc)
          local dist = ss:distance(center)
          if disp < 0.5 and dist < minDist then
            closest = target
            minDist = dist
          end
        else
          ndc.x = ndc.x / ((1 + 16/camera.sx) * ndcMax)
          ndc.y = ndc.y / ((1 + 16/camera.sy) * ndcMax)
          local x = ( ndc.x + 1)/2 * camera.sx
          local y = (-ndc.y + 1)/2 * camera.sy
          if disp < 0.0 then
            c.a = c.a * 0.5
            UI.DrawEx.Point(x, y, 64, c)
          end
        end
      end
    end
  end

  self.target = closest
end

function HUD:drawLock (a)
  local playerShip = self.player:getControlling()
  local target = playerShip:getTarget()

  if not target or target:isDestroyed() then return end

  local camera = self.gameView.camera
  local center = Vec2f(self.sx / 2, self.sy / 2)

  do -- Direction indicator
    local r = 96
    local pos = target:getPos()
    local ndc = camera:worldToNDC(pos)
    local ndcMax = max(abs(ndc.x), abs(ndc.y))

    -- NOTE: invert direction arrow when target in rear hemisphere relative to player view
    if ndc.z <= 0 then ndc:idivs(-ndcMax) end

    local ss = camera:ndcToScreen(ndc)
    local dir = ss - center
    local dist = dir:length()

    if dist > 1 then
      dir:inormalize()
      ss = center + dir:scale(r)
      local a = a * (1.0 - exp(-max(0.0, dist / (r + 16) - 1.0)))
      UI.DrawEx.Arrow(ss, dir:scale(10), Color(1.0, 0.7, 0.3, a))
    end
  end

  -- Predictive impact point
  -- Takes into account player's movement, target's movement,
  --   and the speed of the currently selected weapon/projectile
  -- TODO: change reference to Config.game.pulseRange from App.lua when multiple weapon types are available
  local range = playerShip:getPos():distance(target:getPos())
  if target:hasAttackable() and target:isAttackable() and range < Config.game.pulseRange then
    if playerShip.socketSpeedMax > 0 then
      local tHit, pHit = Math.Impact(
        playerShip:getPos(),
        target:getPos(),
        playerShip:getVelocity(),
        target:getVelocity(),
        playerShip.socketSpeedMax)

      if tHit then
        local ndc = camera:worldToNDC(pHit)
        local ndcMax = max(abs(ndc.x), abs(ndc.y))
        if ndcMax <= 1 and ndc.z > 0 then
          local ss = camera:ndcToScreen(ndc)
          UI.DrawEx.Ring(ss.x, ss.y, 10, Color(1.0, 0.3, 0.3, a), true)
        end
      end
    end
  end
end

function HUD:drawReticle (a)
  local cx, cy = self.sx / 2, self.sy / 2
  do -- Reticle
    do -- Central Crosshair
      local c = Config.ui.color.reticle
      local r1 = 24
      local r2 = 36
      local n = 3
      for i = 0, n - 1 do
        local angle = -(Math.Pi2 + (i / n) * Math.Tau)
        local dx, dy = cos(angle), sin(angle)
        UI.DrawEx.Line(cx + r1 * dx, cy + r1 * dy, cx + r2 * dx, cy + r2 * dy, c, true)
      end
    end

    -- Flight mode cursor
    if not GameState.panelActive then
      local c = Config.ui.color.ctrlCursor
--      local yaw, pitch = ShipBindings.Yaw:get(), ShipBindings.Pitch:get()
      local x = cx + 0.5 * self.sx * self.aimX
      local y = cy - 0.5 * self.sy * self.aimY

      local csize = 16
      UI.DrawEx.Ring(x, y, csize, c, false)
      UI.DrawEx.Line(x - csize, y, x - 2, y, c, true)
      UI.DrawEx.Line(x, y - csize, x, y - 2, c, true)
      UI.DrawEx.Line(x + csize, y, x + 2, y, c, true)
      UI.DrawEx.Line(x, y + csize, x, y + 2, c, true)
    end
  end
end

function HUD:drawPlayerHealth (a)
  local x, y, sx, sy = self:getRectGlobal()
  local cx, cy = sx / 2, sy / 2
  local playerShip = self.player:getControlling()
  local playerRadius = playerShip:getRadius()
  local playerHealthPct = playerShip:getHealthPercent()
  local playerHealthText = format("Health: %3.2f%%", playerHealthPct)
  local playerHealthCI = math.min(50, math.floor((playerHealthPct / 2.0) + 0.5) + 1)

  local hc = Color(1, 1, 1, 1)
  hc.r = Config.ui.color.healthColor[playerHealthCI].r
  hc.g = Config.ui.color.healthColor[playerHealthCI].g
  hc.b = Config.ui.color.healthColor[playerHealthCI].b
  hc.a = 0.7

  -- Draw text of player ship name
  HUD:drawHudTextDouble(164, sy - 270, Config.ui.color.meterBar, hudFontSize, 0.5, playerShip:getName())

  -- Draw hologram of player ship on a grid background
--local yaw, pitch = ShipBindings.Yaw:get(), ShipBindings.Pitch:get()
--printf("x = %d, y = %d, sx = %d, sy = %d", x, y, sx, sy)
--printf("radius = %3.2f, yaw = %3.2f, pitch = %3.2f", radius, yaw, pitch)
--printf("radius = %3.2f, radius / 1.7 = %3.2f", radius, radius / 1.7)

  UI.DrawEx.Grid(114, sy - 181, 100, 55, Config.ui.color.meterBar)
  UI.DrawEx.Hologram(playerShip.mesh, 20, sy - 286, 260, 260, Config.ui.color.hologram, playerRadius / 1.7, -1.5, 0.0)

  -- Draw text of player ship health
  HUD:drawHudTextDouble(164, sy - 60, Config.ui.color.meterBar, hudFontSize, 0.5, playerHealthText)

  -- Draw player ship health as a meter
  UI.DrawEx.RectOutline(66, sy - 36, 202, 22, Config.ui.color.borderBright)
  UI.DrawEx.Meter(72, sy - 30, 10, 10, hc, 10, 10, floor(playerHealthPct / 10), false, nil, 1)

  -- TEMP: Also draw the player ship's health bar under the central reticle
--  UI.DrawEx.RectOutline(cx - 22, cy + 18, 44, 8, Config.ui.color.borderDim)
--  UI.DrawEx.Rect(cx - 20, cy + 20, 40, 4, Config.ui.color.healthColor[playerHealthCI])

end

function HUD:drawTargetHealth (a)
  local playerShip = self.player:getControlling()
  local target = playerShip:getTarget()
  if target and target:hasHealth() and not target:isDestroyed() then
    local x, y, sx, sy = self:getRectGlobal()
    local cx, cy = sx / 2, sy / 2
    local targetRangeText = ""
    if playerShip:getDistance(target) >= 1000 then
      targetRangeText = format("Range: %d km", floor(playerShip:getDistance(target) / 1000 + 0.5))
    else
      targetRangeText = format("Range: %d m", floor(playerShip:getDistance(target) + 0.5))
    end
    local targetName = target:getName()
    local targetHealthPct = target:getHealthPercent()
    if targetHealthPct > 0.0 then
      local targetHealthText = format("Health: %3.2f%%", targetHealthPct)
      local targetHealthCI = math.min(50, math.floor((targetHealthPct / 2.0) + 0.5) + 1)
      local targetRadius = target:getRadius()
      local targetRadiusAdj = targetRadius

      local hc = Color(1, 1, 1, 1)
      hc.r = Config.ui.color.healthColor[targetHealthCI].r
      hc.g = Config.ui.color.healthColor[targetHealthCI].g
      hc.b = Config.ui.color.healthColor[targetHealthCI].b
      hc.a = 0.7

      if target:getType() == Config:getObjectTypeByName("object_types", "Ship") then
        targetRadiusAdj = targetRadius / 1.7
        if target.usesBoost then
          targetName = targetName .. " [Ace]"
        end
      end
      if target:getType() == Config:getObjectTypeByName("object_types", "Station") then
        targetRadiusAdj = 26
        targetName = "Station " .. target:getName()
      end

      -- Draw text of target name
      HUD:drawHudTextDouble(sx - 160, sy - 270, Config.ui.color.meterBar, hudFontSize, 0.5, targetName)

      -- Draw hologram of target entity on a grid background
      UI.DrawEx.Grid(sx - 206, sy - 181, 100, 55, Config.ui.color.meterBar)
      UI.DrawEx.Hologram(target.mesh, sx - 300, sy - 286, 260, 260, Config.ui.color.hologram, targetRadiusAdj, -1.5, 0.0)

      -- Draw text of target health
      HUD:drawHudTextDouble(sx - 160, sy - 60, Config.ui.color.meterBar, hudFontSize, 0.5, targetHealthText)

      -- Draw target health as a meter
      UI.DrawEx.RectOutline(sx - 254, sy - 36, 202, 22, Config.ui.color.borderBright)
      UI.DrawEx.Meter(sx - 250, sy - 30, 10, 10, hc, 10, 10, floor(targetHealthPct / 10), false, nil, 1)
    end
  end
end

function HUD:drawDockPrompt (a)
  local x, y, sx, sy = self:getRectGlobal()
  local cx, cy = sx / 2, sy / 2
  local dockText = nil

  if dockingAllowed then
    dockText = "Press F to Dock" -- TODO: connect Docking input to bindings
  else
    dockText = "Docking is refused at this Station"
  end

  UI.DrawEx.TextAdditive(
    "NovaMono",
    dockText,
    24,
    cx, cy - 68, 1, 1,
    0, 0, 0, self.dockPromptAlpha * a,
    0.5, 0.5
  )
  UI.DrawEx.TextAdditive(
    "NovaMono",
    dockText,
    24,
    cx, cy - 68, 1, 1,
    1, 1, 1, self.dockPromptAlpha * a,
    0.5, 0.5
  )
end

function HUD:onInput (state)
  if not GameState.paused and not GameState.panelActive then
    local camera = self.gameView.camera
    camera:push()
    camera:modRadius(exp(-0.1 * CameraBindings.Zoom:get()))
    --camera:modYaw(0.005 * CameraBindings.Yaw:get())     -- only works when cameraOrbit is the current camera
    --camera:modPitch(0.005 * CameraBindings.Pitch:get()) -- only works when cameraOrbit is the current camera

    -- Select a weapon group
    if Input.GetPressed(Button.Keyboard.N1) and Config.game.weaponGroup ~= 1 then
      Config.game.weaponGroup = 1
    elseif Input.GetPressed(Button.Keyboard.N2) and Config.game.weaponGroup ~= 2 then
      Config.game.weaponGroup = 2
    elseif Input.GetPressed(Button.Keyboard.N3) and Config.game.weaponGroup ~= 3 then
      Config.game.weaponGroup = 3
    elseif Input.GetPressed(Button.Keyboard.N4) and Config.game.weaponGroup ~= 4 then
      Config.game.weaponGroup = 4
    elseif Input.GetPressed(Button.Keyboard.N5) and Config.game.weaponGroup ~= 5 then
      Config.game.weaponGroup = 5
    elseif Input.GetPressed(Button.Keyboard.N6) and Config.game.weaponGroup ~= 6 then
      Config.game.weaponGroup = 6
    elseif Input.GetPressed(Button.Keyboard.N7) and Config.game.weaponGroup ~= 7 then
      Config.game.weaponGroup = 7
    elseif Input.GetPressed(Button.Keyboard.N8) and Config.game.weaponGroup ~= 8 then
      Config.game.weaponGroup = 8
    end

    local e = self.player:getControlling()
    if not e:isDestroyed() then
      self:controlThrust(e)
      self:controlTurrets(e)
      self:controlTargetLock(e)
    end
    camera:pop()

    if self.dockable then
--printf("%s %s is dockable = %s", Config:getObjectInfo("object_types", self.dockable:getType()),
--                                 self.dockable:getName(), self.dockable:isDockable())
      if self.dockable:isDockable() and not self.dockable:isBanned(e) then
        if ShipBindings.Dock:get() > 0 then
          -- TODO: migrate this action outside the HUD
          e:pushAction(Actions.DockAt(self.dockable))
          self.dockable = nil
        end
      end
    end
  end
end

function HUD:onUpdate (state)
  if not GameState.paused then
    if Input.GetPressed(Bindings.ToggleHUD) then
<<<<<<< HEAD
      Config.ui.hudDisplayed = Config.ui.hudDisplayed + 1
      if Config.ui.hudDisplayed > Enums.HudModes.Tight then
        Config.ui.hudDisplayed = Enums.HudModes.None
      end
    end

    if Input.GetPressed(Bindings.ToggleSensors) then
      Config.ui.sensorsDisplayed = not Config.ui.sensorsDisplayed
=======
      GameState.ui.displayHUD = not GameState.ui.displayHUD
>>>>>>> ce3a9145
    end

    self.targets:update()
    self.dockables:update()

    self.dockable = HUD:getDockable(self)

    hudFontSize = 14 + (floor(self.sx / 900) - 1) * 2

    lockTimer = lockTimer + state.dt

    local f = 1.0 - exp(-state.dt * 8.0)
    local alphaT = 0
    if self.dockable then
      if self.dockable:isDockable() and not self.dockable:isBanned(self.player:getControlling()) then
        dockingAllowed = true
        alphaT = 1
      else
        dockingAllowed = false
        if not self.dockable:isDestroyed() then
          alphaT = 1
        else
          alphaT = 0
        end
      end
    end
    self.dockPromptAlpha = Math.Lerp(self.dockPromptAlpha, alphaT, f)
  end
end

function HUD:getDockable (self)
  local dockableObj = nil

  local pPos    = self.player:getControlling():getPos()
  local pRad    = self.player:getControlling():getRadius()
  self.dockable = nil
  for i = 1, #self.dockables.tracked do
    local dockable = self.dockables.tracked[i]
    if Config:getObjectInfo("object_types", dockable:getType()) ~= "Planet" then -- player's ship can't dock at planets
      local dPos = dockable:getPos()
      local dRad = dockable:getRadius()
      local dist = pPos:distance(dPos) - pRad - dRad
      if dist < Config.game.dockRange then
        -- return the Entity instance of the first dockable object found (might not be closest if several are within range)
        dockableObj = dockable
        break
      end
    end
  end

  return dockableObj
end

function HUD:onDraw (focus, active)
  local playerShip = self.player:getControlling()
  if playerShip:isAlive() then
<<<<<<< HEAD
    if Config.ui.hudDisplayed ~= Enums.HudModes.None then
      self:drawSystemText            (self.enabled)
      self:drawTargetText            (self.enabled)
      self:drawBoostEnergy           (self.enabled)
      self:drawCapacitorEnergy       (self.enabled)
      self:drawTargetMission         (self.enabled)
      self:drawTargetType            (self.enabled)
      self:drawTargetRange           (self.enabled)
      self:drawTargetSubtype         (self.enabled)
      self:drawTargetSpeed           (self.enabled)
      self:drawTargetShieldsHullArmor(self.enabled)
      self:drawPlayerShieldsHullArmor(self.enabled)
      self:drawMissilesLeft          (self.enabled)
      self:drawPlayerSpeed           (self.enabled)
      self:drawChaffLeft             (self.enabled)
      self:drawLockWarning           (self.enabled)
      self:drawWeaponGroups          (self.enabled)
      self:drawPowerDistro           (self.enabled)
      self:drawSensors               (self.enabled)
      self:drawTacticalMap           (self.enabled)
      self:drawTargets               (self.enabled)
      self:drawLock                  (self.enabled)
      self:drawPlayerHealth          (self.enabled)
      self:drawTargetHealth          (self.enabled)
      self:drawReticle               (self.enabled)
=======
    if GameState.ui.displayHUD then
      Profiler.Begin('HUD.DrawTargets')      self:drawTargets     (self.enabled) Profiler.End()
      Profiler.Begin('HUD.DrawLock')         self:drawLock        (self.enabled) Profiler.End()
      Profiler.Begin('HUD.DrawPlayerHealth') self:drawPlayerHealth(self.enabled) Profiler.End()
      Profiler.Begin('HUD.DrawTargetHealth') self:drawTargetHealth(self.enabled) Profiler.End()
>>>>>>> ce3a9145
    end

    self:drawDockPrompt(self.enabled)
  end
end

function HUD:onDrawIcon (iconButton, focus, active)
  -- Draw Flight Mode icon
  local borderColor = iconButton == active
                      and Config.ui.color.controlActive
                      or iconButton == focus
                         and Config.ui.color.controlFocused
                         or Config.ui.color.control
  local contentColor = self:isEnabled()
                       and Config.ui.color.controlFocused
                       or Config.ui.color.control

  local x, y, sx, sy = iconButton:getRectGlobal()
  UI.DrawEx.RectOutline(x, y, sx, sy, borderColor)

  local cx = x + sx/2
  local w1y, w1sx, w1sy = 10, 10, 8
  local w2y, w2sx, w2sy =  0,  5, 4
  local ty, by = y + 8, y + sy - 12
  UI.DrawEx.Line(cx,     ty,       cx,        by,              contentColor, false)
  UI.DrawEx.Line(cx + 2, ty + w1y, cx + w1sx, ty + w1y + w1sy, contentColor, false)
  UI.DrawEx.Line(cx - 2, ty + w1y, cx - w1sx, ty + w1y + w1sy, contentColor, false)
  UI.DrawEx.Line(cx + 2, by,       cx + w2sx, by + w2y + w2sy, contentColor, false)
  UI.DrawEx.Line(cx - 2, by,       cx - w2sx, by + w2y + w2sy, contentColor, false)
end

function HUD:onEnable ()
  -- TODO : Wtf does this do? Who wrote this?? WHY.
  local pCamera = self.gameView.camera
  local camera = self.gameView.camera

  -- Lock camera back to player ship when HUD is enabled!
  -- (e.g., changing from "Dock" control -> "Ship" control in MasterControl.lua)
  self.gameView:setOrbit(false)

  camera:warp()
  camera:lerpFrom(pCamera.pos, pCamera.rot)

  -- Set the mouse position when the Flight mode HUD is activated to the center of the game window
  Config.render.gameWindow:setWindowGrab(true)
  local x, y, sx, sy = self:getRectGlobal()
  Input.SetMousePosition(sx / 2, sy / 2)
  Config.render.gameWindow:setWindowGrab(false)
end

function HUD:controlThrust (e)
  -- TODO: Should this really be here in HUD.lua?
  if not e:hasThrustController() then return end
  local c = e:getThrustController()

  -- Create a small (square) dead zone in the center of the aiming reticle
  -- TODO: make dead zone circular and a sloping cutoff instead of sharp
  local yaw   = ShipBindings.Yaw:get()
  if abs(yaw) < 0.004 then yaw = 0 end
  local pitch = ShipBindings.Pitch:get() -- make negative if ShipBindings.Pitch is not :invert()
  if abs(pitch) < 0.008 then pitch = 0 end

  c:setThrust(
    ShipBindings.ThrustZ:get(),
    ShipBindings.ThrustX:get(),
    0,
    yaw,
    pitch,
    ShipBindings.Roll:get(),
    ShipBindings.Boost:get())
  self.aimX = c.yaw
  self.aimY = c.pitch
--printf("yaw = %f, pitch = %f", c.yaw, c.pitch)
end

function HUD:controlTurrets (e)
  -- TODO: Should this really be here in HUD.lua?
  local targetPos, targetVel
  local target = e:getTarget()

  if target and target:getOwnerDisposition(self.player) <= 0.0 then
    targetPos = target:getPos()
    targetVel = target:getVelocity()
  end

  local firing   = ShipBindings.Fire:get() > 0 and 1 or 0
  local camera   = self.gameView.camera
  local ndc      = Vec3f(self.aimX, self.aimY)
  local fallback = camera:mouseToRay(1):getPoint(e.socketRangeMin)

  -- Compute a firing solution separately for each turret to support
  -- different projectile velocities & ranges
  for turret in e:iterSocketsByType(SocketType.Turret) do
    if Config.game.autoTarget and targetPos then
      turret:aimAtTarget(target, fallback)
    else
      turret:aimAt(fallback)
    end
    turret.firing = firing
  end
end

function HUD:controlTargetLock (e)
  if ShipBindings.LockTarget:get() > 0.5 then e:setTarget(self.target) end
  if ShipBindings.ClearTarget:get() > 0.5 then e:setTarget(nil) end
end

function HUD:drawHudText (font, fontsize, x, y, text, c)
  UI.DrawEx.TextAdditive(
    font,
    text,
    fontsize,
    x, y, fontsize, fontsize,
    c.r, c.g, c.b, 1.0,
    0.5, 0.5
  )
end

function HUD:drawHudTextDouble (x, y, color, size, horJust, text)
  UI.DrawEx.TextAdditive(
    "UbuntuBold",
    text,
    size,
    x + 1, y + 1, 1, size,
    0, 0, 0, 1.0,
    horJust, 0.5
  )
  UI.DrawEx.TextAdditive(
    "UbuntuBold",
    text,
    size,
    x, y, 1, size,
    color.r, color.g, color.b, 1.0,
    horJust, 0.5
  )
end

function HUD.Create (gameView, player)
  local self = setmetatable({
    gameView        = gameView,
    player          = player,
    icon            = UI.Icon(),

    target          = nil,
    targets         = Systems.CommandView.TrackingList(player, Entity.isTrackable),

    -- TODO : Probably want a reusable prompt thing
    dockPromptAlpha = 0,
    dockable        = nil,
    dockables       = Systems.CommandView.TrackingList(player, Entity.hasDockable),
    aimX            = 0,
    aimY            = 0,
    impacts         = 0,

    children  = List(),
  }, HUD)

  self.icon:setOnDraw(function (ib, focus, active)
    self:onDrawIcon(ib, focus, active)
  end)

  self.targets:update()
  self.dockables:update()

  return self
end

return HUD<|MERGE_RESOLUTION|>--- conflicted
+++ resolved
@@ -1173,18 +1173,7 @@
 function HUD:onUpdate (state)
   if not GameState.paused then
     if Input.GetPressed(Bindings.ToggleHUD) then
-<<<<<<< HEAD
-      Config.ui.hudDisplayed = Config.ui.hudDisplayed + 1
-      if Config.ui.hudDisplayed > Enums.HudModes.Tight then
-        Config.ui.hudDisplayed = Enums.HudModes.None
-      end
-    end
-
-    if Input.GetPressed(Bindings.ToggleSensors) then
-      Config.ui.sensorsDisplayed = not Config.ui.sensorsDisplayed
-=======
       GameState.ui.displayHUD = not GameState.ui.displayHUD
->>>>>>> ce3a9145
     end
 
     self.targets:update()
@@ -1241,39 +1230,11 @@
 function HUD:onDraw (focus, active)
   local playerShip = self.player:getControlling()
   if playerShip:isAlive() then
-<<<<<<< HEAD
-    if Config.ui.hudDisplayed ~= Enums.HudModes.None then
-      self:drawSystemText            (self.enabled)
-      self:drawTargetText            (self.enabled)
-      self:drawBoostEnergy           (self.enabled)
-      self:drawCapacitorEnergy       (self.enabled)
-      self:drawTargetMission         (self.enabled)
-      self:drawTargetType            (self.enabled)
-      self:drawTargetRange           (self.enabled)
-      self:drawTargetSubtype         (self.enabled)
-      self:drawTargetSpeed           (self.enabled)
-      self:drawTargetShieldsHullArmor(self.enabled)
-      self:drawPlayerShieldsHullArmor(self.enabled)
-      self:drawMissilesLeft          (self.enabled)
-      self:drawPlayerSpeed           (self.enabled)
-      self:drawChaffLeft             (self.enabled)
-      self:drawLockWarning           (self.enabled)
-      self:drawWeaponGroups          (self.enabled)
-      self:drawPowerDistro           (self.enabled)
-      self:drawSensors               (self.enabled)
-      self:drawTacticalMap           (self.enabled)
-      self:drawTargets               (self.enabled)
-      self:drawLock                  (self.enabled)
-      self:drawPlayerHealth          (self.enabled)
-      self:drawTargetHealth          (self.enabled)
-      self:drawReticle               (self.enabled)
-=======
     if GameState.ui.displayHUD then
       Profiler.Begin('HUD.DrawTargets')      self:drawTargets     (self.enabled) Profiler.End()
       Profiler.Begin('HUD.DrawLock')         self:drawLock        (self.enabled) Profiler.End()
       Profiler.Begin('HUD.DrawPlayerHealth') self:drawPlayerHealth(self.enabled) Profiler.End()
       Profiler.Begin('HUD.DrawTargetHealth') self:drawTargetHealth(self.enabled) Profiler.End()
->>>>>>> ce3a9145
     end
 
     self:drawDockPrompt(self.enabled)
