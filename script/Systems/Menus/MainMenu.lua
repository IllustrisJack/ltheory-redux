local MainMenu = class(function (self) end)

local MusicPlayer = require('Systems.SFX.MusicPlayer')
local Bindings = require('States.ApplicationBindings')

local mainMenuMusic = nil

local guiElements = {
  {
    name = "Choose Seed",
    elems = {
      { nil, 5022463494542550306ULL,  false },  -- KEEP black
      { nil, 5012768293123392491ULL,  false },  -- KEEP red
      { nil, 4933876146649964811ULL,  false },  -- KEEP blue and milky white
      { nil, 2008422628673393673ULL,  false },  -- MAYBE orange-ish
      { nil, 5712598467986491931ULL,  false },  -- KEEP gold-yellow
      { nil, 14169804077813660835ULL, false },  -- KEEP bluish-green with a bright gold star
      { nil, 9806676695553338612ULL,  false },  -- KEEP violet
      { nil, 14600758714913275339ULL, false },  -- KEEP blue
      { nil, 11589761683708427350ULL, false },  -- KEEP bright green
      { nil, 3432712644463072838ULL,  false },  -- KEEP blue-red-orange
      { nil, 10630444862697458122ULL, false },  -- MAYBE "Hubble palette"
      { nil, 5199604093543988311ULL,  false },  -- KEEP even bluish-white with a bright yellow star
      { nil, 9471911754066691691ULL,  false },  -- KEEP completely dark with one small blue star
    }
  }
}

local guiSettings = {
  { false, nil }, -- checkbox for audio toggle
  { false, nil }, -- checkbox for unique ships toggle
  { 0, nil }, -- value for number of asteroid fields
  { 0, nil }, -- value for number of asteroids per field
  { 0, nil }, -- value for number of planets
  { 0, nil }, -- value for number of stations
  { 0, nil }, -- value for number of AI Players
  { 0, nil }, -- value for number of EconNPCs
  { 0, nil }, -- value for number of EscortNPCs
}

function MainMenu:OnInit()
  self.enabled = true
  self.inBackgroundMode = false
  self.seedDialogDisplayed = false
  self.settingsScreenDisplayed = false
  self.dt = 0
  self.lastActionDelta = 0
  self.returnToSplashDelta = 0

  if not self.keepState then
    self.currentMode = Enums.MenuMode.Splashscreen
    self.keepState = false
  end
  printf("Initialize MainMenu")
end

function MainMenu:ActionRegistered()
  self.lastActionDelta = self.dt
end

function MainMenu:OnUpdate(dt)
  if not self.dt or not dt then return end

  self.dt = self.dt + dt

  if self.enabled and self.currentMode == Enums.MenuMode.MainMenu and not MainMenu.inBackgroundMode then
    if self.lastActionDelta then
      self.returnToSplashDelta = self.lastActionDelta + Config.timeToResetToSplashscreen
    end

    if self.returnToSplashDelta ~= 0 and self.dt >= self.returnToSplashDelta then
      self:SetMenuMode(Enums.MenuMode.Splashscreen)
      self.lastActionDelta = 0
      self.returnToSplashDelta = 0
    end

    --printf("dt:".. self.dt)
    --printf("lastAction: " .. self.lastActionDelta)
    --printf("returnToSplashDelta: " .. self.returnToSplashDelta)
    --printf(Config.timeToResetToSplashscreen)
  else
    self.lastActionDelta = 0
    self.returnToSplashDelta = 0
  end
end

function MainMenu:Open()
  if not self.enabled then
    self:OnInit()
  end

  mainMenuMusic = MusicPlayer:QueueTrack(Config.audio.mainMenu, true)

  printf("Opening Main Menu.")
end

function MainMenu:Close(keepState)
  self.enabled = false
  self.keepState = keepState

  MusicPlayer:StopTrack(mainMenuMusic)

  printf("Closing Main Menu.")
end

function MainMenu:SetBackgroundMode(enabled)
  printf("Set Background Mode to: " .. tostring(enabled))
  self.inBackgroundMode = enabled
end

function MainMenu:SetMenuMode(mode)
  printf("Set Menu Mode to: " .. mode)
  self.currentMode = mode
end

function MainMenu:ShowGui()
  -- Add Main Menu dialog
  local scalefactor = (LTheoryRedux.resX / 22) / 72
  local scalefactorMenuX = 352.8 / LTheoryRedux.resX
  local scalefactorMenuY = 549   / LTheoryRedux.resY

  HmGui.BeginGroupStack()
  HmGui.TextEx(Cache.Font('RajdhaniSemiBold', 72 * scalefactor), 'LIMIT THEORY', 0.2, 0.2, 0.2, 1.0)
  HmGui.SetAlign(0.031, 0.042)
  HmGui.TextEx(Cache.Font('RajdhaniSemiBold', 72 * scalefactor), 'LIMIT THEORY', 0.9, 0.9, 0.9, 1.0)
  HmGui.SetAlign(0.03, 0.04)
  HmGui.TextEx(Cache.Font('RajdhaniSemiBold', 58 * scalefactor), 'REDUX', 0.2, 0.2, 0.2, 1.0)
  HmGui.SetAlign(0.181, 0.132)
  HmGui.TextEx(Cache.Font('RajdhaniSemiBold', 58 * scalefactor), 'REDUX', 0.9, 0.9, 0.9, 1.0)
  HmGui.SetAlign(0.18, 0.13)

  HmGui.TextEx(Cache.Font('RajdhaniSemiBold', 12 * scalefactor), Config.gameVersion, 0.2, 0.2, 0.2, 1.0)
  HmGui.SetAlign(0.012, 0.971)
  HmGui.TextEx(Cache.Font('RajdhaniSemiBold', 12 * scalefactor), Config.gameVersion, 0.9, 0.9, 0.9, 1.0)
  HmGui.SetAlign(0.011, 0.970)

  HmGui.TextEx(Cache.Font('RajdhaniSemiBold', 12 * scalefactor), 'Resolution = '..LTheoryRedux.resX..' x '..LTheoryRedux.resY, 0.2, 0.2, 0.2, 1.0)
  HmGui.SetAlign(0.221, 0.971)
  HmGui.TextEx(Cache.Font('RajdhaniSemiBold', 12 * scalefactor), 'Resolution = '..LTheoryRedux.resX..' x '..LTheoryRedux.resY, 0.9, 0.9, 0.9, 1.0)
  HmGui.SetAlign(0.220, 0.970)

  self:ShowMainMenuInner()

  HmGui.SetStretch(0.18, 0.5)
  HmGui.SetAlign(0.0065, 0.8)
  HmGui.EndGroup()
end

function MainMenu:ShowMainMenuInner()
  -- Add Main Menu items
  local scalefactor = (LTheoryRedux.resX / 24) / 72

  HmGui.BeginGroupY()
  HmGui.PushTextColor(0.9, 0.9, 0.9, 1.0)
  HmGui.PushFont(Cache.Font('RajdhaniSemiBold', 36 * scalefactor))

  if HmGui.Button("NEW GAME") then
    self:ShowSeedDialog()
  end

  if HmGui.Button("LOAD GAME") then
    self:ShowSeedDialog()
  end

  if HmGui.Button("SETTINGS") then
    self:ShowSettingsScreen()
  end

  if HmGui.Button("CREDITS") then
  end

  if HmGui.Button("BACKGROUND") then
    self:SetBackgroundMode(true)
  end

  if HmGui.Button("EXIT GAME") then
    LTheoryRedux:exitGame()
  end
  HmGui.PopStyle(2)
  HmGui.EndGroup()
end


function MainMenu:ShowSeedDialog()
  -- Add new star system seed selection dialog menu
  self.seedDialogDisplayed = true

  HmGui.BeginWindow(guiElements.name)
  HmGui.TextEx(Cache.Font('Iceland', 42), 'Choose Seed', 0.3, 0.6, 1.0, 1.0)
  HmGui.SetAlign(0.5, 0.5)
  HmGui.SetSpacing(16)
  self:ShowSeedDialogInner()
  HmGui.EndWindow()
  HmGui.SetAlign(0.5, 0.5)
end

function MainMenu:ShowSeedDialogInner()
  -- Add new star system seed selection dialog menu items
  HmGui.BeginGroupY()
  HmGui.PushTextColor(1.0, 1.0, 1.0, 1.0)
  HmGui.PushFont(Cache.Font('Exo2', 26))

  -- Loop through saved seeds (hardcoded for now) and display as checkboxes
  for i = 1, #guiElements[1]["elems"] do
    -- Create the new checkbox and save a reference to its current state (T/F)
    guiElements[1]["elems"][i][3] = HmGui.Checkbox(tostring(guiElements[1]["elems"][i][2]), guiElements[1]["elems"][i][3])

    if guiElements[1]["elems"][i][3] then
      -- Checkbox was selected
      -- Reset all other checkboxes (so that these checkboxes will work like radio buttons, where only one can be active)
      for j = 1, #guiElements[1]["elems"] do
        if j ~= i then
          guiElements[1]["elems"][j][3] = false
        end
      end
      -- Save the star system seed associated with it
      LTheoryRedux.seed = guiElements[1]["elems"][i][2]
    end
    HmGui.SetSpacing(8)
  end
  HmGui.SetSpacing(16)

  HmGui.BeginGroupX()
  HmGui.PushTextColor(1.0, 1.0, 1.0, 1.0)
  HmGui.PushFont(Cache.Font('Exo2Bold', 28))

  if HmGui.Button("Cancel") then
    self.seedDialogDisplayed = false
    --self:SetMenuMode(GameState:GetCurrentState())
    LTheoryRedux:freezeTurrets()
    GameState.paused = false

    if MainMenu.currentMode == Enums.MenuMode.Dialog then
      Input.SetMouseVisible(false)
    end
  end

  HmGui.SetSpacing(16)

  if HmGui.Button("Random Seed") then
    LTheoryRedux:generateNewSeed()
    self.seedDialogDisplayed = false

    for i = 1, #guiElements[1]["elems"] do -- reset all seed selection checkboxes
      guiElements[1]["elems"][i][3] = false
    end
    GameState:SetState(Enums.GameStates.InGame) -- switch to Flight Mode
    self:SetMenuMode(Enums.MenuMode.Dialog)
    Config.game.flightModeButInactive = false
    GameState.paused = false
    Input.SetMouseVisible(false)
    LTheoryRedux:createStarSystem()
  end

  HmGui.SetSpacing(16)

  if HmGui.Button("Use Seed") then
    self.seedDialogDisplayed = false

    for i = 1, #guiElements[1]["elems"] do -- reset all seed selection checkboxes
      guiElements[1]["elems"][i][3] = false
    end
    GameState:SetState(Enums.GameStates.InGame) -- switch to Flight Mode
    self:SetMenuMode(Enums.MenuMode.Dialog)
    Config.game.flightModeButInactive = false
    GameState.paused = false
    Input.SetMouseVisible(false)
    LTheoryRedux:createStarSystem()
  end

  HmGui.PopStyle(2)
  HmGui.EndGroup()
  HmGui.SetAlign(0.5, 0.5)
  HmGui.PopStyle(2)
  HmGui.EndGroup()
end

function MainMenu:ShowSettingsScreen()
  -- Add new star system seed selection dialog menu
  self.settingsScreenDisplayed = true

  HmGui.BeginWindow(guiElements.name)
  HmGui.TextEx(Cache.Font('Iceland', 42), 'Settings', 0.3, 0.6, 1.0, 1.0)
  HmGui.SetAlign(0.5, 0.5)
  HmGui.SetSpacing(16)
  self:ShowSettingsScreenInner()
  HmGui.EndWindow()
  HmGui.SetAlign(0.5, 0.5)
end

function MainMenu:ShowSettingsScreenInner()
  -- Add new star system seed selection dialog menu items
  HmGui.BeginGroupY()
  HmGui.PushTextColor(1.0, 1.0, 1.0, 1.0)
  HmGui.PushFont(Cache.Font('Exo2', 24))

  -- Show Settings options
  HmGui.BeginGroupY()

  -- Create the new checkbox and save a reference to its current state (T/F)
  HmGui.TextEx(Cache.Font('Exo2', 24), "----- Audio -----", 0.3, 0.6, 1.0, 1.0)
  guiSettings[1][1] = Config.audio.bSoundOn
  if guiSettings[1][2] == nil then
    guiSettings[1][2] = Config.audio.bSoundOn
  end
  guiSettings[1][1] = HmGui.Checkbox("Music On/Off", guiSettings[1][1])
  if guiSettings[1][1] then
    -- Checkbox was selected
    if not Config.audio.bSoundOn then
      LTheoryRedux:SoundOn()
    end
  else
    if Config.audio.bSoundOn then
      LTheoryRedux:SoundOff()
    end
  end

  if MainMenu.currentMode ~= Enums.MenuMode.Dialog then
    -- Don't display game generation settings when viewing Settings in Flight mode
    HmGui.SetSpacing(16)
    HmGui.TextEx(Cache.Font('Exo2', 24), "--- Generation ---", 0.3, 0.6, 1.0, 1.0)

    HmGui.SetSpacing(8)
    guiSettings[2][1] = Config.gen.uniqueShips
    if guiSettings[2][2] == nil then
      guiSettings[2][2] = Config.gen.uniqueShips
    end
    guiSettings[2][1] = HmGui.Checkbox("Unique Ships", guiSettings[2][1])
    if guiSettings[2][1] then
      -- Checkbox was selected
      if not Config.gen.uniqueShips then
        Config.gen.uniqueShips = true
      end
    else
      if Config.gen.uniqueShips then
        Config.gen.uniqueShips = false
      end
    end

    HmGui.SetSpacing(8)
    HmGui.BeginGroupX()
    HmGui.TextEx(Cache.Font('Exo2', 24), "Asteroid Fields: ", 1.0, 1.0, 1.0, 1.0)
    HmGui.SetStretch(1.0, 0.0)
    HmGui.BeginGroupX()
    if guiSettings[3][2] == nil then
      guiSettings[3][1] = Config.gen.nFields
      guiSettings[3][2] = Config.gen.nFields
    end
    if HmGui.Button("-") and guiSettings[3][1] > 0 then
      guiSettings[3][1] = guiSettings[3][1] - 1
    end
    HmGui.TextEx(Cache.Font("Ubuntu", 20), tostring(guiSettings[3][1]), 0.3, 1.0, 0.4, 1.0)
    if HmGui.Button("+") and guiSettings[3][1] < 20 then
      guiSettings[3][1] = guiSettings[3][1] + 1
    end
    HmGui.EndGroup()
    HmGui.EndGroup()
    HmGui.SetStretch(1.0, 0.0)

    HmGui.SetSpacing(8)
    HmGui.BeginGroupX()
    HmGui.TextEx(Cache.Font('Exo2', 24), "Asteroids per field: ", 1.0, 1.0, 1.0, 1.0)
    HmGui.SetStretch(1.0, 0.0)
    HmGui.BeginGroupX()
    if guiSettings[4][2] == nil then
      guiSettings[4][1] = Config.gen.nAsteroids
      guiSettings[4][2] = Config.gen.nAsteroids
    end
    if HmGui.Button("-") and guiSettings[4][1] > 1 then
      guiSettings[4][1] = guiSettings[4][1] - 1
    end
    HmGui.TextEx(Cache.Font("Ubuntu", 20), tostring(guiSettings[4][1]), 0.3, 1.0, 0.4, 1.0)
    if HmGui.Button("+") and guiSettings[4][1] < 200 then
      guiSettings[4][1] = guiSettings[4][1] + 1
    end
    HmGui.EndGroup()
    HmGui.EndGroup()
    HmGui.SetStretch(1.0, 0.0)

    HmGui.SetSpacing(8)
    HmGui.BeginGroupX()
    HmGui.TextEx(Cache.Font('Exo2', 24), "Planets: ", 1.0, 1.0, 1.0, 1.0)
    HmGui.SetStretch(1.0, 0.0)
    HmGui.BeginGroupX()
    if guiSettings[5][2] == nil then
      guiSettings[5][1] = Config.gen.nPlanets
      guiSettings[5][2] = Config.gen.nPlanets
    end
    if HmGui.Button("-") and guiSettings[5][1] > 0 then
      guiSettings[5][1] = guiSettings[5][1] - 1
    end
    HmGui.TextEx(Cache.Font("Ubuntu", 20), tostring(guiSettings[5][1]), 0.3, 1.0, 0.4, 1.0)
    if HmGui.Button("+") and guiSettings[5][1] < 1 then
      guiSettings[5][1] = guiSettings[5][1] + 1
    end
    HmGui.EndGroup()
    HmGui.EndGroup()
    HmGui.SetStretch(1.0, 0.0)

    HmGui.SetSpacing(8)
    HmGui.BeginGroupX()
    HmGui.TextEx(Cache.Font('Exo2', 24), "Space Stations: ", 1.0, 1.0, 1.0, 1.0)
    HmGui.SetStretch(1.0, 0.0)
    HmGui.BeginGroupX()
    if guiSettings[6][2] == nil then
      guiSettings[6][1] = Config.gen.nStations
      guiSettings[6][2] = Config.gen.nStations
    end
    if HmGui.Button("-") and guiSettings[6][1] > 0 then
      guiSettings[6][1] = guiSettings[6][1] - 1
    end
    HmGui.TextEx(Cache.Font("Ubuntu", 20), tostring(guiSettings[6][1]), 0.3, 1.0, 0.4, 1.0)
    if HmGui.Button("+") and guiSettings[6][1] < 50 then
      guiSettings[6][1] = guiSettings[6][1] + 1
    end
    HmGui.EndGroup()
    HmGui.EndGroup()
    HmGui.SetStretch(1.0, 0.0)

    HmGui.SetSpacing(8)
    HmGui.BeginGroupX()
    HmGui.TextEx(Cache.Font('Exo2', 24), "AI Players: ", 1.0, 1.0, 1.0, 1.0)
    HmGui.SetStretch(1.0, 0.0)
    HmGui.BeginGroupX()
    if guiSettings[7][2] == nil then
      guiSettings[7][1] = Config.gen.nAIPlayers
      guiSettings[7][2] = Config.gen.nAIPlayers
    end
    if HmGui.Button("-") and guiSettings[7][1] > 0 then
      guiSettings[7][1] = guiSettings[7][1] - 1
    end
    HmGui.TextEx(Cache.Font("Ubuntu", 20), tostring(guiSettings[7][1]), 0.3, 1.0, 0.4, 1.0)
    if HmGui.Button("+") and guiSettings[7][1] < 20 then
      guiSettings[7][1] = guiSettings[7][1] + 1
    end
    HmGui.EndGroup()
    HmGui.EndGroup()
    HmGui.SetStretch(1.0, 0.0)

    HmGui.SetSpacing(8)
    HmGui.BeginGroupX()
    HmGui.TextEx(Cache.Font('Exo2', 24), "Economic NPCs: ", 1.0, 1.0, 1.0, 1.0)
    HmGui.SetStretch(1.0, 0.0)
    HmGui.BeginGroupX()
    if guiSettings[8][2] == nil then
      guiSettings[8][1] = Config.gen.nEconNPCs
      guiSettings[8][2] = Config.gen.nEconNPCs
    end
    if HmGui.Button("-") and guiSettings[8][1] > 0 then
      guiSettings[8][1] = guiSettings[8][1] - 1
    end
    HmGui.TextEx(Cache.Font("Ubuntu", 20), tostring(guiSettings[8][1]), 0.3, 1.0, 0.4, 1.0)
    if HmGui.Button("+") and guiSettings[8][1] < 100 then
      guiSettings[8][1] = guiSettings[8][1] + 1
    end
    HmGui.EndGroup()
    HmGui.EndGroup()
    HmGui.SetStretch(1.0, 0.0)

    HmGui.SetSpacing(8)
    HmGui.BeginGroupX()
    HmGui.TextEx(Cache.Font('Exo2', 24), "Escort NPCs: ", 1.0, 1.0, 1.0, 1.0)
    HmGui.SetStretch(1.0, 0.0)
    HmGui.BeginGroupX()
    if guiSettings[9][2] == nil then
      guiSettings[9][1] = Config.gen.nEscortNPCs
      guiSettings[9][2] = Config.gen.nEscortNPCs
    end
    if HmGui.Button("-") and guiSettings[9][1] > 0 then
      guiSettings[9][1] = guiSettings[9][1] - 1
    end
    HmGui.TextEx(Cache.Font("Ubuntu", 20), tostring(guiSettings[9][1]), 0.3, 1.0, 0.4, 1.0)
    if HmGui.Button("+") and guiSettings[9][1] < 50 then
      guiSettings[9][1] = guiSettings[9][1] + 1
    end
    HmGui.EndGroup()
    HmGui.EndGroup()
    HmGui.SetStretch(1.0, 0.0)

  end

  HmGui.EndGroup()

  -- Show Settings control buttons
  HmGui.SetSpacing(16)
  HmGui.BeginGroupX()
  HmGui.PushTextColor(1.0, 1.0, 1.0, 1.0)
  HmGui.PushFont(Cache.Font('Exo2Bold', 28))

  if HmGui.Button("Cancel") then
    -- Revert to the pre-Settings values of each setting
    if guiSettings[1][2] then
      LTheoryRedux:SoundOn()
    else
      LTheoryRedux:SoundOff()
    end

    if MainMenu.currentMode ~= Enums.MenuMode.Dialog then
      if guiSettings[2][2] then
        Config.gen.uniqueShips = true
      else
        Config.gen.uniqueShips = false
      end
      Config.gen.nFields     = guiSettings[3][2]
      Config.gen.nAsteroids  = guiSettings[4][2]
      Config.gen.nPlanets    = guiSettings[5][2]
      Config.gen.nStations   = guiSettings[6][2]
      Config.gen.nAIPlayers  = guiSettings[7][2]
      Config.gen.nEconNPCs   = guiSettings[8][2]
      Config.gen.nEscortNPCs = guiSettings[9][2]
    end

    guiSettings[1][2] = nil
    guiSettings[2][2] = nil
    guiSettings[3][2] = nil
    guiSettings[4][2] = nil
    guiSettings[5][2] = nil
    guiSettings[6][2] = nil
    guiSettings[7][2] = nil
    guiSettings[8][2] = nil
    guiSettings[9][2] = nil

    self.settingsScreenDisplayed = false
    Config.game.gamePaused = false

    if MainMenu.currentMode == Enums.MenuMode.Dialog then
      LTheoryRedux:freezeTurrets()
      Config.setGameMode(2) -- return to Flight Mode
      Config.game.flightModeButInactive = false
      Input.SetMouseVisible(false)
    end
  end

  HmGui.SetSpacing(16)

  if HmGui.Button("Use") then
    self.settingsScreenDisplayed = false
    Config.game.gamePaused = false

    if MainMenu.currentMode ~= Enums.MenuMode.Dialog then
      Config.gen.nFields     = guiSettings[3][1]
      Config.gen.nAsteroids  = guiSettings[4][1]
      Config.gen.nPlanets    = guiSettings[5][1]
      Config.gen.nStations   = guiSettings[6][1]
      Config.gen.nAIPlayers  = guiSettings[7][1]
      Config.gen.nEconNPCs   = guiSettings[8][1]
      Config.gen.nEscortNPCs = guiSettings[9][1]
    end

    guiSettings[1][2] = nil
    guiSettings[2][2] = nil
    guiSettings[3][2] = nil
    guiSettings[4][2] = nil
    guiSettings[5][2] = nil
    guiSettings[6][2] = nil
    guiSettings[7][2] = nil
    guiSettings[8][2] = nil
    guiSettings[9][2] = nil

    if MainMenu.currentMode == Enums.MenuMode.Dialog then
      LTheoryRedux:freezeTurrets()
      Config.setGameMode(2) -- return to Flight Mode
      Config.game.flightModeButInactive = false
      Input.SetMouseVisible(false)
    end
  end

  HmGui.PopStyle(2)
  HmGui.EndGroup()

  HmGui.SetAlign(0.5, 0.5)
  HmGui.PopStyle(2)
  HmGui.EndGroup()
end

function MainMenu:ShowFlightDialog()
  -- Add Flight Mode dialog menu
  HmGui.BeginWindow("Flight Mode")
  HmGui.TextEx(Cache.Font('Iceland', 36), 'Flight Mode Controls', 0.3, 0.6, 1.0, 1.0)
  HmGui.SetAlign(0.5, 0.5)
  HmGui.SetSpacing(16)
  self:ShowFlightDialogInner()
  HmGui.EndWindow()
  HmGui.SetAlign(0.5, 0.5)
end

function MainMenu:ShowFlightDialogInner()
  -- Add Flight Mode dialog menu items
  HmGui.BeginGroupY()
  HmGui.PushTextColor(1.0, 1.0, 1.0, 1.0)
  HmGui.PushFont(Cache.Font('Exo2Bold', 26))

  if GameState.player.currentShip ~= nil and not GameState.player.currentShip:isDestroyed() then
    if HmGui.Button("Return to Game") then
      --printf("panelActive = %s, defaultControl = %s", Config.game.panelActive, Config.ui.defaultControl)
      LTheoryRedux:freezeTurrets()
      Config.game.flightModeButInactive = false
      GameState.paused = false
      GameState.panelActive = false

      if GameState.ui.currentControl == "Ship" then
        Input.SetMouseVisible(false)
      end
    end
  end

  if GameState.player.currentShip ~= nil and not GameState.player.currentShip:isDestroyed() then
    HmGui.SetSpacing(8)

    if HmGui.Button("Save Game") then
      -- TODO: Save game state here
      LTheoryRedux:freezeTurrets()
      Config.game.flightModeButInactive = false
      GameState.paused = false
      Input.SetMouseVisible(false)
    end
  end
  HmGui.SetSpacing(8)

  if HmGui.Button("Load Game") then
    -- TODO: Show Load Game menu once that's been implemented
    -- NOTE: For now, just pop up a Seed Menu dialog for creating a new star system
    self:ShowSeedDialog()
    Config.game.flightModeButInactive = false
  end
  HmGui.SetSpacing(8)

  if HmGui.Button("Game Settings") then
    -- Show Game Settings menu
    self:ShowSettingsScreen()
    Config.game.flightModeButInactive = false
<<<<<<< HEAD
=======
    GameState.paused = false
    Input.SetMouseVisible(false)
>>>>>>> ce3a9145
  end
  HmGui.SetSpacing(8)

  if HmGui.Button("Exit to Main Menu") then
    Config.game.flightModeButInactive = true
    GameState:SetState(Enums.GameStates.MainMenu) -- switch to Startup Mode
    LTheoryRedux:seedStarsystem(Enums.MenuMode.MainMenu) -- use random seed for new background star system and display it in Main Menu mode
    GameState.paused = false
  end
  HmGui.SetSpacing(8)

  if HmGui.Button("Exit Game") then
    LTheoryRedux:exitGame()
  end
  HmGui.PopStyle(2)
  HmGui.EndGroup()
end

function MainMenu:utf8 (decimal)
  local bytemarkers = { {0x7FF,192}, {0xFFFF,224}, {0x1FFFFF,240} }
  if decimal<128 then return string.char(decimal) end
  local charbytes = {}
  for bytes,vals in ipairs(bytemarkers) do
    if decimal<=vals[1] then
      for b=bytes+1,2,-1 do
        local mod = decimal%64
        decimal = (decimal-mod)/64
        charbytes[b] = string.char(128+mod)
      end
      charbytes[1] = string.char(vals[2]+decimal)
      break
    end
  end
  return table.concat(charbytes)
end

return MainMenu<|MERGE_RESOLUTION|>--- conflicted
+++ resolved
@@ -629,11 +629,8 @@
     -- Show Game Settings menu
     self:ShowSettingsScreen()
     Config.game.flightModeButInactive = false
-<<<<<<< HEAD
-=======
     GameState.paused = false
     Input.SetMouseVisible(false)
->>>>>>> ce3a9145
   end
   HmGui.SetSpacing(8)
 
