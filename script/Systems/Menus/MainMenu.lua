local MainMenu = class(function(self) end)

local MusicPlayer = require('Systems.SFX.MusicPlayer')
local Bindings = require('States.ApplicationBindings')
local InitFiles = require('Systems.Files.InitFiles')

local mainMenuMusic = nil

local guiElements = {
    {
        name = "Choose Seed",
        elems = {
            -- TODO: replace with proper list
            { nil, 5022463494542550306ULL,  false }, -- KEEP black (good for testing dynamic lighting)
            { nil, 5012768293123392491ULL,  false }, -- KEEP red
            { nil, 4933876146649964811ULL,  false }, -- KEEP blue and milky white
            { nil, 2008422628673393673ULL,  false }, -- MAYBE orange-ish
            { nil, 5712598467986491931ULL,  false }, -- KEEP gold-yellow
            { nil, 8272263000674654607ULL,  false }, -- KEEP milky-white and light blue (really pretty)
            { nil, 14169804077813660835ULL, false }, -- KEEP bluish-green with a bright gold star
            { nil, 9806676695553338612ULL,  false }, -- KEEP violet
            { nil, 14600758714913275339ULL, false }, -- KEEP blue
            { nil, 11589761683708427350ULL, false }, -- KEEP bright green
            { nil, 3432712644463072838ULL,  false }, -- KEEP blue-red-orange
            { nil, 10630444862697458122ULL, false }, -- MAYBE "Hubble palette"
            { nil, 5199604093543988311ULL,  false }, -- KEEP even bluish-white with a bright yellow star
            { nil, 9471911754066691691ULL,  false }, -- KEEP completely dark with one small blue star
            { nil, 15887563511063255006ULL, false }, -- looks pretty cool
            { nil, 976665863517979971ULL,   false }  -- looks pretty cool too
            -- 17682038400513250095ULL
        }
    }
}

local guiSettings = {
    { false, nil, "Audio" },               -- checkbox for audio toggle
    { false, nil, "Fullscreen" },          -- checkbox for fullscreen toggle
    { 0,     nil, "Supersampling" },       -- value for enum of supersampling (anti-aliasing) mode
    { 1,     nil, "Nebula Brightness" },   -- value for brightness scale of background nebula
    { 0,     nil, "Cursor Style" },        -- value for enum of cursor style
    { 0,     nil, "HUD Style" },           -- value for enum of HUD style
    { false, nil, "Unique Ships" },        -- checkbox for unique ships toggle
    { 0,     nil, "Asteroid Fields" },     -- value for number of asteroid fields
    { 0,     nil, "Asteroids per Field" }, -- value for number of asteroids per field
    { 0,     nil, "Planets" },             -- value for number of planets
    { 0,     nil, "Stations" },            -- value for number of stations
    { 0,     nil, "AI Players" },          -- value for number of AI Players
    { 0,     nil, "EconNPCs" },            -- value for number of EconNPCs
    { 0,     nil, "EscortNPCs" },          -- value for number of EscortNPCs
    { 0,     nil, "Ship Size" },           -- value for hull type of player's ship
}

function MainMenu:OnInit()
    self.enabled = true
    self.inBackgroundMode = false
    self.dialogDisplayed = false
    self.seedDialogDisplayed = false
    self.settingsScreenDisplayed = false
    self.dt = 0
    self.lastActionDelta = 0
    self.returnToSplashDelta = 0
    GameState.player.currentControl = Enums.ControlModes.Background

    if not self.keepState then
        GameState:SetState(Enums.GameStates.Splashscreen)
        self.currentMode = Enums.MenuMode.Splashscreen
        self.keepState = false
    else
        GameState:SetState(Enums.GameStates.MainMenu)
    end
    Log.Info("Initialize MainMenu")
end

function MainMenu:ActionRegistered()
    self.lastActionDelta = self.dt
end

function MainMenu:OnUpdate(dt)
    if not self.dt or not dt then return end

    self.dt = self.dt + dt

    if self.enabled and self.currentMode == Enums.MenuMode.MainMenu and not MainMenu.inBackgroundMode then
        if self.lastActionDelta then
            self.returnToSplashDelta = self.lastActionDelta + Config.timeToResetToSplashscreen
        end

        if self.returnToSplashDelta ~= 0 and self.dt >= self.returnToSplashDelta then
            self:SetMenuMode(Enums.MenuMode.Splashscreen)
            self.lastActionDelta = 0
            self.returnToSplashDelta = 0
        end

        --Log.Debug("dt:".. self.dt)
        --Log.Debug("lastAction: " .. self.lastActionDelta)
        --Log.Debug("returnToSplashDelta: " .. self.returnToSplashDelta)
        --Log.Debug(Config.timeToResetToSplashscreen)
    else
        self.lastActionDelta = 0
        self.returnToSplashDelta = 0
    end
end

function MainMenu:Open()
    if not self.enabled then
        self:OnInit()
    end

    Log.Debug("MainMenu:Open: QueueTrack(true)")
    mainMenuMusic = MusicPlayer:QueueTrack(GameState.audio.menuTheme, true)

    Log.Debug("Opening Main Menu.")
end

function MainMenu:Close(keepState)
    self.enabled = false
    self.keepState = keepState

    MusicPlayer:StopTrack(mainMenuMusic)

    Log.Debug("Closing Main Menu.")
end

function MainMenu:SetBackgroundMode(enabled)
    Log.Debug("Set Background Mode to: " .. tostring(enabled))
    self.inBackgroundMode = enabled
end

function MainMenu:SetMenuMode(mode)
    Log.Debug("Set Menu Mode to: " .. mode)
    self.currentMode = mode

    -- TODO: this can be improved
    if mode == Enums.MenuMode.Splashscreen then
        GameState:SetState(Enums.GameStates.Splashscreen)
    elseif mode == Enums.MenuMode.MainMenu then
        GameState:SetState(Enums.GameStates.MainMenu)
    elseif mode == Enums.MenuMode.Dialog then
        GameState:SetState(Enums.GameStates.InGame)
    end
end

function MainMenu:ShadowText(text, fontName, fontSize, shadowSize, r, g, b, a)
    Gui:beginStackContainer()
    Gui:textEx(Cache.Font(fontName, fontSize), text, 0.2, 0.2, 0.2, a)
    Gui:setMarginEx(shadowSize, shadowSize, 0.0, 0.0) -- make a shadow
    Gui:textEx(Cache.Font(fontName, fontSize), text, r, g, b, a)
    Gui:endContainer()
end

function MainMenu:ShowGui()
    -- Add title and Main Menu dialog
    local scalefactor = (LTheoryRedux.resX / 22) / 72

    Gui:beginStackContainer() -- begin game window panel
    Gui:setAlignment(AlignHorizontal.Stretch, AlignVertical.Stretch)
    Gui:setPadding(10.0, 10.0)

    Gui:beginVerticalContainer() -- begin title/menu panel
    Gui:setPercentWidth(30)
    Gui:setVerticalAlignment(AlignVertical.Stretch)
    Gui:setChildrenHorizontalAlignment(AlignHorizontal.Stretch)

    -- Title
    Gui:beginVerticalContainer() -- begin title panel

    self:ShadowText('LIMIT THEORY', 'RajdhaniSemiBold', 72 * scalefactor, 2.0, 0.9, 0.9, 0.9, 1.0)
    Gui:setHorizontalAlignment(AlignHorizontal.Left)
    Gui:setMargin(20.0, 20.0)

    self:ShadowText('REDUX', 'RajdhaniSemiBold', 58 * scalefactor, 2.0, 0.9, 0.9, 0.9, 1.0)
    Gui:setHorizontalAlignment(AlignHorizontal.Right)
    Gui:setMargin(20.0, 20.0)

    Gui:endContainer() -- end title panel

    -- Main Menu
    self:ShowMainMenuInner()

    Gui:endContainer() -- end title/menu panel

    Gui:endContainer() -- end game window panel
end

function MainMenu:ShowMainMenuInner()
    -- Add Main Menu items
    local scalefactor = (LTheoryRedux.resX / 24) / 72

    Gui:beginVerticalContainer() -- begin menu/metrics panel
    Gui:setVerticalAlignment(AlignVertical.Stretch)
    Gui:setChildrenHorizontalAlignment(AlignHorizontal.Stretch)

    Gui:clearStyle()
    Gui:setPropertyVec4(Enums.Gui.TextColorId, Vec4f(0.9, 0.9, 0.9, 1.0))
    Gui:setPropertyFont(Enums.Gui.TextFontId, Cache.Font('RajdhaniSemiBold', 36 * scalefactor))

    Gui:spacer()
    Gui:setPercentHeight(10)

    if Gui:button("NEW GAME") then
        self:ShowSeedDialog()
    end
    Gui:setVerticalAlignment(AlignVertical.Stretch)

    if Gui:button("LOAD GAME") then
        self:ShowSeedDialog()
    end
    Gui:setVerticalAlignment(AlignVertical.Stretch)

    if Gui:button("SETTINGS") then
        self:ShowSettingsScreen()
    end
    Gui:setVerticalAlignment(AlignVertical.Stretch)

    if Gui:button("CREDITS") then
    end
    Gui:setVerticalAlignment(AlignVertical.Stretch)

    if Gui:button("BACKGROUND") then
        self:SetBackgroundMode(true)
    end
    Gui:setVerticalAlignment(AlignVertical.Stretch)

    if Gui:button("EXIT GAME") then
        LTheoryRedux:exitGame()
    end
    Gui:setVerticalAlignment(AlignVertical.Stretch)

<<<<<<< HEAD
    Gui:clearStyle()
    Gui:endContainer()
=======
    Gui:popStyle(2)

    -- Show the game version (and, for now, current screen resolution)
    Gui:beginHorizontalContainer() -- begin metrics panel
    Gui:setChildrenVerticalAlignment(AlignVertical.Bottom)
    Gui:setMarginEx(5.0, 10.0, 5.0, 10.0)

    self:ShadowText(Config.gameVersion, 'RajdhaniSemiBold', 12 * scalefactor, 2.0, 0.9, 0.9, 0.9, 1.0)
    Gui:setHorizontalAlignment(AlignHorizontal.Left)

    Gui:spacer()

    self:ShadowText('Resolution = ' .. LTheoryRedux.resX .. ' x ' .. LTheoryRedux.resY, 'RajdhaniSemiBold',
        12 * scalefactor, 2.0, 0.9, 0.9, 0.9, 1.0)
    Gui:setHorizontalAlignment(AlignHorizontal.Right)

    Gui:endContainer() -- end metrics panel

    Gui:endContainer() -- end menu/metrics panel
>>>>>>> 37f8d2f0
end

function MainMenu:ShowSeedDialog()
    -- Add new star system seed selection dialog menu
    self.dialogDisplayed = false
    self.seedDialogDisplayed = true

    Gui:beginWindow(guiElements.name, InputInstance)
    Gui:setSpacing(16)

    -- TODO: this should be window title parameter
    Gui:textEx(Cache.Font('Iceland', 42), 'Choose Seed', 0.3, 0.6, 1.0, 1.0)
    Gui:setHorizontalAlignment(AlignHorizontal.Center)

    self:ShowSeedDialogInner()

    Gui:endWindow()
    Gui:setAlignment(AlignHorizontal.Center, AlignVertical.Center)
end

function MainMenu:ShowSeedDialogInner()
    -- Add new star system seed selection dialog menu items
    Gui:beginVerticalContainer()
    Gui:setHorizontalAlignment(AlignHorizontal.Stretch)
    Gui:setChildrenHorizontalAlignment(AlignHorizontal.Stretch)
    Gui:setSpacing(8)

    Gui:clearStyle()
    Gui:setPropertyVec4(Enums.Gui.TextColorId, Vec4f(1.0, 1.0, 1.0, 1.0))
    Gui:setPropertyFont(Enums.Gui.TextFontId, Cache.Font('Exo2', 26))

    -- Loop through saved seeds (hardcoded for now) and display as checkboxes
    for i = 1, #guiElements[1]["elems"] do
        -- Create the new checkbox and save a reference to its current state (T/F)
        guiElements[1]["elems"][i][3] = Gui:checkbox(tostring(guiElements[1]["elems"][i][2]),
            guiElements[1]["elems"][i][3])

        if guiElements[1]["elems"][i][3] then
            -- Checkbox was selected
            -- Reset all other checkboxes (so that these checkboxes will work like radio buttons, where only one can be active)
            for j = 1, #guiElements[1]["elems"] do
                if j ~= i then
                    guiElements[1]["elems"][j][3] = false
                end
            end
            -- Save the star system seed associated with it
            LTheoryRedux.seed = guiElements[1]["elems"][i][2]
        end
    end

    Gui:clearStyle()
    Gui:endContainer()

    -- Buttons: Cancel, Random Seed, Use Seed
    Gui:beginHorizontalContainer()
    Gui:setHorizontalAlignment(AlignHorizontal.Stretch)
    Gui:setSpacing(16)

    Gui:clearStyle()
    Gui:setPropertyVec4(Enums.Gui.TextColorId, Vec4f(1.0, 1.0, 1.0, 1.0))
    Gui:setPropertyFont(Enums.Gui.TextFontId, Cache.Font('Exo2Bold', 28))

    if Gui:button("Cancel") then
        if GameState:GetCurrentState() == Enums.GameStates.InGame then
            self.dialogDisplayed = true
        end
        self.seedDialogDisplayed = false
    end

    if Gui:button("Random Seed") then
        LTheoryRedux:generateNewSeed()
        self.seedDialogDisplayed = false

        for i = 1, #guiElements[1]["elems"] do -- reset all seed selection checkboxes
            guiElements[1]["elems"][i][3] = false
        end

        self:SetMenuMode(Enums.MenuMode.Dialog)
        GameState:Unpause()
        InputInstance:setCursorVisible(false)
        LTheoryRedux:createStarSystem()
    end

    if Gui:button("Use Seed") then
        self.seedDialogDisplayed = false

        for i = 1, #guiElements[1]["elems"] do -- reset all seed selection checkboxes
            guiElements[1]["elems"][i][3] = false
        end

        self:SetMenuMode(Enums.MenuMode.Dialog)
        GameState:Unpause()
        GameState.player.currentControl = Enums.ControlModes.Ship
        InputInstance:setCursorVisible(false)
        LTheoryRedux:createStarSystem()
    end

    Gui:clearStyle()
    Gui:endContainer()
end

function MainMenu:ShowSettingsScreen()
    -- Add new star system seed selection dialog menu
    if GameState:GetCurrentState() == Enums.GameStates.InGame then
        self.dialogDisplayed = false
    end
    self.settingsScreenDisplayed = true

    Gui:beginWindow(guiElements.name, InputInstance)
    Gui:setSpacing(16)

    -- TODO: this should be window title parameter
    Gui:textEx(Cache.Font('Iceland', 42), 'Settings', 0.3, 0.6, 1.0, 1.0)
    Gui:setHorizontalAlignment(AlignHorizontal.Center)

    -- Separator
    Gui:rect(0.3, 0.6, 1.0, 1.0)
    Gui:setHorizontalAlignment(AlignHorizontal.Stretch)
    Gui:setFixedHeight(1.0)

    self:ShowSettingsScreenInner()

    Gui:endWindow()
    Gui:setAlignment(AlignHorizontal.Center, AlignVertical.Center)
end

function MainMenu:ShowSettingsScreenInner()
    -- Add new star system seed selection dialog menu items
    Gui:beginVerticalContainer()
    Gui:setChildrenHorizontalAlignment(AlignHorizontal.Stretch)

    Gui:clearStyle()
    Gui:setPropertyVec4(Enums.Gui.TextColorId, Vec4f(1.0, 1.0, 1.0, 1.0))
    Gui:setPropertyFont(Enums.Gui.TextFontId, Cache.Font('Exo2', 24))

    -- Show Settings options
    Gui:beginVerticalContainer()
    Gui:setChildrenHorizontalAlignment(AlignHorizontal.Stretch)
    Gui:setSpacing(8)

    self:ShowAudioSettingsBlock()
    self:ShowGraphicsSettingsBlock()
    self:ShowInterfaceSettingsBlock()

    if MainMenu.currentMode ~= Enums.MenuMode.Dialog then
        -- Don't display game generation settings when viewing Settings in Flight mode
        self:ShowGenerationSettingsBlock()
    end

    Gui:endContainer()

    -- Show Settings control buttons
    Gui:beginHorizontalContainer()
<<<<<<< HEAD
    Gui:clearStyle()
    Gui:setPropertyVec4(Enums.Gui.TextColorId, Vec4f(1.0, 1.0, 1.0, 1.0))
    Gui:setPropertyFont(Enums.Gui.TextFontId, Cache.Font('Exo2Bold', 28))
=======
    Gui:setHorizontalAlignment(AlignHorizontal.Center)
    Gui:pushTextColor(1.0, 1.0, 1.0, 1.0)
    Gui:pushFont(Cache.Font('Exo2Bold', 28))
>>>>>>> 37f8d2f0

    if Gui:button("Cancel") then
        -- Revert to the pre-Settings values of each setting
        if guiSettings[1][2] then
            LTheoryRedux:SoundOn()
        else
            LTheoryRedux:SoundOff()
        end

        LTheoryRedux:SetFullscreen(guiSettings[2][2])

        Settings.set('render.superSample', guiSettings[3][2])

        GameState.gen.nebulaBrightnessScale = guiSettings[4][2]

        GameState.ui.cursorStyle = guiSettings[5][2]
        LTheoryRedux:setCursor(Enums.CursorFilenames[GameState.ui.cursorStyle], GameState.ui.cursorX,
            GameState.ui.cursorY)

        GameState.ui.hudStyle = guiSettings[6][2]

        if MainMenu.currentMode ~= Enums.MenuMode.Dialog then
            if guiSettings[7][2] then
                GameState.gen.uniqueShips = true
            else
                GameState.gen.uniqueShips = false
            end

            GameState.gen.nFields     = guiSettings[8][2]
            GameState.gen.nAsteroids  = guiSettings[9][2]
            GameState.gen.nPlanets    = guiSettings[10][2]
            GameState.gen.nStations   = guiSettings[11][2]
            GameState.gen.nAIPlayers  = guiSettings[12][2]
            GameState.gen.nEconNPCs   = guiSettings[13][2]
            GameState.gen.nEscortNPCs = guiSettings[14][2]
            GameState.player.shipHull = guiSettings[15][2]
        end

        for i = 1, #guiSettings do
            guiSettings[i][2] = nil
        end

        if GameState:GetCurrentState() == Enums.GameStates.InGame then
            self.dialogDisplayed = true
        end
        self.settingsScreenDisplayed = false

        if MainMenu.currentMode == Enums.MenuMode.Dialog then
            LTheoryRedux:freezeTurrets()
            InputInstance:setCursorVisible(true)
        end
    end

    Gui:spacer()

    if Gui:button("Use") then
        -- Return to the game using the selected values of each setting
        if GameState:GetCurrentState() == Enums.GameStates.InGame then
            self.dialogDisplayed = true
        end
        self.settingsScreenDisplayed = false

        GameState.gen.nebulaBrightnessScale = guiSettings[4][1]

        GameState.ui.cursorStyle = guiSettings[5][1]
        GameState.ui.hudStyle = guiSettings[6][1]

        if MainMenu.currentMode ~= Enums.MenuMode.Dialog then
            GameState.gen.nFields     = guiSettings[8][1]
            GameState.gen.nAsteroids  = guiSettings[9][1]
            GameState.gen.nPlanets    = guiSettings[10][1]
            GameState.gen.nStations   = guiSettings[11][1]
            GameState.gen.nAIPlayers  = guiSettings[12][1]
            GameState.gen.nEconNPCs   = guiSettings[13][1]
            GameState.gen.nEscortNPCs = guiSettings[14][1]
            GameState.player.shipHull = guiSettings[15][1]
        end

        for i = 1, #guiSettings do
            guiSettings[i][2] = nil
        end

        if MainMenu.currentMode == Enums.MenuMode.Dialog then
            LTheoryRedux:freezeTurrets()
            InputInstance:setCursorVisible(true)
        end

        -- Write player-specific game variables to preserve them across gameplay sessions
        InitFiles:writeUserInits()
    end

    Gui:endContainer()

    Gui:clearStyle()
    Gui:endContainer()
end

function MainMenu:ShowAudioSettingsBlock()
    Gui:textEx(Cache.Font('Exo2', 24), "--- Audio ---", 0.3, 0.6, 1.0, 1.0)
    Gui:setMargin(0, 5)

    guiSettings[1][1] = GameState.audio.soundEnabled
    if guiSettings[1][2] == nil then
        guiSettings[1][2] = GameState.audio.soundEnabled
    end
    guiSettings[1][1] = Gui:checkbox(guiSettings[1][3], guiSettings[1][1])
    if guiSettings[1][1] then
        -- Checkbox was selected
        if not GameState.audio.soundEnabled then
            LTheoryRedux:SoundOn()
        end
    else
        if GameState.audio.soundEnabled then
            LTheoryRedux:SoundOff()
        end
    end
end

-- TODO: reimplement in HmGui after styling refactoring
-- TODO: (idea) disable (make grey) -/+ button if operation is not possible
function MainMenu:GuiSpinner(title, valueText)
    Gui:beginHorizontalContainer()

    Gui:textEx(Cache.Font('Exo2', 24), title, 1.0, 1.0, 1.0, 1.0)

    Gui:spacer()

    local value = 0

    if Gui:button("-") then
        value = -1
    end

    Gui:textEx(Cache.Font("Ubuntu", 20), valueText, 0.3, 1.0, 0.4, 1.0)

    if Gui:button("+") then
        value = value + 1
    end

    Gui:endContainer()

    return value
end

function MainMenu:ShowGraphicsSettingsBlock()
    Gui:textEx(Cache.Font('Exo2', 24), "--- Graphics ---", 0.3, 0.6, 1.0, 1.0)
    Gui:setMargin(0, 5)

    guiSettings[2][1] = GameState.render.fullscreen
    if guiSettings[2][2] == nil then
        guiSettings[2][2] = GameState.render.fullscreen
    end
    guiSettings[2][1] = Gui:checkbox(guiSettings[2][3], guiSettings[2][1])
    if guiSettings[2][1] then
        -- Checkbox was selected
        if not GameState.render.fullscreen then
            LTheoryRedux:SetFullscreen(true)
        end
    else
        if GameState.render.fullscreen then
            LTheoryRedux:SetFullscreen(false)
        end
    end

    -- Supersampling
    local spinnerValue = self:GuiSpinner(guiSettings[3][3],
        Settings.getEnumValName('render.superSample', guiSettings[3][1]))
    if guiSettings[3][2] == nil then
        guiSettings[3][1] = Settings.get('render.superSample')
        guiSettings[3][2] = Settings.get('render.superSample')
    end
    if spinnerValue < 0 and guiSettings[3][1] > 1 then
        guiSettings[3][1] = guiSettings[3][1] - 1
        Settings.set('render.superSample', guiSettings[3][1])
    elseif spinnerValue > 0 and guiSettings[3][1] < 3 then
        guiSettings[3][1] = guiSettings[3][1] + 1
        Settings.set('render.superSample', guiSettings[3][1])
    end

    -- Nebula Brightness
    local spinnerValue = self:GuiSpinner(guiSettings[4][3], tostring(guiSettings[4][1]))
    if guiSettings[4][2] == nil then
        guiSettings[4][1] = GameState.gen.nebulaBrightnessScale
        guiSettings[4][2] = GameState.gen.nebulaBrightnessScale
    end
    if spinnerValue < 0 and guiSettings[4][1] > 0.25 then
        guiSettings[4][1] = guiSettings[4][1] - 0.25
    elseif spinnerValue > 0 and guiSettings[4][1] < 10 then
        guiSettings[4][1] = guiSettings[4][1] + 0.25
    end
end

function MainMenu:ShowInterfaceSettingsBlock()
    Gui:textEx(Cache.Font('Exo2', 24), "--- Interface ---", 0.3, 0.6, 1.0, 1.0)
    Gui:setMargin(0, 5)

    -- Cursor Style
    local spinnerValue = self:GuiSpinner(guiSettings[5][3], Enums.CursorStyleNames[guiSettings[5][1]])
    if guiSettings[5][2] == nil then
        guiSettings[5][1] = GameState.ui.cursorStyle
        guiSettings[5][2] = GameState.ui.cursorStyle
    end
    if spinnerValue < 0 and guiSettings[5][1] > 1 then
        guiSettings[5][1] = guiSettings[5][1] - 1
        LTheoryRedux:setCursor(Enums.CursorFilenames[guiSettings[5][1]], GameState.ui.cursorX, GameState.ui.cursorY)
    elseif spinnerValue > 0 and guiSettings[5][1] < Enums.CursorStyleCount then
        guiSettings[5][1] = guiSettings[5][1] + 1
        LTheoryRedux:setCursor(Enums.CursorFilenames[guiSettings[5][1]], GameState.ui.cursorX, GameState.ui.cursorY)
    end

    -- HUD Style
    local spinnerValue = self:GuiSpinner(guiSettings[6][3], Enums.HudStyleNames[guiSettings[6][1]])
    if guiSettings[6][2] == nil then
        guiSettings[6][1] = GameState.ui.hudStyle
        guiSettings[6][2] = GameState.ui.hudStyle
    end
    if spinnerValue < 0 and guiSettings[6][1] > 1 then
        guiSettings[6][1] = guiSettings[6][1] - 1
    elseif spinnerValue > 0 and guiSettings[6][1] < Enums.HudStyleCount then
        guiSettings[6][1] = guiSettings[6][1] + 1
    end
end

function MainMenu:ShowGenerationSettingsBlock()
    Gui:textEx(Cache.Font('Exo2', 24), "--- Generation ---", 0.3, 0.6, 1.0, 1.0)
    Gui:setMargin(0, 5)

    guiSettings[7][1] = GameState.gen.uniqueShips
    if guiSettings[7][2] == nil then
        guiSettings[7][2] = GameState.gen.uniqueShips
    end
    guiSettings[7][1] = Gui:checkbox(guiSettings[7][3], guiSettings[7][1])
    if guiSettings[7][1] then
        -- Checkbox was selected
        if not GameState.gen.uniqueShips then
            GameState.gen.uniqueShips = true
        end
    else
        if GameState.gen.uniqueShips then
            GameState.gen.uniqueShips = false
        end
    end

    -- NOTE: Although it's possible to factor these latter values down into one set of updates and one loop (which I tried),
    -- the things we can tweak in Settings *will* change. This section of code should not be prematurely optimized.

    -- Asteroid Fields
    local spinnerValue = self:GuiSpinner(guiSettings[8][3], tostring(guiSettings[8][1]))
    if guiSettings[8][2] == nil then
        guiSettings[8][1] = GameState.gen.nFields
        guiSettings[8][2] = GameState.gen.nFields
    end
    if spinnerValue < 0 and guiSettings[8][1] > 0 then
        guiSettings[8][1] = guiSettings[8][1] - 1
    elseif spinnerValue > 0 and guiSettings[8][1] < 20 then
        guiSettings[8][1] = guiSettings[8][1] + 1
    end

    -- Asteroids per Field
    local spinnerValue = self:GuiSpinner(guiSettings[9][3], tostring(guiSettings[9][1]))
    if guiSettings[9][2] == nil then
        guiSettings[9][1] = GameState.gen.nAsteroids
        guiSettings[9][2] = GameState.gen.nAsteroids
    end
    if spinnerValue < 0 and guiSettings[9][1] > 1 then
        guiSettings[9][1] = guiSettings[9][1] - 1
    elseif spinnerValue > 0 and guiSettings[9][1] < 200 then
        guiSettings[9][1] = guiSettings[9][1] + 1
    end

    -- Planets
    local spinnerValue = self:GuiSpinner(guiSettings[10][3], tostring(guiSettings[10][1]))
    if guiSettings[10][2] == nil then
        guiSettings[10][1] = GameState.gen.nPlanets
        guiSettings[10][2] = GameState.gen.nPlanets
    end
    if spinnerValue < 0 and guiSettings[10][1] > 0 then
        guiSettings[10][1] = guiSettings[10][1] - 1
    elseif spinnerValue > 0 and guiSettings[10][1] < 1 then
        guiSettings[10][1] = guiSettings[10][1] + 1
    end

    -- Stations
    local spinnerValue = self:GuiSpinner(guiSettings[11][3], tostring(guiSettings[11][1]))
    if guiSettings[11][2] == nil then
        guiSettings[11][1] = GameState.gen.nStations
        guiSettings[11][2] = GameState.gen.nStations
    end
    if spinnerValue < 0 and guiSettings[11][1] > 0 then
        guiSettings[11][1] = guiSettings[11][1] - 1
    elseif spinnerValue > 0 and guiSettings[11][1] < 50 then
        guiSettings[11][1] = guiSettings[11][1] + 1
    end

    -- AI Players
    local spinnerValue = self:GuiSpinner(guiSettings[12][3], tostring(guiSettings[12][1]))
    if guiSettings[12][2] == nil then
        guiSettings[12][1] = GameState.gen.nAIPlayers
        guiSettings[12][2] = GameState.gen.nAIPlayers
    end
    if spinnerValue < 0 and guiSettings[12][1] > 0 then
        guiSettings[12][1] = guiSettings[12][1] - 1
    elseif spinnerValue > 0 and guiSettings[12][1] < 20 then
        guiSettings[12][1] = guiSettings[12][1] + 1
    end

    -- Econ NPCs
    local spinnerValue = self:GuiSpinner(guiSettings[13][3], tostring(guiSettings[13][1]))
    if guiSettings[13][2] == nil then
        guiSettings[13][1] = GameState.gen.nEconNPCs
        guiSettings[13][2] = GameState.gen.nEconNPCs
    end
    if spinnerValue < 0 and guiSettings[13][1] > 0 then
        guiSettings[13][1] = guiSettings[13][1] - 1
    elseif spinnerValue > 0 and guiSettings[13][1] < 100 then
        guiSettings[13][1] = guiSettings[13][1] + 1
    end

    -- Escort NPCs
    local spinnerValue = self:GuiSpinner(guiSettings[14][3], tostring(guiSettings[14][1]))
    if guiSettings[14][2] == nil then
        guiSettings[14][1] = GameState.gen.nEscortNPCs
        guiSettings[14][2] = GameState.gen.nEscortNPCs
    end
    if spinnerValue < 0 and guiSettings[14][1] > 0 then
        guiSettings[14][1] = guiSettings[14][1] - 1
    elseif spinnerValue > 0 and guiSettings[14][1] < 50 then
        guiSettings[14][1] = guiSettings[14][1] + 1
    end

    -- Ship Size
    local spinnerValue = self:GuiSpinner(guiSettings[15][3],
        Config:getObjectInfo("ship_subtypes", 3 + (guiSettings[15][1] - 1)))
    if guiSettings[15][2] == nil then
        guiSettings[15][1] = GameState.player.shipHull
        guiSettings[15][2] = GameState.player.shipHull
    end
    if spinnerValue < 0 and guiSettings[15][1] > Enums.ShipHulls.Solo then
        guiSettings[15][1] = guiSettings[15][1] - 1
    elseif spinnerValue > 0 and guiSettings[15][1] < Enums.ShipHulls.VeryLarge then
        guiSettings[15][1] = guiSettings[15][1] + 1
    end
end

function MainMenu:ShowFlightDialog()
    -- Add Flight Mode dialog menu
    Gui:beginVerticalContainer()
    Gui:setAlignment(AlignHorizontal.Center, AlignVertical.Center)
    Gui:beginWindow("Flight Mode", InputInstance)
    Gui:setSpacing(16)

    -- TODO: this should be window title parameter
    Gui:textEx(Cache.Font('Iceland', 36), 'Flight Mode Controls', 0.3, 0.6, 1.0, 1.0)
    Gui:setHorizontalAlignment(AlignHorizontal.Center)

    self:ShowFlightDialogInner()

    Gui:endWindow()
    Gui:endContainer()
end

function MainMenu:ShowFlightDialogInner()
    -- Add Flight Mode dialog menu items
    Gui:beginVerticalContainer()
    Gui:setHorizontalAlignment(AlignHorizontal.Stretch)
    Gui:setChildrenHorizontalAlignment(AlignHorizontal.Stretch)
    Gui:setSpacing(8)

    Gui:clearStyle()
    Gui:setPropertyVec4(Enums.Gui.TextColorId, Vec4f(1.0, 1.0, 1.0, 1.0))
    Gui:setPropertyFont(Enums.Gui.TextFontId, Cache.Font('Exo2Bold', 26))

    if GameState.player.currentShip ~= nil and not GameState.player.currentShip:isDestroyed() then
        if Gui:button("Return to Game") then
            LTheoryRedux:freezeTurrets()
            GameState:SetState(Enums.GameStates.InGame)
            GameState:Unpause()
            GameState.panelActive = false
            self.dialogDisplayed = false

            if GameState.player.currentControl == Enums.ControlModes.Ship then
                InputInstance:setCursorVisible(false)
            end
        end
    end

    if GameState.player.currentShip ~= nil and not GameState.player.currentShip:isDestroyed() then
        if Gui:button("Save Game") then
            -- TODO: Save game state here
            LTheoryRedux:freezeTurrets()
            GameState:Unpause()
            GameState.panelActive = false
            InputInstance:setCursorVisible(false)
        end
    end

    if Gui:button("Load Game") then
        -- TODO: Show Load Game menu once that's been implemented
        -- NOTE: For now, just pop up a Seed Menu dialog for creating a new star system
        self:ShowSeedDialog()
    end

    if Gui:button("Game Settings") then
        -- Show Game Settings menu
        self:ShowSettingsScreen()
        GameState:Pause()
        InputInstance:setCursorVisible(true)
    end

    if Gui:button("Exit to Main Menu") then
        GameState:SetState(Enums.GameStates.MainMenu)        -- switch to Startup Mode
        LTheoryRedux:seedStarsystem(Enums.MenuMode.MainMenu) -- use random seed for new background star system and display it in Main Menu mode
        GameState:Unpause()
    end

    if Gui:button("Exit Game") then
        LTheoryRedux:exitGame()
    end

    Gui:clearStyle()
    Gui:endContainer()
end

function MainMenu:utf8(decimal)
    local bytemarkers = { { 0x7FF, 192 }, { 0xFFFF, 224 }, { 0x1FFFFF, 240 } }
    if decimal < 128 then return string.char(decimal) end
    local charbytes = {}
    for bytes, vals in ipairs(bytemarkers) do
        if decimal <= vals[1] then
            for b = bytes + 1, 2, -1 do
                local mod = decimal % 64
                decimal = (decimal - mod) / 64
                charbytes[b] = string.char(128 + mod)
            end
            charbytes[1] = string.char(vals[2] + decimal)
            break
        end
    end
    return table.concat(charbytes)
end

return MainMenu<|MERGE_RESOLUTION|>--- conflicted
+++ resolved
@@ -190,9 +190,8 @@
     Gui:setVerticalAlignment(AlignVertical.Stretch)
     Gui:setChildrenHorizontalAlignment(AlignHorizontal.Stretch)
 
-    Gui:clearStyle()
-    Gui:setPropertyVec4(Enums.Gui.TextColorId, Vec4f(0.9, 0.9, 0.9, 1.0))
-    Gui:setPropertyFont(Enums.Gui.TextFontId, Cache.Font('RajdhaniSemiBold', 36 * scalefactor))
+    Gui:pushTextColor(0.9, 0.9, 0.9, 1.0)
+    Gui:pushFont(Cache.Font('RajdhaniSemiBold', 36 * scalefactor))
 
     Gui:spacer()
     Gui:setPercentHeight(10)
@@ -226,10 +225,6 @@
     end
     Gui:setVerticalAlignment(AlignVertical.Stretch)
 
-<<<<<<< HEAD
-    Gui:clearStyle()
-    Gui:endContainer()
-=======
     Gui:popStyle(2)
 
     -- Show the game version (and, for now, current screen resolution)
@@ -249,7 +244,6 @@
     Gui:endContainer() -- end metrics panel
 
     Gui:endContainer() -- end menu/metrics panel
->>>>>>> 37f8d2f0
 end
 
 function MainMenu:ShowSeedDialog()
@@ -403,15 +397,11 @@
 
     -- Show Settings control buttons
     Gui:beginHorizontalContainer()
-<<<<<<< HEAD
+    Gui:setHorizontalAlignment(AlignHorizontal.Center)
+
     Gui:clearStyle()
     Gui:setPropertyVec4(Enums.Gui.TextColorId, Vec4f(1.0, 1.0, 1.0, 1.0))
     Gui:setPropertyFont(Enums.Gui.TextFontId, Cache.Font('Exo2Bold', 28))
-=======
-    Gui:setHorizontalAlignment(AlignHorizontal.Center)
-    Gui:pushTextColor(1.0, 1.0, 1.0, 1.0)
-    Gui:pushFont(Cache.Font('Exo2Bold', 28))
->>>>>>> 37f8d2f0
 
     if Gui:button("Cancel") then
         -- Revert to the pre-Settings values of each setting
