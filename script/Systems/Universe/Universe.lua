--- conflicted
+++ resolved
@@ -98,16 +98,7 @@
 
         -- Add System to the Universe
         table.insert(self.systems, system)
-<<<<<<< HEAD
         Log.Debug("Added System: " .. system:getName() .. " to the Universe.")
-    end
-=======
-        printf("Added System: " .. system:getName() .. " to the Universe.")
->>>>>>> 823b1223
-
-        -- Add System to the Universe
-        table.insert(self.systems, system)
-        printf("Added System: " .. system:getName() .. " to the Universe.")
     end
     self:AddSystemEconomy(system)
 end
