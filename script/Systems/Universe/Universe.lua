--- conflicted
+++ resolved
@@ -96,26 +96,9 @@
             Log.Debug("Added %d escort ships", GameState.gen.nEscortNPCs)
         end
 
-<<<<<<< HEAD
-        -- set player as owner
-        escort:setOwner(GameState.player.humanPlayer)
-
-        -- temporary
-        -- TODO: replace with faction relation
-        escort:setDisposition(playerShip, Config.game.dispoMax)
-
-        insert(escortShips, escort)
-      end
-      -- TESTING: MAKE SHIPS CHASE EACH OTHER!
-      --for i = 1, #escortShips - 1 do
-      --  escortShips[i]:pushAction(Actions.Attack(escortShips[i+1]))
-      --end
-      printf("Added %d escort ships", GameState.gen.nEscortNPCs)
-=======
         -- Add System to the Universe
         table.insert(self.systems, system)
         Log.Debug("Added System: " .. system:getName() .. " to the Universe.")
->>>>>>> 249a3d8f
     end
     self:AddSystemEconomy(system)
 end
