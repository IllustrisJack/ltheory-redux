--- conflicted
+++ resolved
@@ -140,57 +140,10 @@
     for _, system in ipairs(self.systems.highAttention) do
         -- generate aiPlayers
         if not system.aiPlayers then
-<<<<<<< HEAD
-            -- create table for aiPlayers
-            system.aiPlayers = {}
-            local aiPlayerCount
-
-            if GameState.randomizeAIPlayers then
-                if GameState.gen.nAIPlayers <= 0 then
-                    aiPlayerCount = 0
-                else
-                    aiPlayerCount = rng:getInt(1, GameState.gen.nAIPlayers)
-                end
-            else
-                aiPlayerCount = GameState.gen.nAIPlayers
-            end
-
-            for i = 1, aiPlayerCount do
-                -- temp name until we have rnd names
-                local aiPlayer = Entities.Player("AI Trade Player " .. i)
-                aiPlayer:addCredits(Config.econ.eStartCredits)
-                -- Create assets (ships)
-                local aiAssetCount
-
-                if GameState.gen.randomizeEconNPCs then
-                    if GameState.gen.nEconNPCs <= 0 then
-                        aiAssetCount = 0
-                    else
-                        aiAssetCount = rng:getInt(1, GameState.gen.nEconNPCs)
-                    end
-                else
-                    aiAssetCount = GameState.gen.nEconNPCs
-                end
-                system:spawnAI(aiAssetCount, Actions.Wait(1), aiPlayer)
-                Log.Debug("%d assets added to %s", aiAssetCount, aiPlayer:getName())
-                -- Configure assets
-                for asset in aiPlayer:iterAssets() do
-                    system:place(asset)
-                end
-
-                -- Tell AI player to start using the Think action
-                aiPlayer:pushAction(Actions.Think())
-
-                -- Add AI Player to the system
-                table.insert(system.aiPlayers, aiPlayer)
-            end
-            Log.Debug("System: " .. system:getName() .. " has " .. #system.ships .. " ships.")
-=======
             addMarket(system)
             addBlackMarket(system)
             addSystemGenerics(system)
-            print("System: " .. system:getName() .. " has " .. #system.ships .. " ships.")
->>>>>>> 823b1223
+            Log.Debug("System: " .. system:getName() .. " has " .. #system.ships .. " ships.")
         end
 
         -- Handle High Attention Systems
@@ -208,15 +161,8 @@
 end
 
 function UniverseEconomy:AddSystem(system)
-<<<<<<< HEAD
     Log.Debug("Adding a new system to universe economy: " .. system:getName())
 
-    -- Add star system's AI Director and space stations only once per system
-    AddSystemGenerics(system)
-
-=======
-    print("Adding a new system to universe economy: " .. system:getName())
->>>>>>> 823b1223
     table.insert(self.systems.highAttention, system)
 end
 
