--- conflicted
+++ resolved
@@ -73,19 +73,19 @@
         -- TODO: TRAITS & CHANCES -> BASE FACTION TYPE ON OWNER TRAITS / OWNER BIRTHPLACE TRAITS
 
         if factionType == Enums.FactionType.Corporation or
-          factionType == Enums.FactionType.TradingGuild or
-          factionType == Enums.FactionType.Empire then
-          do
-            factionName = Words.getCoolName(rng) .. " " .. Enums.FactionTypeNames[factionType]
-          end
-        else
-          factionName = Enums.FactionTypeNames[factionType] .. " " .. Words.getCoolName(rng)
+            factionType == Enums.FactionType.TradingGuild or
+            factionType == Enums.FactionType.Empire then
+            do
+                factionName = Words.getCoolName(rng) .. " " .. Enums.FactionTypeNames[factionType]
+            end
+        else
+            factionName = Enums.FactionTypeNames[factionType] .. " " .. Words.getCoolName(rng)
         end
 
         local playerFaction = Entities.Faction({
-          name = factionName,
-          type = factionType,
-          owner = aiPlayer
+            name = factionName,
+            type = factionType,
+            owner = aiPlayer
         })
 
         -- Create assets (ships)
@@ -105,14 +105,10 @@
         printf("%d assets added to %s", aiAssetCount, aiPlayer:getName())
         -- Configure assets
         for asset in aiPlayer:iterAssets() do
-<<<<<<< HEAD
-          if asset.type ~= Enums.EntityType.Faction then
-            asset:setFaction(playerFaction)
-            system:place(asset)
-          end
-=======
-            system:place(asset)
->>>>>>> 249a3d8f
+            if asset.type ~= Enums.EntityType.Faction then
+                asset:setFaction(playerFaction)
+                system:place(asset)
+            end
         end
 
         -- Tell AI player to start using the Think action
@@ -143,22 +139,35 @@
 
     local piratePlayer = Entities.Player("Captain " .. Words.getCoolName(rng))
     piratePlayer:addCredits(Config.econ.eStartCredits)
+
+    local factionName = Words.getCoolName(rng) .. " " .. Enums.FactionTypeNames[Enums.FactionType.Marauders]
+
+    local playerFaction = Entities.Faction({
+        name = factionName,
+        type = Enums.FactionType.Marauders,
+        owner = piratePlayer
+    })
+
     system.pirateStation = system:spawnPirateStation(Enums.StationHulls.Small, piratePlayer)
     system.pirateStation:setDisposition(GameState.player.humanPlayer:getControlling(), Config.game.dispoMin)
-    GameState.player.humanPlayer:getControlling():setDisposition(system.pirateStation, Config.game.dispoMin)
+    GameState.player.currentShip:setDisposition(system.pirateStation, Config.game.dispoMin)
 
     system:spawnAI(aiPirateCount, Actions.Wait(1), piratePlayer)
     printf("%d assets added to %s", aiPirateCount, piratePlayer:getName())
     -- Configure assets
     for asset in piratePlayer:iterAssets() do
-        asset:setDisposition(GameState.player.humanPlayer:getControlling(), Config.game.dispoMin)
-        GameState.player.humanPlayer:getControlling():setDisposition(asset, Config.game.dispoMin)
-        if Config:getObjectInfo("object_types", asset:getType()) == "Ship" then
-            local pirateHullInteg = asset:mgrHullGetHealthMax()
-            asset:mgrHullSetHealth(pirateHullInteg, pirateHullInteg)
-            asset.usesBoost = true
-        end
-        system:place(asset)
+        if asset.type ~= Enums.EntityType.Faction then
+            asset:setDisposition(GameState.player.currentShip, Config.game.dispoMin)
+            GameState.player.currentShip:setDisposition(asset, Config.game.dispoMin)
+
+            if Config:getObjectInfo("object_types", asset:getType()) == "Ship" then
+                local pirateHullInteg = asset:mgrHullGetHealthMax()
+                asset:mgrHullSetHealth(pirateHullInteg, pirateHullInteg)
+                asset.usesBoost = true
+            end
+            asset:setFaction(playerFaction)
+            system:place(asset)
+        end
     end
     piratePlayer:pushAction(Actions.CriminalThink())
     table.insert(system.aiPlayers, piratePlayer)
