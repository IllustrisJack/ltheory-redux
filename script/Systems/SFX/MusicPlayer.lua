local MusicPlayer = class(function(self) end)

local MusicObject = require("Types.MusicObject")
local rng = RNG.FromTime()

function MusicPlayer:Init()
    self.trackList = {}
    self.queue = {}
    self.currentlyPlaying = nil

    if GameState.audio.soundEnabled then
        self.volume = GameState.audio.musicVolume
    else
        self.volume = 0
    end

    self.lastVolume = self.volume

    self:LoadMusic()
<<<<<<< HEAD
    self:LoadEffects()
end

-- add block queueing

function MusicPlayer:LoadEffects()
    -- *** TEMP: Audio FX test START ***

    -- Pulse weapon firing sound effect temporarily commented out until setVolume() is working
    Config.audio.pulseFire = SFXObject:Create {
        name = Config.audio.pulseFireName,
        path = Config.paths.soundEffects .. Config.audio.pulseFireName,
        volume = 0.0,
        isLooping = false
    }

    Config.audio.fxSensors = SFXObject:Create {
        name = Config.audio.fxSensorsName,
        path = Config.paths.soundEffects .. Config.audio.fxSensorsName,
        volume = 0.0,
        isLooping = true
    }

    -- *** TEMP: Audio FX test END ***
=======
>>>>>>> 4d98da3b
end

function MusicPlayer:SetVolume(volume, fadeMS)
    if volume == self.volume then
        return
    end

    self.lastVolume = GameState.audio.musicVolume
    GameState.audio.musicVolume = volume

    for _, soundObject in ipairs(self.trackList) do
        Log.Debug("MusicPlayer:SetVolume: volume for '%s' set to %s", soundObject.name, volume)
        soundObject:SetVolume(volume, fadeMS)
    end
end

function MusicPlayer:OnUpdate(dt)
    if GameState.audio.musicVolume ~= self.volume then
        self.volume = GameState.audio.musicVolume
    end

    if self.currentlyPlaying and not self.currentlyPlaying:IsPlaying() then
        self.currentlyPlaying = nil
    elseif not self.currentlyPlaying and #self.queue > 0 then
        local trackNum = rng:getInt(1, #self.queue)
        local track = self.queue[trackNum]
        self.currentlyPlaying = track -- randomly pick one of the queued tracks
        Log.Debug("*** MusicPlayer:OnUpdate: playing tracknum %d '%s' with volume %s", trackNum, track.name, self.volume)
        self.currentlyPlaying:Play()
        track:SetVolume(self.volume)
    end
end

function MusicPlayer:PlayAmbient()
    -- Queue all tracks except Main Menu track
    MusicPlayer:ClearQueue()

    for index, soundObject in ipairs(self.trackList) do
        if not string.match(soundObject.name, Config.audio.mainMenu) then
            -- ignore main menu
            -- replace this with music types later
            Log.Debug("MusicPlayer:PlayAmbient: QueueTrack(false) for '%s'", soundObject.name)
            MusicPlayer:QueueTrack(soundObject, false)
        end
    end

    -- Randomly select a track loaded to the queue and start playing it
    local trackNum = RNG.FromTime():getInt(1, #self.queue)
    MusicPlayer:StartTrack(self.queue[trackNum])
end

function MusicPlayer:QueueTrack(query, clearQueue)
    -- Add a track to the queue (possibly deleting all queued tracks first)
    -- Note: This just adds tracks to the queue; it doesn't start playing any of them
    local track = self:FindTrack(query)

    if not track then
        Log.Debug("No track found for query")
        return
    end

    if clearQueue then
        MusicPlayer:ClearQueue()
    end

    table.insert(self.queue, track)

    -- Log.Debug("Queuing Track: " .. track.name)
    return track
end

function MusicPlayer:ClearQueue()
    if #self.queue > 0 then
        --Log.Debug("MusicPlayer:ClearQueue: clearing entire queue")
        self.queue = {}
        if self.currentlyPlaying then
            self.currentlyPlaying:Pause()
            self.currentlyPlaying:Rewind()
            self.currentlyPlaying = nil
        end
    end
end

function MusicPlayer:ClearQueueTrack(query)
    if #self.queue > 0 then
        if self.currentlyPlaying and self.currentlyPlaying == query then
            self.currentlyPlaying:Pause()
            self.currentlyPlaying:Rewind()
            self.currentlyPlaying = nil
        end
        for i, track in ipairs(self.queue) do
            if track == query then
                Log.Debug("MusicPlayer:ClearQueueTrack: clearing queued track '%s'", query.name)
                table.remove(self.queue, i)
                break
            end
        end
    end
end

function MusicPlayer:StartTrack(query)
    local track = self:FindTrack(query)
    if self.currentlyPlaying ~= track then
        Log.Debug("MusicPlayer:StartTrack: playing track '%s' with volume %s", track.name, self.volume)
        track:Rewind()
        track:Play()
        track:SetVolume(self.volume)
        self.currentlyPlaying = track
    end
end

function MusicPlayer:StopTrack(query)
    local track = self:FindTrack(query)
    if track and self.currentlyPlaying == track then
        Log.Debug("MusicPlayer:StopTrack: stopping track '%s'", track.name)
        track:Pause()
        track:Rewind()
        self.currentlyPlaying = nil
    end
end

function MusicPlayer:FindTrack(query)
    for _, soundObject in pairs(self.trackList) do
        if type(query) == "string" then
            if string.find(soundObject.name, query) then
                return soundObject
            end
        elseif query == soundObject then
            return soundObject
        end
    end
    Log.Warn("Couldn't find track")
    return nil
end

function MusicPlayer:LoadMusic()
    for _, fname in ipairs(io.listdirex(Config.paths.soundAmbiance)) do
        local path = Config.paths.soundAmbiance .. fname
        local fileUnsupported = false

        if #Config.audio.general.supportedFormats > 1 then
            for _, supportedFormat in ipairs(Config.audio.general.supportedFormats) do
                if string.find(path, supportedFormat) then
                    fileUnsupported = false
                    break
                else
                    fileUnsupported = true
                end
            end
        elseif not string.find(path, Config.audio.general.supportedFormats[1]) then
            fileUnsupported = true
        end

        if not fileUnsupported then
            local newMusicObject = MusicObject:Create {
                name = fname,
                path = path,
                volume = self.volume,
                isLooping = true -- temporary
            }

            --Log.Debug("VOLUME: " .. self.volume)
            if newMusicObject then
                table.insert(self.trackList, newMusicObject)

                -- Generate Enums
                if not Enums.SoundtrackNames then Enums.SoundtrackNames = {} end
                table.insert(Enums.SoundtrackNames, newMusicObject.name)

                if not Enums.SoundtrackCount then Enums.SoundtrackCount = 0 end
                Enums.SoundtrackCount = Enums.SoundtrackCount + 1
            end
        end
    end

    Log.Info("Load Music: ")
    for index, soundObject in ipairs(self.trackList) do
        Log.Info("[" .. index .. "] " .. soundObject.name .. " (path: " ..
            tostring(soundObject.sound:getPath()) .. ")")
    end
end

return MusicPlayer<|MERGE_RESOLUTION|>--- conflicted
+++ resolved
@@ -17,33 +17,6 @@
     self.lastVolume = self.volume
 
     self:LoadMusic()
-<<<<<<< HEAD
-    self:LoadEffects()
-end
-
--- add block queueing
-
-function MusicPlayer:LoadEffects()
-    -- *** TEMP: Audio FX test START ***
-
-    -- Pulse weapon firing sound effect temporarily commented out until setVolume() is working
-    Config.audio.pulseFire = SFXObject:Create {
-        name = Config.audio.pulseFireName,
-        path = Config.paths.soundEffects .. Config.audio.pulseFireName,
-        volume = 0.0,
-        isLooping = false
-    }
-
-    Config.audio.fxSensors = SFXObject:Create {
-        name = Config.audio.fxSensorsName,
-        path = Config.paths.soundEffects .. Config.audio.fxSensorsName,
-        volume = 0.0,
-        isLooping = true
-    }
-
-    -- *** TEMP: Audio FX test END ***
-=======
->>>>>>> 4d98da3b
 end
 
 function MusicPlayer:SetVolume(volume, fadeMS)
