--- conflicted
+++ resolved
@@ -132,7 +132,7 @@
           text = string.gsub(text, "^%s*(.-)%s*$", "%1")
           for cursorStyle = 1, Enums.CursorStyleCount do
             if string.match(text, string.lower(Enums.CursorStyleNames[cursorStyle])) then
-              Config.ui.cursorStyle = cursorStyle
+              GameState.ui.cursorStyle = cursorStyle
               break
             end
           end
@@ -142,20 +142,11 @@
         if eIndex then
           text = string.lower(string.sub(line, eIndex + 1))
           text = string.gsub(text, "^%s*(.-)%s*$", "%1")
-<<<<<<< HEAD
-          if string.match(text, "tight") then
-            GameState.ui.displayHUD = Enums.HudModes.Tight
-          elseif string.match(text, "balanced") then
-            GameState.ui.displayHUD = Enums.HudModes.Balanced
-          elseif string.match(text, "wide") then
-            GameState.ui.displayHUD = Enums.HudModes.Wide
-=======
           for hudStyle = 1, Enums.HudStyleCount do
             if string.match(text, string.lower(Enums.HudStyleNames[hudStyle])) then
-              Config.ui.hudStyle = hudStyle
+              GameState.ui.hudStyle = hudStyle
               break
             end
->>>>>>> c9281d6b
           end
         end
       elseif string.find(string.lower(line), "shipname") then
@@ -163,7 +154,7 @@
         if eIndex then
           text = string.sub(line, eIndex + 1)
           text = string.gsub(text, "^%s*(.-)%s*$", "%1")
-          Config.game.humanPlayerShipName = text
+          GameState.player.humanPlayerShipName = text
         end
       end
     end
