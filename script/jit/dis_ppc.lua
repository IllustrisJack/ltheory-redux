--- conflicted
+++ resolved
@@ -36,24 +36,6 @@
 }
 
 local map_rlwinm = setmetatable({
-<<<<<<< HEAD
-        shift = 0, mask = -1,
-    },
-    {
-        __index = function (t, x)
-            local rot = band(rshift(x, 11), 31)
-            local mb = band(rshift(x, 6), 31)
-            local me = band(rshift(x, 1), 31)
-            if mb == 0 and me == 31 - rot then
-                return "slwiRR~A."
-            elseif me == 31 and mb == 32 - rot then
-                return "srwiRR~-A."
-            else
-                return "rlwinmRR~AAA."
-            end
-        end
-    })
-=======
   shift = 0, mask = -1,
 },
 { __index = function(t, x)
@@ -69,7 +51,6 @@
     end
   end
 })
->>>>>>> bf382805
 
 local map_rld = {
   shift = 2, mask = 7,
@@ -81,181 +62,6 @@
 }
 
 local map_ext = setmetatable({
-<<<<<<< HEAD
-        shift = 1,
-        mask = 1023,
-
-        [0] = "cmp_YLRR",
-        [32] = "cmpl_YLRR",
-        [4] = "twARR",
-        [68] = "tdARR",
-
-        [8] = "subfcRRR.",
-        [40] = "subfRRR.",
-        [104] = "negRR.",
-        [136] = "subfeRRR.",
-        [200] = "subfzeRR.",
-        [232] = "subfmeRR.",
-        [520] = "subfcoRRR.",
-        [552] = "subfoRRR.",
-        [616] = "negoRR.",
-        [648] = "subfeoRRR.",
-        [712] = "subfzeoRR.",
-        [744] = "subfmeoRR.",
-
-        [9] = "mulhduRRR.",
-        [73] = "mulhdRRR.",
-        [233] = "mulldRRR.",
-        [457] = "divduRRR.",
-        [489] = "divdRRR.",
-        [745] = "mulldoRRR.",
-        [969] = "divduoRRR.",
-        [1001] = "divdoRRR.",
-
-        [10] = "addcRRR.",
-        [138] = "addeRRR.",
-        [202] = "addzeRR.",
-        [234] = "addmeRR.",
-        [266] = "addRRR.",
-        [522] = "addcoRRR.",
-        [650] = "addeoRRR.",
-        [714] = "addzeoRR.",
-        [746] = "addmeoRR.",
-        [778] = "addoRRR.",
-
-        [11] = "mulhwuRRR.",
-        [75] = "mulhwRRR.",
-        [235] = "mullwRRR.",
-        [459] = "divwuRRR.",
-        [491] = "divwRRR.",
-        [747] = "mullwoRRR.",
-        [971] = "divwouRRR.",
-        [1003] = "divwoRRR.",
-
-        [15] = "iselltRRR",
-        [47] = "iselgtRRR",
-        [79] = "iseleqRRR",
-
-        [144] = { shift = 20, mask = 1, [0] = "mtcrfRZ~", "mtocrfRZ~", },
-        [19] = { shift = 20, mask = 1, [0] = "mfcrR", "mfocrfRZ", },
-        [371] = { shift = 11, mask = 1023, [392] = "mftbR", [424] = "mftbuR", },
-        [339] = {
-            shift = 11, mask = 1023,
-            [32] = "mferR", [256] = "mflrR", [288] = "mfctrR", [16] = "mfspefscrR",
-        },
-        [467] = {
-            shift = 11, mask = 1023,
-            [32] = "mtxerR", [256] = "mtlrR", [288] = "mtctrR", [16] = "mtspefscrR",
-        },
-
-        [20] = "lwarxRR0R",
-        [84] = "ldarxRR0R",
-
-        [21] = "ldxRR0R",
-        [53] = "lduxRRR",
-        [149] = "stdxRR0R",
-        [181] = "stduxRRR",
-        [341] = "lwaxRR0R",
-        [373] = "lwauxRRR",
-
-        [23] = "lwzxRR0R",
-        [55] = "lwzuxRRR",
-        [87] = "lbzxRR0R",
-        [119] = "lbzuxRRR",
-        [151] = "stwxRR0R",
-        [183] = "stwuxRRR",
-        [215] = "stbxRR0R",
-        [247] = "stbuxRRR",
-        [279] = "lhzxRR0R",
-        [311] = "lhzuxRRR",
-        [343] = "lhaxRR0R",
-        [375] = "lhauxRRR",
-        [407] = "sthxRR0R",
-        [439] = "sthuxRRR",
-
-        [54] = "dcbst-R0R",
-        [86] = "dcbf-R0R",
-        [150] = "stwcxRR0R.",
-        [214] = "stdcxRR0R.",
-        [246] = "dcbtst-R0R",
-        [278] = "dcbt-R0R",
-        [310] = "eciwxRR0R",
-        [438] = "ecowxRR0R",
-        [470] = "dcbi-RR",
-
-        [598] = {
-            shift = 21, mask = 3,
-            [0] = "sync", "lwsync", "ptesync",
-        },
-        [758] = "dcba-RR",
-        [854] = "eieio",
-        [982] = "icbi-R0R",
-        [1014] = "dcbz-R0R",
-
-        [26] = "cntlzwRR~",
-        [58] = "cntlzdRR~",
-        [122] = "popcntbRR~",
-        [154] = "prtywRR~",
-        [186] = "prtydRR~",
-
-        [28] = "andRR~R.",
-        [60] = "andcRR~R.",
-        [124] = "nor|notRR~R=.",
-        [284] = "eqvRR~R.",
-        [316] = "xorRR~R.",
-        [412] = "orcRR~R.",
-        [444] = "or|mrRR~R=.",
-        [476] = "nandRR~R.",
-        [508] = "cmpbRR~R",
-
-        [512] = "mcrxrX",
-
-        [532] = "ldbrxRR0R",
-        [660] = "stdbrxRR0R",
-
-        [533] = "lswxRR0R",
-        [597] = "lswiRR0A",
-        [661] = "stswxRR0R",
-        [725] = "stswiRR0A",
-
-        [534] = "lwbrxRR0R",
-        [662] = "stwbrxRR0R",
-        [790] = "lhbrxRR0R",
-        [918] = "sthbrxRR0R",
-
-        [535] = "lfsxFR0R",
-        [567] = "lfsuxFRR",
-        [599] = "lfdxFR0R",
-        [631] = "lfduxFRR",
-        [663] = "stfsxFR0R",
-        [695] = "stfsuxFRR",
-        [727] = "stfdxFR0R",
-        [759] = "stfduxFR0R",
-        [855] = "lfiwaxFR0R",
-        [983] = "stfiwxFR0R",
-
-        [24] = "slwRR~R.",
-
-        [27] = "sldRR~R.",
-        [536] = "srwRR~R.",
-        [792] = "srawRR~R.",
-        [824] = "srawiRR~A.",
-
-        [794] = "sradRR~R.",
-        [826] = "sradiRR~H.",
-        [827] = "sradiRR~H.",
-        [922] = "extshRR~.",
-        [954] = "extsbRR~.",
-        [986] = "extswRR~.",
-
-        [539] = "srdRR~R.",
-    },
-    {
-        __index = function (t, x)
-            if band(x, 31) == 15 then return "iselRRRC" end
-        end
-    })
-=======
   shift = 1, mask = 1023,
 
   [0] = "cmp_YLRR", [32] = "cmpl_YLRR",
@@ -364,7 +170,6 @@
     if band(x, 31) == 15 then return "iselRRRC" end
   end
 })
->>>>>>> bf382805
 
 local map_ld = {
   shift = 0, mask = 3,
