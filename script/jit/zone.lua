----------------------------------------------------------------------------
-- LuaJIT profiler zones.
--
-- Copyright (C) 2005-2023 Mike Pall. All rights reserved.
-- Released under the MIT license. See Copyright Notice in luajit.h
----------------------------------------------------------------------------
--
-- This module implements a simple hierarchical zone model.
--
-- Example usage:
--
--   local zone = require("jit.zone")
--   zone("AI")
--   ...
--     zone("A*")
--     ...
--     print(zone:get()) --> "A*"
--     ...
--     zone()
--   ...
--   print(zone:get()) --> "AI"
--   ...
--   zone()
--
----------------------------------------------------------------------------

local remove = table.remove

return setmetatable({
<<<<<<< HEAD
    '',
    flush = function (t)
        for i = #t, 1, -1 do t[i] = nil end
    end,
    get = function (t)
        return t[#t]
    end
}, {
    __call = function (t, zone)
        if zone then
            t[#t + 1] = zone
        else
            return remove(t)
        end
=======
  flush = function(t)
    for i=#t,1,-1 do t[i] = nil end
  end,
  get = function(t)
    return t[#t]
  end
}, {
  __call = function(t, zone)
    if zone then
      t[#t+1] = zone
    else
      return (assert(remove(t), "empty zone stack"))
>>>>>>> bf382805
    end
  end
})
<|MERGE_RESOLUTION|>--- conflicted
+++ resolved
@@ -27,22 +27,6 @@
 local remove = table.remove
 
 return setmetatable({
-<<<<<<< HEAD
-    '',
-    flush = function (t)
-        for i = #t, 1, -1 do t[i] = nil end
-    end,
-    get = function (t)
-        return t[#t]
-    end
-}, {
-    __call = function (t, zone)
-        if zone then
-            t[#t + 1] = zone
-        else
-            return remove(t)
-        end
-=======
   flush = function(t)
     for i=#t,1,-1 do t[i] = nil end
   end,
@@ -55,7 +39,6 @@
       t[#t+1] = zone
     else
       return (assert(remove(t), "empty zone stack"))
->>>>>>> bf382805
     end
   end
 })
