--- conflicted
+++ resolved
@@ -26,30 +26,6 @@
 -- Opcode maps
 ------------------------------------------------------------------------------
 
-<<<<<<< HEAD
-local map_adr = {
-    -- PC-relative addressing.
-    shift = 31,
-    mask = 1,
-    [0] = "adrDBx",
-    "adrpDBx"
-}
-
-local map_addsubi = {
-    -- Add/subtract immediate.
-    shift = 29,
-    mask = 3,
-    [0] = "add|movDNIg",
-    "adds|cmnD0NIg",
-    "subDNIg",
-    "subs|cmpD0NIg",
-}
-
-local map_logi = {
-    -- Logical immediate.
-    shift = 31,
-    mask = 1,
-=======
 local map_adr = { -- PC-relative addressing.
   shift = 31, mask = 1,
   [0] = "adrDBx", "adrpDBx"
@@ -64,7 +40,6 @@
   shift = 31, mask = 1,
   [0] = {
     shift = 22, mask = 1,
->>>>>>> bf382805
     [0] = {
       shift = 29, mask = 3,
       [0] = "andDNig", "orr|movDN0ig", "eorDNig", "ands|tstD0Nig"
@@ -77,17 +52,10 @@
   }
 }
 
-<<<<<<< HEAD
-local map_movwi = {
-    -- Move wide immediate.
-    shift = 31,
-    mask = 1,
-=======
 local map_movwi = { -- Move wide immediate.
   shift = 31, mask = 1,
   [0] = {
     shift = 22, mask = 1,
->>>>>>> bf382805
     [0] = {
       shift = 29, mask = 3,
       [0] = "movnDWRg", false, "movz|movDYRg", "movkDWRg"
@@ -99,17 +67,10 @@
   },
 }
 
-<<<<<<< HEAD
-local map_bitf = {
-    -- Bitfield.
-    shift = 31,
-    mask = 1,
-=======
 local map_bitf = { -- Bitfield.
   shift = 31, mask = 1,
   [0] = {
     shift = 22, mask = 1,
->>>>>>> bf382805
     [0] = {
       shift = 29, mask = 3,
       [0] = "sbfm|sbfiz|sbfx|asr|sxtw|sxth|sxtbDN12w",
@@ -128,32 +89,6 @@
   }
 }
 
-<<<<<<< HEAD
-local map_datai = {
-    -- Data processing - immediate.
-    shift = 23,
-    mask = 7,
-    [0] = map_adr,
-    map_adr,
-    map_addsubi,
-    false,
-    map_logi,
-    map_movwi,
-    map_bitf,
-    {
-        shift = 15,
-        mask = 0x1c0c1,
-        [0] = "extr|rorDNM4w",
-        [0x10080] = "extr|rorDNM4x",
-        [0x10081] = "extr|rorDNM4x"
-    }
-}
-
-local map_logsr = {
-    -- Logical, shifted register.
-    shift = 31,
-    mask = 1,
-=======
 local map_datai = { -- Data processing - immediate.
   shift = 23, mask = 7,
   [0] = map_adr, map_adr, map_addsubi, false,
@@ -192,7 +127,6 @@
   },
   {
     shift = 29, mask = 3,
->>>>>>> bf382805
     [0] = {
       shift = 21, mask = 1,
       [0] = "andDNMSg", "bicDNMSg"
@@ -262,35 +196,6 @@
   }
 }
 
-<<<<<<< HEAD
-local map_addsubsh = {
-    -- Add/subtract, shifted register.
-    shift = 22,
-    mask = 3,
-    [0] = map_assh,
-    map_assh,
-    map_assh
-}
-
-local map_addsubex = {
-    -- Add/subtract, extended register.
-    shift = 22,
-    mask = 3,
-    [0] = {
-        shift = 29, mask = 3,
-        [0] = "addDNMXg", "adds|cmnD0NMXg", "subDNMXg", "subs|cmpD0NMzXg",
-    }
-}
-
-local map_addsubc = {
-    -- Add/subtract, with carry.
-    shift = 10,
-    mask = 63,
-    [0] = {
-        shift = 29, mask = 3,
-        [0] = "adcDNMg", "adcsDNMg", "sbc|ngcDN0Mg", "sbcs|ngcsDN0Mg",
-    }
-=======
 local map_addsubsh = { -- Add/subtract, shifted register.
   shift = 22, mask = 3,
   [0] = map_assh, map_assh, map_assh
@@ -310,7 +215,6 @@
     shift = 29, mask = 3,
     [0] = "adcDNMg", "adcsDNMg", "sbc|ngcDN0Mg", "sbcs|ngcsDN0Mg",
   }
->>>>>>> bf382805
 }
 
 local map_ccomp = {
@@ -328,17 +232,10 @@
   }
 }
 
-<<<<<<< HEAD
-local map_csel = {
-    -- Conditional select.
-    shift = 11,
-    mask = 1,
-=======
 local map_csel = { -- Conditional select.
   shift = 11, mask = 1,
   [0] = {
     shift = 10, mask = 1,
->>>>>>> bf382805
     [0] = {
       shift = 29, mask = 3,
       [0] = "cselDNMzCg", false, "csinv|cinv|csetmDNMcg", false,
@@ -350,17 +247,10 @@
   }
 }
 
-<<<<<<< HEAD
-local map_data1s = {
-    -- Data processing, 1 source.
-    shift = 29,
-    mask = 1,
-=======
 local map_data1s = { -- Data processing, 1 source.
   shift = 29, mask = 1,
   [0] = {
     shift = 31, mask = 1,
->>>>>>> bf382805
     [0] = {
       shift = 10, mask = 0x7ff,
       [0] = "rbitDNg", "rev16DNg", "revDNw", false, "clzDNg", "clsDNg"
@@ -372,23 +262,6 @@
   }
 }
 
-<<<<<<< HEAD
-local map_data2s = {
-    -- Data processing, 2 sources.
-    shift = 29,
-    mask = 1,
-    [0] = {
-        shift = 10, mask = 63,
-        false, "udivDNMg", "sdivDNMg", false, false, false, false, "lslDNMg",
-        "lsrDNMg", "asrDNMg", "rorDNMg"
-    }
-}
-
-local map_data3s = {
-    -- Data processing, 3 sources.
-    shift = 29,
-    mask = 7,
-=======
 local map_data2s = { -- Data processing, 2 sources.
   shift = 29, mask = 1,
   [0] = {
@@ -402,7 +275,6 @@
   shift = 29, mask = 7,
   [0] = {
     shift = 21, mask = 7,
->>>>>>> bf382805
     [0] = {
       shift = 15, mask = 1,
       [0] = "madd|mulDNMA0g", "msub|mnegDNMA0g"
@@ -423,28 +295,11 @@
   }
 }
 
-<<<<<<< HEAD
-local map_datar = {
-    -- Data processing, register.
-    shift = 28,
-    mask = 1,
-    [0] = {
-        shift = 24, mask = 1,
-        [0] = map_logsr,
-        {
-            shift = 21,
-            mask = 1,
-            [0] = map_addsubsh,
-            map_addsubex
-        }
-    },
-=======
 local map_datar = { -- Data processing, register.
   shift = 28, mask = 1,
   [0] = {
     shift = 24, mask = 1,
     [0] = map_logsr,
->>>>>>> bf382805
     {
       shift = 21, mask = 1,
       [0] = map_addsubsh, map_addsubex
@@ -462,12 +317,6 @@
   }
 }
 
-<<<<<<< HEAD
-local map_lrl = {
-    -- Load register, literal.
-    shift = 26,
-    mask = 1,
-=======
 local map_lrl = { -- Load register, literal.
   shift = 26, mask = 1,
   [0] = {
@@ -484,7 +333,6 @@
   shift = 30, mask = 3,
   [0] = {
     shift = 26, mask = 1,
->>>>>>> bf382805
     [0] = {
       shift = 22, mask = 3,
       [0] = "strbDwzL", "ldrbDwzL", "ldrsbDxzL", "ldrsbDwzL"
@@ -521,12 +369,6 @@
   }
 }
 
-<<<<<<< HEAD
-local map_lsriind = {
-    -- Load/store register, immediate pre/post-indexed.
-    shift = 30,
-    mask = 3,
-=======
 local map_lsriro = {
   shift = 21, mask = 1,
   [0] = {  -- Load/store register immediate.
@@ -596,7 +438,6 @@
   shift = 22, mask = 1,
   [0] = {
     shift = 30, mask = 3,
->>>>>>> bf382805
     [0] = {
       shift = 26, mask = 1,
       [0] = "stpDzAzwP", "stpDzAzsP",
@@ -617,121 +458,16 @@
       [0] = "ldpDzAzwP", "ldpDzAzsP",
     },
     {
-<<<<<<< HEAD
-        shift = 26,
-        mask = 1,
-        [0] = {
-            shift = 22, mask = 3,
-            [0] = "strDxzL", "ldrDxzL"
-        },
-        {
-            shift = 22,
-            mask = 3,
-            [0] = "strDdzL",
-            "ldrDdzL"
-        }
-    }
-}
-
-local map_lsriro = {
-    shift = 21,
-    mask = 1,
-    [0] = {     -- Load/store register immediate.
-        shift = 10, mask = 3,
-        [0] = { -- Unscaled immediate.
-            shift = 26, mask = 1,
-            [0] = {
-                shift = 30, mask = 3,
-                [0] = {
-                    shift = 22, mask = 3,
-                    [0] = "sturbDwK", "ldurbDwK"
-                },
-                {
-                    shift = 22,
-                    mask = 3,
-                    [0] = "sturhDwK",
-                    "ldurhDwK"
-                },
-                {
-                    shift = 22,
-                    mask = 3,
-                    [0] = "sturDwK",
-                    "ldurDwK"
-                },
-                {
-                    shift = 22,
-                    mask = 3,
-                    [0] = "sturDxK",
-                    "ldurDxK"
-                }
-            }
-        }, map_lsriind, false, map_lsriind
-    },
-    {
-        -- Load/store register, register offset.
-        shift = 10,
-        mask = 3,
-        [2] = {
-            shift = 26, mask = 1,
-            [0] = {
-                shift = 30, mask = 3,
-                [0] = {
-                    shift = 22, mask = 3,
-                    [0] = "strbDwO", "ldrbDwO", "ldrsbDxO", "ldrsbDwO"
-                },
-                {
-                    shift = 22,
-                    mask = 3,
-                    [0] = "strhDwO",
-                    "ldrhDwO",
-                    "ldrshDxO",
-                    "ldrshDwO"
-                },
-                {
-                    shift = 22,
-                    mask = 3,
-                    [0] = "strDwO",
-                    "ldrDwO",
-                    "ldrswDxO"
-                },
-                {
-                    shift = 22,
-                    mask = 3,
-                    [0] = "strDxO",
-                    "ldrDxO"
-                }
-            },
-            {
-                shift = 30,
-                mask = 3,
-                [2] = {
-                    shift = 22, mask = 3,
-                    [0] = "strDsO", "ldrDsO"
-                },
-                [3] = {
-                    shift = 22, mask = 3,
-                    [0] = "strDdO", "ldrDdO"
-                }
-            }
-        }
-=======
       shift = 26, mask = 1,
       [0] = "ldpswDAxP", "ldpDzAzdP"
     },
     {
       shift = 26, mask = 1,
       [0] = "ldpDzAzxP"
->>>>>>> bf382805
-    }
-  }
-}
-
-<<<<<<< HEAD
-local map_lsp = {
-    -- Load/store register pair, offset.
-    shift = 22,
-    mask = 1,
-=======
+    }
+  }
+}
+
 local map_ls = { -- Loads and stores.
   shift = 24, mask = 0x31,
   [0x10] = map_lrl, [0x30] = map_lsriro,
@@ -745,7 +481,6 @@
   },
   [0x31] = {
     shift = 26, mask = 1,
->>>>>>> bf382805
     [0] = {
       shift = 30, mask = 3,
       [0] = {
@@ -779,256 +514,6 @@
   },
 }
 
-<<<<<<< HEAD
-local map_ls = {
-    -- Loads and stores.
-    shift = 24,
-    mask = 0x31,
-    [0x10] = map_lrl,
-    [0x30] = map_lsriro,
-    [0x20] = {
-        shift = 23, mask = 3,
-        map_lsp, map_lsp, map_lsp
-    },
-    [0x21] = {
-        shift = 23, mask = 3,
-        map_lsp, map_lsp, map_lsp
-    },
-    [0x31] = {
-        shift = 26, mask = 1,
-        [0] = {
-            shift = 30, mask = 3,
-            [0] = {
-                shift = 22, mask = 3,
-                [0] = "strbDwzU", "ldrbDwzU"
-            },
-            {
-                shift = 22,
-                mask = 3,
-                [0] = "strhDwzU",
-                "ldrhDwzU"
-            },
-            {
-                shift = 22,
-                mask = 3,
-                [0] = "strDwzU",
-                "ldrDwzU"
-            },
-            {
-                shift = 22,
-                mask = 3,
-                [0] = "strDxzU",
-                "ldrDxzU"
-            }
-        },
-        {
-            shift = 30,
-            mask = 3,
-            [2] = {
-                shift = 22, mask = 3,
-                [0] = "strDszU", "ldrDszU"
-            },
-            [3] = {
-                shift = 22, mask = 3,
-                [0] = "strDdzU", "ldrDdzU"
-            }
-        }
-    },
-}
-
-local map_datafp = {
-    -- Data processing, SIMD and FP.
-    shift = 28,
-    mask = 7,
-    {
-        -- 001
-        shift = 24,
-        mask = 1,
-        [0] = {
-            shift = 21, mask = 1,
-            {
-                shift = 10,
-                mask = 3,
-                [0] = {
-                    shift = 12, mask = 1,
-                    [0] = {
-                        shift = 13, mask = 1,
-                        [0] = {
-                            shift = 14, mask = 1,
-                            [0] = {
-                                shift = 15, mask = 1,
-                                [0] = { -- FP/int conversion.
-                                    shift = 31, mask = 1,
-                                    [0] = {
-                                        shift = 16, mask = 0xff,
-                                        [0x20] = "fcvtnsDwNs", [0x21] = "fcvtnuDwNs",
-                                        [0x22] = "scvtfDsNw", [0x23] = "ucvtfDsNw",
-                                        [0x24] = "fcvtasDwNs", [0x25] = "fcvtauDwNs",
-                                        [0x26] = "fmovDwNs", [0x27] = "fmovDsNw",
-                                        [0x28] = "fcvtpsDwNs", [0x29] = "fcvtpuDwNs",
-                                        [0x30] = "fcvtmsDwNs", [0x31] = "fcvtmuDwNs",
-                                        [0x38] = "fcvtzsDwNs", [0x39] = "fcvtzuDwNs",
-                                        [0x60] = "fcvtnsDwNd", [0x61] = "fcvtnuDwNd",
-                                        [0x62] = "scvtfDdNw", [0x63] = "ucvtfDdNw",
-                                        [0x64] = "fcvtasDwNd", [0x65] = "fcvtauDwNd",
-                                        [0x68] = "fcvtpsDwNd", [0x69] = "fcvtpuDwNd",
-                                        [0x70] = "fcvtmsDwNd", [0x71] = "fcvtmuDwNd",
-                                        [0x78] = "fcvtzsDwNd", [0x79] = "fcvtzuDwNd"
-                                    },
-                                    {
-                                        shift = 16,
-                                        mask = 0xff,
-                                        [0x20] = "fcvtnsDxNs",
-                                        [0x21] = "fcvtnuDxNs",
-                                        [0x22] = "scvtfDsNx",
-                                        [0x23] = "ucvtfDsNx",
-                                        [0x24] = "fcvtasDxNs",
-                                        [0x25] = "fcvtauDxNs",
-                                        [0x28] = "fcvtpsDxNs",
-                                        [0x29] = "fcvtpuDxNs",
-                                        [0x30] = "fcvtmsDxNs",
-                                        [0x31] = "fcvtmuDxNs",
-                                        [0x38] = "fcvtzsDxNs",
-                                        [0x39] = "fcvtzuDxNs",
-                                        [0x60] = "fcvtnsDxNd",
-                                        [0x61] = "fcvtnuDxNd",
-                                        [0x62] = "scvtfDdNx",
-                                        [0x63] = "ucvtfDdNx",
-                                        [0x64] = "fcvtasDxNd",
-                                        [0x65] = "fcvtauDxNd",
-                                        [0x66] = "fmovDxNd",
-                                        [0x67] = "fmovDdNx",
-                                        [0x68] = "fcvtpsDxNd",
-                                        [0x69] = "fcvtpuDxNd",
-                                        [0x70] = "fcvtmsDxNd",
-                                        [0x71] = "fcvtmuDxNd",
-                                        [0x78] = "fcvtzsDxNd",
-                                        [0x79] = "fcvtzuDxNd"
-                                    }
-                                }
-                            },
-                            {
-                                -- FP data-processing, 1 source.
-                                shift = 31,
-                                mask = 1,
-                                [0] = {
-                                    shift = 22, mask = 3,
-                                    [0] = {
-                                        shift = 15, mask = 63,
-                                        [0] = "fmovDNf", "fabsDNf", "fnegDNf",
-                                        "fsqrtDNf", false, "fcvtDdNs", false, false,
-                                        "frintnDNf", "frintpDNf", "frintmDNf", "frintzDNf",
-                                        "frintaDNf", false, "frintxDNf", "frintiDNf",
-                                    },
-                                    {
-                                        shift = 15,
-                                        mask = 63,
-                                        [0] = "fmovDNf",
-                                        "fabsDNf",
-                                        "fnegDNf",
-                                        "fsqrtDNf",
-                                        "fcvtDsNd",
-                                        false,
-                                        false,
-                                        false,
-                                        "frintnDNf",
-                                        "frintpDNf",
-                                        "frintmDNf",
-                                        "frintzDNf",
-                                        "frintaDNf",
-                                        false,
-                                        "frintxDNf",
-                                        "frintiDNf",
-                                    }
-                                }
-                            }
-                        },
-                        {
-                            -- FP compare.
-                            shift = 31,
-                            mask = 1,
-                            [0] = {
-                                shift = 14, mask = 3,
-                                [0] = {
-                                    shift = 23, mask = 1,
-                                    [0] = {
-                                        shift = 0, mask = 31,
-                                        [0] = "fcmpNMf", [8] = "fcmpNZf",
-                                        [16] = "fcmpeNMf", [24] = "fcmpeNZf",
-                                    }
-                                }
-                            }
-                        }
-                    },
-                    {
-                        -- FP immediate.
-                        shift = 31,
-                        mask = 1,
-                        [0] = {
-                            shift = 5, mask = 31,
-                            [0] = {
-                                shift = 23, mask = 1,
-                                [0] = "fmovDFf"
-                            }
-                        }
-                    }
-                },
-                {
-                    -- FP conditional compare.
-                    shift = 31,
-                    mask = 1,
-                    [0] = {
-                        shift = 23, mask = 1,
-                        [0] = {
-                            shift = 4, mask = 1,
-                            [0] = "fccmpNMVCf", "fccmpeNMVCf"
-                        }
-                    }
-                },
-                {
-                    -- FP data-processing, 2 sources.
-                    shift = 31,
-                    mask = 1,
-                    [0] = {
-                        shift = 23, mask = 1,
-                        [0] = {
-                            shift = 12, mask = 15,
-                            [0] = "fmulDNMf", "fdivDNMf", "faddDNMf", "fsubDNMf",
-                            "fmaxDNMf", "fminDNMf", "fmaxnmDNMf", "fminnmDNMf",
-                            "fnmulDNMf"
-                        }
-                    }
-                },
-                {
-                    -- FP conditional select.
-                    shift = 31,
-                    mask = 1,
-                    [0] = {
-                        shift = 23, mask = 1,
-                        [0] = "fcselDNMCf"
-                    }
-                }
-            }
-        },
-        {
-            -- FP data-processing, 3 sources.
-            shift = 31,
-            mask = 1,
-            [0] = {
-                shift = 15, mask = 1,
-                [0] = {
-                    shift = 21, mask = 5,
-                    [0] = "fmaddDNMAf", "fnmaddDNMAf"
-                },
-                {
-                    shift = 21,
-                    mask = 5,
-                    [0] = "fmsubDNMAf",
-                    "fnmsubDNMAf"
-                }
-            }
-        }
-=======
 local map_datafp = { -- Data processing, SIMD and FP.
   shift = 28, mask = 7,
   { -- 001
@@ -1172,73 +657,10 @@
 	  [0] = "fmsubDNMAf", "fnmsubDNMAf"
 	}
       }
->>>>>>> bf382805
-    }
-  }
-}
-
-<<<<<<< HEAD
-local map_br = {
-    -- Branches, exception generating and system instructions.
-    shift = 29,
-    mask = 7,
-    [0] = "bB",
-    {
-        -- Compare & branch, immediate.
-        shift = 24,
-        mask = 3,
-        [0] = "cbzDBg",
-        "cbnzDBg",
-        "tbzDTBw",
-        "tbnzDTBw"
-    },
-    {
-        -- Conditional branch, immediate.
-        shift = 24,
-        mask = 3,
-        [0] = {
-            shift = 4, mask = 1,
-            [0] = {
-                shift = 0, mask = 15,
-                [0] = "beqB", "bneB", "bhsB", "bloB", "bmiB", "bplB", "bvsB", "bvcB",
-                "bhiB", "blsB", "bgeB", "bltB", "bgtB", "bleB", "balB"
-            }
-        }
-    },
-    false,
-    "blB",
-    {
-        -- Compare & branch, immediate.
-        shift = 24,
-        mask = 3,
-        [0] = "cbzDBg",
-        "cbnzDBg",
-        "tbzDTBx",
-        "tbnzDTBx"
-    },
-    {
-        shift = 24,
-        mask = 3,
-        [0] = { -- Exception generation.
-            shift = 0, mask = 0xe0001f,
-            [0x200000] = "brkW"
-        },
-        {
-            -- System instructions.
-            shift = 0,
-            mask = 0x3fffff,
-            [0x03201f] = "nop"
-        },
-        {
-            -- Unconditional branch, register.
-            shift = 0,
-            mask = 0xfffc1f,
-            [0x1f0000] = "brNx",
-            [0x3f0000] = "blrNx",
-            [0x5f0000] = "retNx"
-        },
-    }
-=======
+    }
+  }
+}
+
 local map_br = { -- Branches, exception generating and system instructions.
   shift = 29, mask = 7,
   [0] = "bB",
@@ -1277,7 +699,6 @@
       [0x5f0000] = "retNx"
     },
   }
->>>>>>> bf382805
 }
 
 local map_init = {
