--- conflicted
+++ resolved
@@ -10,14 +10,7 @@
 
 local dis_mips = require((string.match(..., ".*%.") or "").."dis_mips")
 return {
-<<<<<<< HEAD
     create = dis_mips.create,
     disass = dis_mips.disass,
     regname = dis_mips.regname
 }
-=======
-  create = dis_mips.create,
-  disass = dis_mips.disass,
-  regname = dis_mips.regname
-}
->>>>>>> bf382805
