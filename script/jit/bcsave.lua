--- conflicted
+++ resolved
@@ -24,11 +24,7 @@
 ------------------------------------------------------------------------------
 
 local function usage()
-<<<<<<< HEAD
-    io.stderr:write [[
-=======
   io.stderr:write[[
->>>>>>> bf382805
 Save LuaJIT bytecode: luajit -b[options] input output
   -l        Only list bytecode.
   -s        Strip debug info (default).
@@ -44,22 +40,16 @@
 
 File types: c h obj o raw (default)
 ]]
-    os.exit(1)
+  os.exit(1)
 end
 
 local function check(ok, ...)
-    if ok then return ok, ... end
-    io.stderr:write("luajit: ", ...)
-    io.stderr:write("\n")
-    os.exit(1)
-end
-
-<<<<<<< HEAD
-local function readfile(input)
-    if type(input) == "function" then return input end
-    if input == "-" then input = nil end
-    return check(loadfile(input))
-=======
+  if ok then return ok, ... end
+  io.stderr:write("luajit: ", ...)
+  io.stderr:write("\n")
+  os.exit(1)
+end
+
 local function readfile(ctx, input)
   if type(input) == "function" then return input end
   if ctx.filename then
@@ -76,12 +66,11 @@
     if input == "-" then input = nil end
     return check(loadfile(input))
   end
->>>>>>> bf382805
 end
 
 local function savefile(name, mode)
-    if name == "-" then return io.stdout end
-    return check(io.open(name, mode))
+  if name == "-" then return io.stdout end
+  return check(io.open(name, mode))
 end
 
 local function set_stdout_binary(ffi)
@@ -92,61 +81,10 @@
 ------------------------------------------------------------------------------
 
 local map_type = {
-    raw = "raw", c = "c", h = "h", o = "obj", obj = "obj",
+  raw = "raw", c = "c", h = "h", o = "obj", obj = "obj",
 }
 
 local map_arch = {
-<<<<<<< HEAD
-    x86 = true,
-    x64 = true,
-    arm = true,
-    arm64 = true,
-    arm64be = true,
-    ppc = true,
-    mips = true,
-    mipsel = true,
-}
-
-local map_os = {
-    linux = true,
-    windows = true,
-    osx = true,
-    freebsd = true,
-    netbsd = true,
-    openbsd = true,
-    dragonfly = true,
-    solaris = true,
-}
-
-local function checkarg(str, map, err)
-    str = string.lower(str)
-    local s = check(map[str], "unknown ", err)
-    return s == true and str or s
-end
-
-local function detecttype(str)
-    local ext = string.match(string.lower(str), "%.(%a+)$")
-    return map_type[ext] or "raw"
-end
-
-local function checkmodname(str)
-    check(string.match(str, "^[%w_.%-]+$"), "bad module name")
-    return string.gsub(str, "[%.%-]", "_")
-end
-
-local function detectmodname(str)
-    if type(str) == "string" then
-        local tail = string.match(str, "[^/\\]+$")
-        if tail then str = tail end
-        local head = string.match(str, "^(.*)%.[^.]*$")
-        if head then str = head end
-        str = string.match(str, "^[%w_.%-]+")
-    else
-        str = nil
-    end
-    check(str, "cannot derive module name, use -n name")
-    return string.gsub(str, "[%.%-]", "_")
-=======
   x86 =		{ e = "le", b = 32, m = 3, p = 0x14c, },
   x64 =		{ e = "le", b = 64, m = 62, p = 0x8664, },
   arm =		{ e = "le", b = 32, m = 40, p = 0x1c0, },
@@ -194,29 +132,17 @@
   end
   check(str, "cannot derive module name, use -n name")
   return str:gsub("[%.%-]", "_")
->>>>>>> bf382805
 end
 
 ------------------------------------------------------------------------------
 
 local function bcsave_tail(fp, output, s)
-    local ok, err = fp:write(s)
-    if ok and output ~= "-" then ok, err = fp:close() end
-    check(ok, "cannot write ", output, ": ", err)
+  local ok, err = fp:write(s)
+  if ok and output ~= "-" then ok, err = fp:close() end
+  check(ok, "cannot write ", output, ": ", err)
 end
 
 local function bcsave_raw(output, s)
-<<<<<<< HEAD
-    local fp = savefile(output, "wb")
-    bcsave_tail(fp, output, s)
-end
-
-local function bcsave_c(ctx, output, s)
-    local fp = savefile(output, "w")
-    if ctx.type == "c" then
-        fp:write(string.format([[
-#ifdef _cplusplus
-=======
   if output == "-" and jit.os == "Windows" then
     local ok, ffi = pcall(require, "ffi")
     check(ok, "FFI library required to write binary file to stdout")
@@ -231,7 +157,6 @@
   if ctx.type == "c" then
     fp:write(format([[
 #ifdef __cplusplus
->>>>>>> bf382805
 extern "C"
 #endif
 #ifdef _WIN32
@@ -239,30 +164,6 @@
 #endif
 const unsigned char %s%s[] = {
 ]], LJBC_PREFIX, ctx.modname))
-<<<<<<< HEAD
-    else
-        fp:write(string.format([[
-#define %s%s_SIZE %d
-static const unsigned char %s%s[] = {
-]], LJBC_PREFIX, ctx.modname, #s, LJBC_PREFIX, ctx.modname))
-    end
-    local t, n, m = {}, 0, 0
-    for i = 1, #s do
-        local b = tostring(string.byte(s, i))
-        m = m + #b + 1
-        if m > 78 then
-            fp:write(table.concat(t, ",", 1, n), ",\n")
-            n, m = 0, #b + 1
-        end
-        n = n + 1
-        t[n] = b
-    end
-    bcsave_tail(fp, output, table.concat(t, ",", 1, n) .. "\n};\n")
-end
-
-local function bcsave_elfobj(ctx, output, s, ffi)
-    ffi.cdef [[
-=======
   else
     fp:write(format([[
 #define %s%s_SIZE %d
@@ -285,7 +186,6 @@
 
 local function bcsave_elfobj(ctx, output, s, ffi)
   ffi.cdef[[
->>>>>>> bf382805
 typedef struct {
   uint8_t emagic[4], eclass, eendian, eversion, eosabi, eabiversion, epad[7];
   uint16_t type, machine;
@@ -335,40 +235,6 @@
   uint8_t space[4096];
 } ELF64obj;
 ]]
-<<<<<<< HEAD
-    local symname = LJBC_PREFIX .. ctx.modname
-    local is64, isbe = false, false
-    if ctx.arch == "x64" or ctx.arch == "arm64" or ctx.arch == "arm64be" then
-        is64 = true
-    elseif ctx.arch == "ppc" or ctx.arch == "mips" then
-        isbe = true
-    end
-
-    -- Handle different host/target endianess.
-    local function f32(x) return x end
-    local f16, fofs = f32, f32
-    if ffi.abi("be") ~= isbe then
-        f32 = bit.bswap
-        function f16(x) return bit.rshift(bit.bswap(x), 16) end
-
-        if is64 then
-            local two32 = ffi.cast("int64_t", 2 ^ 32)
-            function fofs(x) return bit.bswap(x) * two32 end
-        else
-            fofs = f32
-        end
-    end
-
-    -- Create ELF object and fill in header.
-    local o = ffi.new(is64 and "ELF64obj" or "ELF32obj")
-    local hdr = o.hdr
-    if ctx.os == "bsd" or ctx.os == "other" then -- Determine native hdr.eosabi.
-        local bf = assert(io.open("/bin/ls", "rb"))
-        local bs = bf:read(9)
-        bf:close()
-        ffi.copy(o, bs, 9)
-        check(hdr.emagic[0] == 127, "no support for writing native object files")
-=======
   local symname = LJBC_PREFIX..ctx.modname
   local ai = assert(map_arch[ctx.arch])
   local is64, isbe = ai.b == 64, ai.e == "be"
@@ -382,74 +248,9 @@
     if is64 then
       local two32 = ffi.cast("int64_t", 2^32)
       function fofs(x) return bit.bswap(x)*two32 end
->>>>>>> bf382805
     else
-        hdr.emagic = "\127ELF"
-        hdr.eosabi = ({ freebsd = 9, netbsd = 2, openbsd = 12, solaris = 6 })[ctx.os] or 0
+      fofs = f32
     end
-    hdr.eclass = is64 and 2 or 1
-    hdr.eendian = isbe and 2 or 1
-    hdr.eversion = 1
-    hdr.type = f16(1)
-    hdr.machine = f16(({ x86 = 3, x64 = 62, arm = 40, arm64 = 183, arm64be = 183, ppc = 20, mips = 8, mipsel = 8 })
-        [ctx.arch])
-    if ctx.arch == "mips" or ctx.arch == "mipsel" then
-        hdr.flags = f32(0x50001006)
-    end
-    hdr.version = f32(1)
-    hdr.shofs = fofs(ffi.offsetof(o, "sect"))
-    hdr.ehsize = f16(ffi.sizeof(hdr))
-    hdr.shentsize = f16(ffi.sizeof(o.sect[0]))
-    hdr.shnum = f16(6)
-    hdr.shstridx = f16(2)
-
-    -- Fill in sections and symbols.
-    local sofs, ofs = ffi.offsetof(o, "space"), 1
-    for i, name in ipairs {
-        ".symtab", ".shstrtab", ".strtab", ".rodata", ".note.GNU-stack",
-    } do
-        local sect = o.sect[i]
-        sect.align = fofs(1)
-        sect.name = f32(ofs)
-        ffi.copy(o.space + ofs, name)
-        ofs = ofs + #name + 1
-    end
-<<<<<<< HEAD
-    o.sect[1].type = f32(2) -- .symtab
-    o.sect[1].link = f32(3)
-    o.sect[1].info = f32(1)
-    o.sect[1].align = fofs(8)
-    o.sect[1].ofs = fofs(ffi.offsetof(o, "sym"))
-    o.sect[1].entsize = fofs(ffi.sizeof(o.sym[0]))
-    o.sect[1].size = fofs(ffi.sizeof(o.sym))
-    o.sym[1].name = f32(1)
-    o.sym[1].sectidx = f16(4)
-    o.sym[1].size = fofs(#s)
-    o.sym[1].info = 17
-    o.sect[2].type = f32(3) -- .shstrtab
-    o.sect[2].ofs = fofs(sofs)
-    o.sect[2].size = fofs(ofs)
-    o.sect[3].type = f32(3) -- .strtab
-    o.sect[3].ofs = fofs(sofs + ofs)
-    o.sect[3].size = fofs(#symname + 1)
-    ffi.copy(o.space + ofs + 1, symname)
-    ofs = ofs + #symname + 2
-    o.sect[4].type = f32(1) -- .rodata
-    o.sect[4].flags = fofs(2)
-    o.sect[4].ofs = fofs(sofs + ofs)
-    o.sect[4].size = fofs(#s)
-    o.sect[5].type = f32(1) -- .note.GNU-stack
-    o.sect[5].ofs = fofs(sofs + ofs + #s)
-
-    -- Write ELF object file.
-    local fp = savefile(output, "wb")
-    fp:write(ffi.string(o, ffi.sizeof(o) - 4096 + ofs))
-    bcsave_tail(fp, output, s)
-end
-
-local function bcsave_peobj(ctx, output, s, ffi)
-    ffi.cdef [[
-=======
   end
 
   -- Create ELF object and fill in header.
@@ -523,7 +324,6 @@
 
 local function bcsave_peobj(ctx, output, s, ffi)
   ffi.cdef[[
->>>>>>> bf382805
 typedef struct {
   uint16_t arch, nsects;
   uint32_t time, symtabofs, nsyms;
@@ -566,73 +366,6 @@
   uint8_t space[4096];
 } PEobj;
 ]]
-<<<<<<< HEAD
-    local symname = LJBC_PREFIX .. ctx.modname
-    local is64 = false
-    if ctx.arch == "x86" then
-        symname = "_" .. symname
-    elseif ctx.arch == "x64" then
-        is64 = true
-    end
-    local symexport = "   /EXPORT:" .. symname .. ",DATA "
-
-    -- The file format is always little-endian. Swap if the host is big-endian.
-    local function f32(x) return x end
-    local f16 = f32
-    if ffi.abi("be") then
-        f32 = bit.bswap
-        function f16(x) return bit.rshift(bit.bswap(x), 16) end
-    end
-
-    -- Create PE object and fill in header.
-    local o = ffi.new("PEobj")
-    local hdr = o.hdr
-    hdr.arch = f16(({ x86 = 0x14c, x64 = 0x8664, arm = 0x1c0, ppc = 0x1f2, mips = 0x366, mipsel = 0x366 })[ctx.arch])
-    hdr.nsects = f16(2)
-    hdr.symtabofs = f32(ffi.offsetof(o, "sym0"))
-    hdr.nsyms = f32(6)
-
-    -- Fill in sections and symbols.
-    o.sect[0].name = ".drectve"
-    o.sect[0].size = f32(#symexport)
-    o.sect[0].flags = f32(0x00100a00)
-    o.sym0.sect = f16(1)
-    o.sym0.scl = 3
-    o.sym0.name = ".drectve"
-    o.sym0.naux = 1
-    o.sym0aux.size = f32(#symexport)
-    o.sect[1].name = ".rdata"
-    o.sect[1].size = f32(#s)
-    o.sect[1].flags = f32(0x40300040)
-    o.sym1.sect = f16(2)
-    o.sym1.scl = 3
-    o.sym1.name = ".rdata"
-    o.sym1.naux = 1
-    o.sym1aux.size = f32(#s)
-    o.sym2.sect = f16(2)
-    o.sym2.scl = 2
-    o.sym2.nameref[1] = f32(4)
-    o.sym3.sect = f16(-1)
-    o.sym3.scl = 2
-    o.sym3.value = f32(1)
-    o.sym3.name = "@feat.00" -- Mark as SafeSEH compliant.
-    ffi.copy(o.space, symname)
-    local ofs = #symname + 1
-    o.strtabsize = f32(ofs + 4)
-    o.sect[0].ofs = f32(ffi.offsetof(o, "space") + ofs)
-    ffi.copy(o.space + ofs, symexport)
-    ofs = ofs + #symexport
-    o.sect[1].ofs = f32(ffi.offsetof(o, "space") + ofs)
-
-    -- Write PE object file.
-    local fp = savefile(output, "wb")
-    fp:write(ffi.string(o, ffi.sizeof(o) - 4096 + ofs))
-    bcsave_tail(fp, output, s)
-end
-
-local function bcsave_machobj(ctx, output, s, ffi)
-    ffi.cdef [[
-=======
   local symname = LJBC_PREFIX..ctx.modname
   local ai = assert(map_arch[ctx.arch])
   local is64 = ai.b == 64
@@ -694,7 +427,6 @@
 
 local function bcsave_machobj(ctx, output, s, ffi)
   ffi.cdef[[
->>>>>>> bf382805
 typedef struct
 {
   uint32_t magic, cputype, cpusubtype, filetype, ncmds, sizeofcmds, flags;
@@ -795,92 +527,6 @@
   uint8_t space[4096];
 } mach_fat_obj_64;
 ]]
-<<<<<<< HEAD
-    local symname = '_' .. LJBC_PREFIX .. ctx.modname
-    local isfat, is64, align, mobj = false, false, 4, "mach_obj"
-    if ctx.arch == "x64" then
-        is64, align, mobj = true, 8, "mach_obj_64"
-    elseif ctx.arch == "arm" then
-        isfat, mobj = true, "mach_fat_obj"
-    elseif ctx.arch == "arm64" then
-        is64, align, isfat, mobj = true, 8, true, "mach_fat_obj"
-    else
-        check(ctx.arch == "x86", "unsupported architecture for OSX")
-    end
-    local function aligned(v, a) return bit.band(v + a - 1, -a) end
-    local be32 = bit.bswap -- Mach-O FAT is BE, supported archs are LE.
-
-    -- Create Mach-O object and fill in header.
-    local o = ffi.new(mobj)
-    local mach_size = aligned(ffi.offsetof(o, "space") + #symname + 2, align)
-    local cputype = ({ x86 = { 7 }, x64 = { 0x01000007 }, arm = { 7, 12 }, arm64 = { 0x01000007, 0x0100000c } })
-    [ctx.arch]
-    local cpusubtype = ({ x86 = { 3 }, x64 = { 3 }, arm = { 3, 9 }, arm64 = { 3, 0 } })[ctx.arch]
-    if isfat then
-        o.fat.magic = be32(0xcafebabe)
-        o.fat.nfat_arch = be32(#cpusubtype)
-    end
-
-    -- Fill in sections and symbols.
-    for i = 0, #cpusubtype - 1 do
-        local ofs = 0
-        if isfat then
-            local a = o.fat_arch[i]
-            a.cputype = be32(cputype[i + 1])
-            a.cpusubtype = be32(cpusubtype[i + 1])
-            -- Subsequent slices overlap each other to share data.
-            ofs = ffi.offsetof(o, "arch") + i * ffi.sizeof(o.arch[0])
-            a.offset = be32(ofs)
-            a.size = be32(mach_size - ofs + #s)
-        end
-        local a = o.arch[i]
-        a.hdr.magic = is64 and 0xfeedfacf or 0xfeedface
-        a.hdr.cputype = cputype[i + 1]
-        a.hdr.cpusubtype = cpusubtype[i + 1]
-        a.hdr.filetype = 1
-        a.hdr.ncmds = 2
-        a.hdr.sizeofcmds = ffi.sizeof(a.seg) + ffi.sizeof(a.sec) + ffi.sizeof(a.sym)
-        a.seg.cmd = is64 and 0x19 or 0x1
-        a.seg.cmdsize = ffi.sizeof(a.seg) + ffi.sizeof(a.sec)
-        a.seg.vmsize = #s
-        a.seg.fileoff = mach_size - ofs
-        a.seg.filesize = #s
-        a.seg.maxprot = 1
-        a.seg.initprot = 1
-        a.seg.nsects = 1
-        ffi.copy(a.sec.sectname, "__data")
-        ffi.copy(a.sec.segname, "__DATA")
-        a.sec.size = #s
-        a.sec.offset = mach_size - ofs
-        a.sym.cmd = 2
-        a.sym.cmdsize = ffi.sizeof(a.sym)
-        a.sym.symoff = ffi.offsetof(o, "sym_entry") - ofs
-        a.sym.nsyms = 1
-        a.sym.stroff = ffi.offsetof(o, "sym_entry") + ffi.sizeof(o.sym_entry) - ofs
-        a.sym.strsize = aligned(#symname + 2, align)
-    end
-    o.sym_entry.type = 0xf
-    o.sym_entry.sect = 1
-    o.sym_entry.strx = 1
-    ffi.copy(o.space + 1, symname)
-
-    -- Write Macho-O object file.
-    local fp = savefile(output, "wb")
-    fp:write(ffi.string(o, mach_size))
-    bcsave_tail(fp, output, s)
-end
-
-local function bcsave_obj(ctx, output, s)
-    local ok, ffi = pcall(require, "ffi")
-    check(ok, "FFI library required to write this file type")
-    if ctx.os == "windows" then
-        return bcsave_peobj(ctx, output, s, ffi)
-    elseif ctx.os == "osx" then
-        return bcsave_machobj(ctx, output, s, ffi)
-    else
-        return bcsave_elfobj(ctx, output, s, ffi)
-    end
-=======
   local symname = '_'..LJBC_PREFIX..ctx.modname
   local isfat, is64, align, mobj = false, false, 4, "mach_obj"
   if ctx.arch == "x64" then
@@ -967,28 +613,10 @@
   else
     return bcsave_elfobj(ctx, output, s, ffi)
   end
->>>>>>> bf382805
 end
 
 ------------------------------------------------------------------------------
 
-<<<<<<< HEAD
-local function bclist(input, output)
-    local f = readfile(input)
-    require("jit.bc").dump(f, savefile(output, "w"), true)
-end
-
-local function bcsave(ctx, input, output)
-    local f = readfile(input)
-    local s = string.dump(f, ctx.strip)
-    local t = ctx.type
-    if not t then
-        t = detecttype(output)
-        ctx.type = t
-    end
-    if t == "raw" then
-        bcsave_raw(output, s)
-=======
 local function bclist(ctx, input, output)
   local f = readfile(ctx, input)
   require("jit.bc").dump(f, savefile(output, "w"), true)
@@ -1008,68 +636,13 @@
     if not ctx.modname then ctx.modname = detectmodname(input) end
     if t == "obj" then
       bcsave_obj(ctx, output, s)
->>>>>>> bf382805
     else
-        if not ctx.modname then ctx.modname = detectmodname(input) end
-        if t == "obj" then
-            bcsave_obj(ctx, output, s)
-        else
-            bcsave_c(ctx, output, s)
-        end
+      bcsave_c(ctx, output, s)
     end
+  end
 end
 
 local function docmd(...)
-<<<<<<< HEAD
-    local arg = { ... }
-    local n = 1
-    local list = false
-    local ctx = {
-        strip = true,
-        arch = jit.arch,
-        os = string.lower(jit.os),
-        type = false,
-        modname = false,
-    }
-    while n <= #arg do
-        local a = arg[n]
-        if type(a) == "string" and string.sub(a, 1, 1) == "-" and a ~= "-" then
-            table.remove(arg, n)
-            if a == "--" then break end
-            for m = 2, #a do
-                local opt = string.sub(a, m, m)
-                if opt == "l" then
-                    list = true
-                elseif opt == "s" then
-                    ctx.strip = true
-                elseif opt == "g" then
-                    ctx.strip = false
-                else
-                    if arg[n] == nil or m ~= #a then usage() end
-                    if opt == "e" then
-                        if n ~= 1 then usage() end
-                        arg[1] = check(loadstring(arg[1]))
-                    elseif opt == "n" then
-                        ctx.modname = checkmodname(table.remove(arg, n))
-                    elseif opt == "t" then
-                        ctx.type = checkarg(table.remove(arg, n), map_type, "file type")
-                    elseif opt == "a" then
-                        ctx.arch = checkarg(table.remove(arg, n), map_arch, "architecture")
-                    elseif opt == "o" then
-                        ctx.os = checkarg(table.remove(arg, n), map_os, "OS name")
-                    else
-                        usage()
-                    end
-                end
-            end
-        else
-            n = n + 1
-        end
-    end
-    if list then
-        if #arg == 0 or #arg > 2 then usage() end
-        bclist(arg[1], arg[2] or "-")
-=======
   local arg = {...}
   local n = 1
   local list = false
@@ -1110,13 +683,9 @@
 	  end
 	end
       end
->>>>>>> bf382805
     else
-        if #arg ~= 2 then usage() end
-        bcsave(ctx, arg[1], arg[2])
+      n = n + 1
     end
-<<<<<<< HEAD
-=======
   end
   if list then
     if #arg == 0 or #arg > 2 then usage() end
@@ -1125,17 +694,11 @@
     if #arg ~= 2 then usage() end
     bcsave(ctx, arg[1], arg[2])
   end
->>>>>>> bf382805
 end
 
 ------------------------------------------------------------------------------
 
 -- Public module functions.
 return {
-<<<<<<< HEAD
-    start = docmd -- Process -b command line option.
-}
-=======
   start = docmd -- Process -b command line option.
 }
->>>>>>> bf382805
