----------------------------------------------------------------------------
-- LuaJIT compiler dump module.
--
-- Copyright (C) 2005-2023 Mike Pall. All rights reserved.
-- Released under the MIT license. See Copyright Notice in luajit.h
----------------------------------------------------------------------------
--
-- This module can be used to debug the JIT compiler itself. It dumps the
-- code representations and structures used in various compiler stages.
--
-- Example usage:
--
--   luajit -jdump -e "local x=0; for i=1,1e6 do x=x+i end; print(x)"
--   luajit -jdump=im -e "for i=1,1000 do for j=1,1000 do end end" | less -R
--   luajit -jdump=is myapp.lua | less -R
--   luajit -jdump=-b myapp.lua
--   luajit -jdump=+aH,myapp.html myapp.lua
--   luajit -jdump=ixT,myapp.dump myapp.lua
--
-- The first argument specifies the dump mode. The second argument gives
-- the output file name. Default output is to stdout, unless the environment
-- variable LUAJIT_DUMPFILE is set. The file is overwritten every time the
-- module is started.
--
-- Different features can be turned on or off with the dump mode. If the
-- mode starts with a '+', the following features are added to the default
-- set of features; a '-' removes them. Otherwise the features are replaced.
--
-- The following dump features are available (* marks the default):
--
--  * t  Print a line for each started, ended or aborted trace (see also -jv).
--  * b  Dump the traced bytecode.
--  * i  Dump the IR (intermediate representation).
--    r  Augment the IR with register/stack slots.
--    s  Dump the snapshot map.
--  * m  Dump the generated machine code.
--    x  Print each taken trace exit.
--    X  Print each taken trace exit and the contents of all registers.
--    a  Print the IR of aborted traces, too.
--
-- The output format can be set with the following characters:
--
--    T  Plain text output.
--    A  ANSI-colored text output
--    H  Colorized HTML + CSS output.
--
-- The default output format is plain text. It's set to ANSI-colored text
-- if the COLORTERM variable is set. Note: this is independent of any output
-- redirection, which is actually considered a feature.
--
-- You probably want to use less -R to enjoy viewing ANSI-colored text from
-- a pipe or a file. Add this to your ~/.bashrc: export LESS="-R"
--
------------------------------------------------------------------------------

-- Cache some library functions and objects.
local jit = require("jit")
local jutil = require("jit.util")
local vmdef = require("jit.vmdef")
local funcinfo, funcbc = jutil.funcinfo, jutil.funcbc
local traceinfo, traceir, tracek = jutil.traceinfo, jutil.traceir, jutil.tracek
local tracemc, tracesnap = jutil.tracemc, jutil.tracesnap
local traceexitstub, ircalladdr = jutil.traceexitstub, jutil.ircalladdr
local bit = require("bit")
local band, shr, tohex = bit.band, bit.rshift, bit.tohex
local sub, gsub, format = string.sub, string.gsub, string.format
local byte, rep = string.byte, string.rep
local type, tostring = type, tostring
local stdout, stderr = io.stdout, io.stderr

-- Load other modules on-demand.
local bcline, disass

-- Active flag, output file handle and dump mode.
local active, out, dumpmode

------------------------------------------------------------------------------

local symtabmt = { __index = false }
local symtab = {}
local nexitsym = 0

-- Fill nested symbol table with per-trace exit stub addresses.
local function fillsymtab_tr(tr, nexit)
  local t = {}
  symtabmt.__index = t
  if jit.arch:sub(1, 4) == "mips" then
    t[traceexitstub(tr, 0)] = "exit"
    return
  end
  for i=0,nexit-1 do
    local addr = traceexitstub(tr, i)
    if addr < 0 then addr = addr + 2^32 end
    t[addr] = tostring(i)
  end
  local addr = traceexitstub(tr, nexit)
  if addr then t[addr] = "stack_check" end
end

-- Fill symbol table with trace exit stub addresses.
local function fillsymtab(tr, nexit)
<<<<<<< HEAD
    local t = symtab
    if nexitsym == 0 then
        local ircall = vmdef.ircall
        for i = 0, #ircall do
            local addr = ircalladdr(i)
            if addr ~= 0 then
                if addr < 0 then addr = addr + 2 ^ 32 end
                t[addr] = ircall[i]
            end
        end
    end
    if nexitsym == 1000000 then  -- Per-trace exit stubs.
        fillsymtab_tr(tr, nexit)
    elseif nexit > nexitsym then -- Shared exit stubs.
        for i = nexitsym, nexit - 1 do
            local addr = traceexitstub(i)
            if addr == nil then -- Fall back to per-trace exit stubs.
                fillsymtab_tr(tr, nexit)
                setmetatable(symtab, symtabmt)
                nexit = 1000000
                break
            end
            if addr < 0 then addr = addr + 2 ^ 32 end
            t[addr] = tostring(i)
        end
        nexitsym = nexit
    end
    return t
=======
  local t = symtab
  if nexitsym == 0 then
    local maskaddr = jit.arch == "arm" and -2
    local ircall = vmdef.ircall
    for i=0,#ircall do
      local addr = ircalladdr(i)
      if addr ~= 0 then
	if maskaddr then addr = band(addr, maskaddr) end
	if addr < 0 then addr = addr + 2^32 end
	t[addr] = ircall[i]
      end
    end
  end
  if nexitsym == 1000000 then -- Per-trace exit stubs.
    fillsymtab_tr(tr, nexit)
  elseif nexit > nexitsym then -- Shared exit stubs.
    for i=nexitsym,nexit-1 do
      local addr = traceexitstub(i)
      if addr == nil then -- Fall back to per-trace exit stubs.
	fillsymtab_tr(tr, nexit)
	setmetatable(symtab, symtabmt)
	nexit = 1000000
	break
      end
      if addr < 0 then addr = addr + 2^32 end
      t[addr] = tostring(i)
    end
    nexitsym = nexit
  end
  return t
>>>>>>> bf382805
end

local function dumpwrite(s)
  out:write(s)
end

-- Disassemble machine code.
local function dump_mcode(tr)
  local info = traceinfo(tr)
  if not info then return end
  local mcode, addr, loop = tracemc(tr)
  if not mcode then return end
  if not disass then disass = require("jit.dis_"..jit.arch) end
  if addr < 0 then addr = addr + 2^32 end
  out:write("---- TRACE ", tr, " mcode ", #mcode, "\n")
  local ctx = disass.create(mcode, addr, dumpwrite)
  ctx.hexdump = 0
  ctx.symtab = fillsymtab(tr, info.nexit)
  if loop ~= 0 then
    symtab[addr+loop] = "LOOP"
    ctx:disass(0, loop)
    out:write("->LOOP:\n")
    ctx:disass(loop, #mcode-loop)
    symtab[addr+loop] = nil
  else
    ctx:disass(0, #mcode)
  end
end

------------------------------------------------------------------------------

local irtype_text = {
  [0] = "nil",
  "fal",
  "tru",
  "lud",
  "str",
  "p32",
  "thr",
  "pro",
  "fun",
  "p64",
  "cdt",
  "tab",
  "udt",
  "flt",
  "num",
  "i8 ",
  "u8 ",
  "i16",
  "u16",
  "int",
  "u32",
  "i64",
  "u64",
  "sfp",
}

local colortype_ansi = {
  [0] = "%s",
  "%s",
  "%s",
  "\027[36m%s\027[m",
  "\027[32m%s\027[m",
  "%s",
  "\027[1m%s\027[m",
  "%s",
  "\027[1m%s\027[m",
  "%s",
  "\027[33m%s\027[m",
  "\027[31m%s\027[m",
  "\027[36m%s\027[m",
  "\027[34m%s\027[m",
  "\027[34m%s\027[m",
  "\027[35m%s\027[m",
  "\027[35m%s\027[m",
  "\027[35m%s\027[m",
  "\027[35m%s\027[m",
  "\027[35m%s\027[m",
  "\027[35m%s\027[m",
  "\027[35m%s\027[m",
  "\027[35m%s\027[m",
  "\027[35m%s\027[m",
}

local function colorize_text(s)
  return s
end

local function colorize_ansi(s, t, extra)
  local out = format(colortype_ansi[t], s)
  if extra then out = "\027[3m"..out end
  return out
end

local irtype_ansi = setmetatable({},
<<<<<<< HEAD
    {
        __index = function (tab, t)
            local s = colorize_ansi(irtype_text[t], t); tab[t] = s; return s;
        end
    })
=======
  { __index = function(tab, t)
      local s = colorize_ansi(irtype_text[t], t); tab[t] = s; return s; end })
>>>>>>> bf382805

local html_escape = { ["<"] = "&lt;", [">"] = "&gt;", ["&"] = "&amp;", }

local function colorize_html(s, t, extra)
  s = gsub(s, "[<>&]", html_escape)
  return format('<span class="irt_%s%s">%s</span>',
		irtype_text[t], extra and " irt_extra" or "", s)
end

local irtype_html = setmetatable({},
<<<<<<< HEAD
    {
        __index = function (tab, t)
            local s = colorize_html(irtype_text[t], t); tab[t] = s; return s;
        end
    })
=======
  { __index = function(tab, t)
      local s = colorize_html(irtype_text[t], t); tab[t] = s; return s; end })
>>>>>>> bf382805

local header_html = [[
<style type="text/css">
background { background: #ffffff; color: #000000; }
pre.ljdump {
font-size: 10pt;
background: #f0f4ff;
color: #000000;
border: 1px solid #bfcfff;
padding: 0.5em;
margin-left: 2em;
margin-right: 2em;
}
span.irt_str { color: #00a000; }
span.irt_thr, span.irt_fun { color: #404040; font-weight: bold; }
span.irt_tab { color: #c00000; }
span.irt_udt, span.irt_lud { color: #00c0c0; }
span.irt_num { color: #4040c0; }
span.irt_int, span.irt_i8, span.irt_u8, span.irt_i16, span.irt_u16 { color: #b040b0; }
span.irt_extra { font-style: italic; }
</style>
]]

local colorize, irtype

-- Lookup tables to convert some literals into names.
local litname = {
<<<<<<< HEAD
    ["SLOAD "] = setmetatable({}, { __index = function (t, mode)
        local s = ""
        if band(mode, 1) ~= 0 then s = s .. "P" end
        if band(mode, 2) ~= 0 then s = s .. "F" end
        if band(mode, 4) ~= 0 then s = s .. "T" end
        if band(mode, 8) ~= 0 then s = s .. "C" end
        if band(mode, 16) ~= 0 then s = s .. "R" end
        if band(mode, 32) ~= 0 then s = s .. "I" end
        t[mode] = s
        return s
    end }),
    ["XLOAD "] = { [0] = "", "R", "V", "RV", "U", "RU", "VU", "RVU", },
    ["CONV  "] = setmetatable({}, { __index = function (t, mode)
        local s = irtype[band(mode, 31)]
        s = irtype[band(shr(mode, 5), 31)] .. "." .. s
        if band(mode, 0x800) ~= 0 then s = s .. " sext" end
        local c = shr(mode, 14)
        if c == 2 then s = s .. " index" elseif c == 3 then s = s .. " check" end
        t[mode] = s
        return s
    end }),
    ["FLOAD "] = vmdef.irfield,
    ["FREF  "] = vmdef.irfield,
    ["FPMATH"] = vmdef.irfpm,
    ["BUFHDR"] = { [0] = "RESET", "APPEND" },
    ["TOSTR "] = { [0] = "INT", "NUM", "CHAR" },
=======
  ["SLOAD "] = setmetatable({}, { __index = function(t, mode)
    local s = ""
    if band(mode, 1) ~= 0 then s = s.."P" end
    if band(mode, 2) ~= 0 then s = s.."F" end
    if band(mode, 4) ~= 0 then s = s.."T" end
    if band(mode, 8) ~= 0 then s = s.."C" end
    if band(mode, 16) ~= 0 then s = s.."R" end
    if band(mode, 32) ~= 0 then s = s.."I" end
    if band(mode, 64) ~= 0 then s = s.."K" end
    t[mode] = s
    return s
  end}),
  ["XLOAD "] = { [0] = "", "R", "V", "RV", "U", "RU", "VU", "RVU", },
  ["CONV  "] = setmetatable({}, { __index = function(t, mode)
    local s = irtype[band(mode, 31)]
    s = irtype[band(shr(mode, 5), 31)].."."..s
    if band(mode, 0x800) ~= 0 then s = s.." sext" end
    local c = shr(mode, 12)
    if c == 1 then s = s.." none"
    elseif c == 2 then s = s.." index"
    elseif c == 3 then s = s.." check" end
    t[mode] = s
    return s
  end}),
  ["FLOAD "] = vmdef.irfield,
  ["FREF  "] = vmdef.irfield,
  ["FPMATH"] = vmdef.irfpm,
  ["TMPREF"] = { [0] = "", "IN", "OUT", "INOUT", "", "", "OUT2", "INOUT2" },
  ["BUFHDR"] = { [0] = "RESET", "APPEND", "WRITE" },
  ["TOSTR "] = { [0] = "INT", "NUM", "CHAR" },
>>>>>>> bf382805
}

local function ctlsub(c)
  if c == "\n" then return "\\n"
  elseif c == "\r" then return "\\r"
  elseif c == "\t" then return "\\t"
  else return format("\\%03d", byte(c))
  end
end

local function fmtfunc(func, pc)
  local fi = funcinfo(func, pc)
  if fi.loc then
    return fi.loc
  elseif fi.ffid then
    return vmdef.ffnames[fi.ffid]
  elseif fi.addr then
    return format("C:%x", fi.addr)
  else
    return "(?)"
  end
end

local function formatk(tr, idx, sn)
<<<<<<< HEAD
    local k, t, slot = tracek(tr, idx)
    local tn = type(k)
    local s
    if tn == "number" then
        if band(sn or 0, 0x30000) ~= 0 then
            s = band(sn, 0x20000) ~= 0 and "contpc" or "ftsz"
        elseif k == 2 ^ 52 + 2 ^ 51 then
            s = "bias"
        else
            s = format(0 < k and k < 0x1p-1026 and "%+a" or "%+.14g", k)
        end
    elseif tn == "string" then
        s = format(#k > 20 and '"%.20s"~' or '"%s"', gsub(k, "%c", ctlsub))
    elseif tn == "function" then
        s = fmtfunc(k)
    elseif tn == "table" then
        s = format("{%p}", k)
    elseif tn == "userdata" then
        if t == 12 then
            s = format("userdata:%p", k)
        else
            s = format("[%p]", k)
            if s == "[NULL]" then s = "NULL" end
        end
    elseif t == 21 then -- int64_t
        s = sub(tostring(k), 1, -3)
        if sub(s, 1, 1) ~= "-" then s = "+" .. s end
    elseif sn == 0x1057fff then -- SNAP(1, SNAP_FRAME | SNAP_NORESTORE, REF_NIL)
        return "----"           -- Special case for LJ_FR2 slot 1.
    else
        s = tostring(k)         -- For primitives.
    end
    s = colorize(format("%-4s", s), t)
    if slot then
        s = format("%s @%d", s, slot)
    end
    return s
=======
  local k, t, slot = tracek(tr, idx)
  local tn = type(k)
  local s
  if tn == "number" then
    if t < 12 then
      s = k == 0 and "NULL" or format("[0x%08x]", k)
    elseif band(sn or 0, 0x30000) ~= 0 then
      s = band(sn, 0x20000) ~= 0 and "contpc" or "ftsz"
    elseif k == 2^52+2^51 then
      s = "bias"
    else
      s = format(0 < k and k < 0x1p-1026 and "%+a" or "%+.14g", k)
    end
  elseif tn == "string" then
    s = format(#k > 20 and '"%.20s"~' or '"%s"', gsub(k, "%c", ctlsub))
  elseif tn == "function" then
    s = fmtfunc(k)
  elseif tn == "table" then
    s = format("{%p}", k)
  elseif tn == "userdata" then
    if t == 12 then
      s = format("userdata:%p", k)
    else
      s = format("[%p]", k)
      if s == "[NULL]" then s = "NULL" end
    end
  elseif t == 21 then -- int64_t
    s = sub(tostring(k), 1, -3)
    if sub(s, 1, 1) ~= "-" then s = "+"..s end
  elseif sn == 0x1057fff then -- SNAP(1, SNAP_FRAME | SNAP_NORESTORE, REF_NIL)
    return "----" -- Special case for LJ_FR2 slot 1.
  else
    s = tostring(k) -- For primitives.
  end
  s = colorize(format("%-4s", s), t, band(sn or 0, 0x100000) ~= 0)
  if slot then
    s = format("%s @%d", s, slot)
  end
  return s
>>>>>>> bf382805
end

local function printsnap(tr, snap)
  local n = 2
  for s=0,snap[1]-1 do
    local sn = snap[n]
    if shr(sn, 24) == s then
      n = n + 1
      local ref = band(sn, 0xffff) - 0x8000 -- REF_BIAS
      if ref < 0 then
	out:write(formatk(tr, ref, sn))
      elseif band(sn, 0x80000) ~= 0 then -- SNAP_SOFTFPNUM
	out:write(colorize(format("%04d/%04d", ref, ref+1), 14))
      else
	local m, ot, op1, op2 = traceir(tr, ref)
	out:write(colorize(format("%04d", ref), band(ot, 31), band(sn, 0x100000) ~= 0))
      end
      out:write(band(sn, 0x10000) == 0 and " " or "|") -- SNAP_FRAME
    else
      out:write("---- ")
    end
  end
  out:write("]\n")
end

-- Dump snapshots (not interleaved with IR).
local function dump_snap(tr)
  out:write("---- TRACE ", tr, " snapshots\n")
  for i=0,1000000000 do
    local snap = tracesnap(tr, i)
    if not snap then break end
    out:write(format("#%-3d %04d [ ", i, snap[0]))
    printsnap(tr, snap)
  end
end

-- Return a register name or stack slot for a rid/sp location.
local function ridsp_name(ridsp, ins)
  if not disass then disass = require("jit.dis_"..jit.arch) end
  local rid, slot = band(ridsp, 0xff), shr(ridsp, 8)
  if rid == 253 or rid == 254 then
    return (slot == 0 or slot == 255) and " {sink" or format(" {%04d", ins-slot)
  end
  if ridsp > 255 then return format("[%x]", slot*4) end
  if rid < 128 then return disass.regname(rid) end
  return ""
end

-- Dump CALL* function ref and return optional ctype.
local function dumpcallfunc(tr, ins)
  local ctype
  if ins > 0 then
    local m, ot, op1, op2 = traceir(tr, ins)
    if band(ot, 31) == 0 then -- nil type means CARG(func, ctype).
      ins = op1
      ctype = formatk(tr, op2)
    end
  end
  if ins < 0 then
    out:write(format("[0x%x](", tonumber((tracek(tr, ins)))))
  else
    out:write(format("%04d (", ins))
  end
  return ctype
end

-- Recursively gather CALL* args and dump them.
local function dumpcallargs(tr, ins)
  if ins < 0 then
    out:write(formatk(tr, ins))
  else
    local m, ot, op1, op2 = traceir(tr, ins)
    local oidx = 6*shr(ot, 8)
    local op = sub(vmdef.irnames, oidx+1, oidx+6)
    if op == "CARG  " then
      dumpcallargs(tr, op1)
      if op2 < 0 then
	out:write(" ", formatk(tr, op2))
      else
	out:write(" ", format("%04d", op2))
      end
    else
      out:write(format("%04d", ins))
    end
  end
end

-- Dump IR and interleaved snapshots.
local function dump_ir(tr, dumpsnap, dumpreg)
<<<<<<< HEAD
    local info = traceinfo(tr)
    if not info then return end
    local nins = info.nins
    out:write("---- TRACE ", tr, " IR\n")
    local irnames = vmdef.irnames
    local snapref = 65536
    local snap, snapno
    if dumpsnap then
        snap = tracesnap(tr, 0)
        snapref = snap[0]
        snapno = 0
    end
    for ins = 1, nins do
        if ins >= snapref then
            if dumpreg then
                out:write(format("....              SNAP   #%-3d [ ", snapno))
            else
                out:write(format("....        SNAP   #%-3d [ ", snapno))
            end
            printsnap(tr, snap)
            snapno = snapno + 1
            snap = tracesnap(tr, snapno)
            snapref = snap and snap[0] or 65536
        end
        local m, ot, op1, op2, ridsp = traceir(tr, ins)
        local oidx, t = 6 * shr(ot, 8), band(ot, 31)
        local op = sub(irnames, oidx + 1, oidx + 6)
        if op == "LOOP  " then
            if dumpreg then
                out:write(format("%04d ------------ LOOP ------------\n", ins))
            else
                out:write(format("%04d ------ LOOP ------------\n", ins))
            end
        elseif op ~= "NOP   " and op ~= "CARG  " and
            (dumpreg or op ~= "RENAME") then
            local rid = band(ridsp, 255)
            if dumpreg then
                out:write(format("%04d %-6s", ins, ridsp_name(ridsp, ins)))
            else
                out:write(format("%04d ", ins))
            end
            out:write(format("%s%s %s %s ",
                (rid == 254 or rid == 253) and "}" or
                (band(ot, 128) == 0 and " " or ">"),
                band(ot, 64) == 0 and " " or "+",
                irtype[t], op))
            local m1, m2 = band(m, 3), band(m, 3 * 4)
            if sub(op, 1, 4) == "CALL" then
                local ctype
                if m2 == 1 * 4 then -- op2 == IRMlit
                    out:write(format("%-10s  (", vmdef.ircall[op2]))
                else
                    ctype = dumpcallfunc(tr, op2)
                end
                if op1 ~= -1 then dumpcallargs(tr, op1) end
                out:write(")")
                if ctype then out:write(" ctype ", ctype) end
            elseif op == "CNEW  " and op2 == -1 then
                out:write(formatk(tr, op1))
            elseif m1 ~= 3 then -- op1 != IRMnone
                if op1 < 0 then
                    out:write(formatk(tr, op1))
                else
                    out:write(format(m1 == 0 and "%04d" or "#%-3d", op1))
                end
                if m2 ~= 3 * 4 then     -- op2 != IRMnone
                    if m2 == 1 * 4 then -- op2 == IRMlit
                        local litn = litname[op]
                        if litn and litn[op2] then
                            out:write("  ", litn[op2])
                        elseif op == "UREFO " or op == "UREFC " then
                            out:write(format("  #%-3d", shr(op2, 8)))
                        else
                            out:write(format("  #%-3d", op2))
                        end
                    elseif op2 < 0 then
                        out:write("  ", formatk(tr, op2))
                    else
                        out:write(format("  %04d", op2))
                    end
                end
            end
            out:write("\n")
        end
    end
    if snap then
        if dumpreg then
            out:write(format("....              SNAP   #%-3d [ ", snapno))
        else
            out:write(format("....        SNAP   #%-3d [ ", snapno))
        end
        printsnap(tr, snap)
=======
  local info = traceinfo(tr)
  if not info then return end
  local nins = info.nins
  out:write("---- TRACE ", tr, " IR\n")
  local irnames = vmdef.irnames
  local snapref = 65536
  local snap, snapno
  if dumpsnap then
    snap = tracesnap(tr, 0)
    snapref = snap[0]
    snapno = 0
  end
  for ins=1,nins do
    if ins >= snapref then
      if dumpreg then
	out:write(format("....              SNAP   #%-3d [ ", snapno))
      else
	out:write(format("....        SNAP   #%-3d [ ", snapno))
      end
      printsnap(tr, snap)
      snapno = snapno + 1
      snap = tracesnap(tr, snapno)
      snapref = snap and snap[0] or 65536
    end
    local m, ot, op1, op2, ridsp = traceir(tr, ins)
    local oidx, t = 6*shr(ot, 8), band(ot, 31)
    local op = sub(irnames, oidx+1, oidx+6)
    if op == "LOOP  " then
      if dumpreg then
	out:write(format("%04d ------------ LOOP ------------\n", ins))
      else
	out:write(format("%04d ------ LOOP ------------\n", ins))
      end
    elseif op ~= "NOP   " and op ~= "CARG  " and
	   (dumpreg or op ~= "RENAME") then
      local rid = band(ridsp, 255)
      if dumpreg then
	out:write(format("%04d %-6s", ins, ridsp_name(ridsp, ins)))
      else
	out:write(format("%04d ", ins))
      end
      out:write(format("%s%s %s %s ",
		       (rid == 254 or rid == 253) and "}" or
		       (band(ot, 128) == 0 and " " or ">"),
		       band(ot, 64) == 0 and " " or "+",
		       irtype[t], op))
      local m1, m2 = band(m, 3), band(m, 3*4)
      if sub(op, 1, 4) == "CALL" then
	local ctype
	if m2 == 1*4 then -- op2 == IRMlit
	  out:write(format("%-10s  (", vmdef.ircall[op2]))
	else
	  ctype = dumpcallfunc(tr, op2)
	end
	if op1 ~= -1 then dumpcallargs(tr, op1) end
	out:write(")")
	if ctype then out:write(" ctype ", ctype) end
      elseif op == "CNEW  " and op2 == -1 then
	out:write(formatk(tr, op1))
      elseif m1 ~= 3 then -- op1 != IRMnone
	if op1 < 0 then
	  out:write(formatk(tr, op1))
	else
	  out:write(format(m1 == 0 and "%04d" or "#%-3d", op1))
	end
	if m2 ~= 3*4 then -- op2 != IRMnone
	  if m2 == 1*4 then -- op2 == IRMlit
	    local litn = litname[op]
	    if litn and litn[op2] then
	      out:write("  ", litn[op2])
	    elseif op == "UREFO " or op == "UREFC " then
	      out:write(format("  #%-3d", shr(op2, 8)))
	    else
	      out:write(format("  #%-3d", op2))
	    end
	  elseif op2 < 0 then
	    out:write("  ", formatk(tr, op2))
	  else
	    out:write(format("  %04d", op2))
	  end
	end
      end
      out:write("\n")
    end
  end
  if snap then
    if dumpreg then
      out:write(format("....              SNAP   #%-3d [ ", snapno))
    else
      out:write(format("....        SNAP   #%-3d [ ", snapno))
>>>>>>> bf382805
    end
    printsnap(tr, snap)
  end
end

------------------------------------------------------------------------------

local recprefix = ""
local recdepth = 0

-- Format trace error message.
local function fmterr(err, info)
  if type(err) == "number" then
    if type(info) == "function" then info = fmtfunc(info) end
    err = format(vmdef.traceerr[err], info)
  end
  return err
end

-- Dump trace states.
local function dump_trace(what, tr, func, pc, otr, oex)
  if what == "stop" or (what == "abort" and dumpmode.a) then
    if dumpmode.i then dump_ir(tr, dumpmode.s, dumpmode.r and what == "stop")
    elseif dumpmode.s then dump_snap(tr) end
    if dumpmode.m then dump_mcode(tr) end
  end
  if what == "start" then
    if dumpmode.H then out:write('<pre class="ljdump">\n') end
    out:write("---- TRACE ", tr, " ", what)
    if otr then out:write(" ", otr, "/", oex == -1 and "stitch" or oex) end
    out:write(" ", fmtfunc(func, pc), "\n")
  elseif what == "stop" or what == "abort" then
    out:write("---- TRACE ", tr, " ", what)
    if what == "abort" then
      out:write(" ", fmtfunc(func, pc), " -- ", fmterr(otr, oex), "\n")
    else
      local info = traceinfo(tr)
      local link, ltype = info.link, info.linktype
      if link == tr or link == 0 then
	out:write(" -> ", ltype, "\n")
      elseif ltype == "root" then
	out:write(" -> ", link, "\n")
      else
	out:write(" -> ", link, " ", ltype, "\n")
      end
    end
    if dumpmode.H then out:write("</pre>\n\n") else out:write("\n") end
  else
    if what == "flush" then symtab, nexitsym = {}, 0 end
    out:write("---- TRACE ", what, "\n\n")
  end
  out:flush()
end

-- Dump recorded bytecode.
<<<<<<< HEAD
local function dump_record(tr, func, pc, depth, callee)
    if depth ~= recdepth then
        recdepth = depth
        recprefix = rep(" .", depth)
    end
    local line
    if pc >= 0 then
        line = bcline(func, pc, recprefix)
        if dumpmode.H then line = gsub(line, "[<>&]", html_escape) end
    else
        line = "0000 " .. recprefix .. " FUNCC      \n"
        callee = func
    end
    if pc <= 0 then
        out:write(sub(line, 1, -2), "         ; ", fmtfunc(func), "\n")
    else
        out:write(line)
    end
    if pc >= 0 and band(funcbc(func, pc), 0xff) < 16 then -- ORDER BC
        out:write(bcline(func, pc + 1, recprefix))        -- Write JMP for cond.
    end
=======
local function dump_record(tr, func, pc, depth)
  if depth ~= recdepth then
    recdepth = depth
    recprefix = rep(" .", depth)
  end
  local line
  if pc >= 0 then
    line = bcline(func, pc, recprefix)
    if dumpmode.H then line = gsub(line, "[<>&]", html_escape) end
  else
    line = "0000 "..recprefix.." FUNCC      \n"
  end
  if pc <= 0 then
    out:write(sub(line, 1, -2), "         ; ", fmtfunc(func), "\n")
  else
    out:write(line)
  end
  if pc >= 0 and band(funcbc(func, pc), 0xff) < 16 then -- ORDER BC
    out:write(bcline(func, pc+1, recprefix)) -- Write JMP for cond.
  end
>>>>>>> bf382805
end

------------------------------------------------------------------------------

local gpr64 = jit.arch:match("64")
local fprmips32 = jit.arch == "mips" or jit.arch == "mipsel"

-- Dump taken trace exits.
local function dump_texit(tr, ex, ngpr, nfpr, ...)
  out:write("---- TRACE ", tr, " exit ", ex, "\n")
  if dumpmode.X then
    local regs = {...}
    if gpr64 then
      for i=1,ngpr do
	out:write(format(" %016x", regs[i]))
	if i % 4 == 0 then out:write("\n") end
      end
    else
      for i=1,ngpr do
	out:write(" ", tohex(regs[i]))
	if i % 8 == 0 then out:write("\n") end
      end
    end
    if fprmips32 then
      for i=1,nfpr,2 do
	out:write(format(" %+17.14g", regs[ngpr+i]))
	if i % 8 == 7 then out:write("\n") end
      end
    else
      for i=1,nfpr do
	out:write(format(" %+17.14g", regs[ngpr+i]))
	if i % 4 == 0 then out:write("\n") end
      end
    end
  end
end

------------------------------------------------------------------------------

-- Detach dump handlers.
local function dumpoff()
  if active then
    active = false
    jit.attach(dump_texit)
    jit.attach(dump_record)
    jit.attach(dump_trace)
    if out and out ~= stdout and out ~= stderr then out:close() end
    out = nil
  end
end

-- Open the output file and attach dump handlers.
local function dumpon(opt, outfile)
<<<<<<< HEAD
    if active then dumpoff() end

    local term = os.getenv("TERM")
    local colormode = (term and term:match("color") or os.getenv("COLORTERM")) and "A" or "T"
    if opt then
        opt = gsub(opt, "[TAH]", function (mode)
            colormode = mode; return "";
        end)
    end

    local m = { t = true, b = true, i = true, m = true, }
    if opt and opt ~= "" then
        local o = sub(opt, 1, 1)
        if o ~= "+" and o ~= "-" then m = {} end
        for i = 1, #opt do m[sub(opt, i, i)] = (o ~= "-") end
    end
    dumpmode = m

    if m.t or m.b or m.i or m.s or m.m then
        jit.attach(dump_trace, "trace")
    end
    if m.b then
        jit.attach(dump_record, "record")
        if not bcline then bcline = require("jit.bc").line end
    end
    if m.x or m.X then
        jit.attach(dump_texit, "texit")
    end

    if not outfile then outfile = os.getenv("LUAJIT_DUMPFILE") end
    if outfile then
        out = outfile == "-" and stdout or assert(io.open(outfile, "w"))
    else
        out = stdout
    end

    m[colormode] = true
    if colormode == "A" then
        colorize = colorize_ansi
        irtype = irtype_ansi
    elseif colormode == "H" then
        colorize = colorize_html
        irtype = irtype_html
        out:write(header_html)
    else
        colorize = colorize_text
        irtype = irtype_text
    end

    active = true
=======
  if active then dumpoff() end

  local term = os.getenv("TERM")
  local colormode = (term and term:match("color") or os.getenv("COLORTERM")) and "A" or "T"
  if opt then
    opt = gsub(opt, "[TAH]", function(mode) colormode = mode; return ""; end)
  end

  local m = { t=true, b=true, i=true, m=true, }
  if opt and opt ~= "" then
    local o = sub(opt, 1, 1)
    if o ~= "+" and o ~= "-" then m = {} end
    for i=1,#opt do m[sub(opt, i, i)] = (o ~= "-") end
  end
  dumpmode = m

  if m.t or m.b or m.i or m.s or m.m then
    jit.attach(dump_trace, "trace")
  end
  if m.b then
    jit.attach(dump_record, "record")
    if not bcline then bcline = require("jit.bc").line end
  end
  if m.x or m.X then
    jit.attach(dump_texit, "texit")
  end

  if not outfile then outfile = os.getenv("LUAJIT_DUMPFILE") end
  if outfile then
    out = outfile == "-" and stdout or assert(io.open(outfile, "w"))
  else
    out = stdout
  end

  m[colormode] = true
  if colormode == "A" then
    colorize = colorize_ansi
    irtype = irtype_ansi
  elseif colormode == "H" then
    colorize = colorize_html
    irtype = irtype_html
    out:write(header_html)
  else
    colorize = colorize_text
    irtype = irtype_text
  end

  active = true
>>>>>>> bf382805
end

-- Public module functions.
return {
  on = dumpon,
  off = dumpoff,
  start = dumpon -- For -j command line option.
}
<|MERGE_RESOLUTION|>--- conflicted
+++ resolved
@@ -99,36 +99,6 @@
 
 -- Fill symbol table with trace exit stub addresses.
 local function fillsymtab(tr, nexit)
-<<<<<<< HEAD
-    local t = symtab
-    if nexitsym == 0 then
-        local ircall = vmdef.ircall
-        for i = 0, #ircall do
-            local addr = ircalladdr(i)
-            if addr ~= 0 then
-                if addr < 0 then addr = addr + 2 ^ 32 end
-                t[addr] = ircall[i]
-            end
-        end
-    end
-    if nexitsym == 1000000 then  -- Per-trace exit stubs.
-        fillsymtab_tr(tr, nexit)
-    elseif nexit > nexitsym then -- Shared exit stubs.
-        for i = nexitsym, nexit - 1 do
-            local addr = traceexitstub(i)
-            if addr == nil then -- Fall back to per-trace exit stubs.
-                fillsymtab_tr(tr, nexit)
-                setmetatable(symtab, symtabmt)
-                nexit = 1000000
-                break
-            end
-            if addr < 0 then addr = addr + 2 ^ 32 end
-            t[addr] = tostring(i)
-        end
-        nexitsym = nexit
-    end
-    return t
-=======
   local t = symtab
   if nexitsym == 0 then
     local maskaddr = jit.arch == "arm" and -2
@@ -159,7 +129,6 @@
     nexitsym = nexit
   end
   return t
->>>>>>> bf382805
 end
 
 local function dumpwrite(s)
@@ -256,16 +225,8 @@
 end
 
 local irtype_ansi = setmetatable({},
-<<<<<<< HEAD
-    {
-        __index = function (tab, t)
-            local s = colorize_ansi(irtype_text[t], t); tab[t] = s; return s;
-        end
-    })
-=======
   { __index = function(tab, t)
       local s = colorize_ansi(irtype_text[t], t); tab[t] = s; return s; end })
->>>>>>> bf382805
 
 local html_escape = { ["<"] = "&lt;", [">"] = "&gt;", ["&"] = "&amp;", }
 
@@ -276,16 +237,8 @@
 end
 
 local irtype_html = setmetatable({},
-<<<<<<< HEAD
-    {
-        __index = function (tab, t)
-            local s = colorize_html(irtype_text[t], t); tab[t] = s; return s;
-        end
-    })
-=======
   { __index = function(tab, t)
       local s = colorize_html(irtype_text[t], t); tab[t] = s; return s; end })
->>>>>>> bf382805
 
 local header_html = [[
 <style type="text/css">
@@ -313,34 +266,6 @@
 
 -- Lookup tables to convert some literals into names.
 local litname = {
-<<<<<<< HEAD
-    ["SLOAD "] = setmetatable({}, { __index = function (t, mode)
-        local s = ""
-        if band(mode, 1) ~= 0 then s = s .. "P" end
-        if band(mode, 2) ~= 0 then s = s .. "F" end
-        if band(mode, 4) ~= 0 then s = s .. "T" end
-        if band(mode, 8) ~= 0 then s = s .. "C" end
-        if band(mode, 16) ~= 0 then s = s .. "R" end
-        if band(mode, 32) ~= 0 then s = s .. "I" end
-        t[mode] = s
-        return s
-    end }),
-    ["XLOAD "] = { [0] = "", "R", "V", "RV", "U", "RU", "VU", "RVU", },
-    ["CONV  "] = setmetatable({}, { __index = function (t, mode)
-        local s = irtype[band(mode, 31)]
-        s = irtype[band(shr(mode, 5), 31)] .. "." .. s
-        if band(mode, 0x800) ~= 0 then s = s .. " sext" end
-        local c = shr(mode, 14)
-        if c == 2 then s = s .. " index" elseif c == 3 then s = s .. " check" end
-        t[mode] = s
-        return s
-    end }),
-    ["FLOAD "] = vmdef.irfield,
-    ["FREF  "] = vmdef.irfield,
-    ["FPMATH"] = vmdef.irfpm,
-    ["BUFHDR"] = { [0] = "RESET", "APPEND" },
-    ["TOSTR "] = { [0] = "INT", "NUM", "CHAR" },
-=======
   ["SLOAD "] = setmetatable({}, { __index = function(t, mode)
     local s = ""
     if band(mode, 1) ~= 0 then s = s.."P" end
@@ -371,7 +296,6 @@
   ["TMPREF"] = { [0] = "", "IN", "OUT", "INOUT", "", "", "OUT2", "INOUT2" },
   ["BUFHDR"] = { [0] = "RESET", "APPEND", "WRITE" },
   ["TOSTR "] = { [0] = "INT", "NUM", "CHAR" },
->>>>>>> bf382805
 }
 
 local function ctlsub(c)
@@ -396,45 +320,6 @@
 end
 
 local function formatk(tr, idx, sn)
-<<<<<<< HEAD
-    local k, t, slot = tracek(tr, idx)
-    local tn = type(k)
-    local s
-    if tn == "number" then
-        if band(sn or 0, 0x30000) ~= 0 then
-            s = band(sn, 0x20000) ~= 0 and "contpc" or "ftsz"
-        elseif k == 2 ^ 52 + 2 ^ 51 then
-            s = "bias"
-        else
-            s = format(0 < k and k < 0x1p-1026 and "%+a" or "%+.14g", k)
-        end
-    elseif tn == "string" then
-        s = format(#k > 20 and '"%.20s"~' or '"%s"', gsub(k, "%c", ctlsub))
-    elseif tn == "function" then
-        s = fmtfunc(k)
-    elseif tn == "table" then
-        s = format("{%p}", k)
-    elseif tn == "userdata" then
-        if t == 12 then
-            s = format("userdata:%p", k)
-        else
-            s = format("[%p]", k)
-            if s == "[NULL]" then s = "NULL" end
-        end
-    elseif t == 21 then -- int64_t
-        s = sub(tostring(k), 1, -3)
-        if sub(s, 1, 1) ~= "-" then s = "+" .. s end
-    elseif sn == 0x1057fff then -- SNAP(1, SNAP_FRAME | SNAP_NORESTORE, REF_NIL)
-        return "----"           -- Special case for LJ_FR2 slot 1.
-    else
-        s = tostring(k)         -- For primitives.
-    end
-    s = colorize(format("%-4s", s), t)
-    if slot then
-        s = format("%s @%d", s, slot)
-    end
-    return s
-=======
   local k, t, slot = tracek(tr, idx)
   local tn = type(k)
   local s
@@ -474,7 +359,6 @@
     s = format("%s @%d", s, slot)
   end
   return s
->>>>>>> bf382805
 end
 
 local function printsnap(tr, snap)
@@ -564,100 +448,6 @@
 
 -- Dump IR and interleaved snapshots.
 local function dump_ir(tr, dumpsnap, dumpreg)
-<<<<<<< HEAD
-    local info = traceinfo(tr)
-    if not info then return end
-    local nins = info.nins
-    out:write("---- TRACE ", tr, " IR\n")
-    local irnames = vmdef.irnames
-    local snapref = 65536
-    local snap, snapno
-    if dumpsnap then
-        snap = tracesnap(tr, 0)
-        snapref = snap[0]
-        snapno = 0
-    end
-    for ins = 1, nins do
-        if ins >= snapref then
-            if dumpreg then
-                out:write(format("....              SNAP   #%-3d [ ", snapno))
-            else
-                out:write(format("....        SNAP   #%-3d [ ", snapno))
-            end
-            printsnap(tr, snap)
-            snapno = snapno + 1
-            snap = tracesnap(tr, snapno)
-            snapref = snap and snap[0] or 65536
-        end
-        local m, ot, op1, op2, ridsp = traceir(tr, ins)
-        local oidx, t = 6 * shr(ot, 8), band(ot, 31)
-        local op = sub(irnames, oidx + 1, oidx + 6)
-        if op == "LOOP  " then
-            if dumpreg then
-                out:write(format("%04d ------------ LOOP ------------\n", ins))
-            else
-                out:write(format("%04d ------ LOOP ------------\n", ins))
-            end
-        elseif op ~= "NOP   " and op ~= "CARG  " and
-            (dumpreg or op ~= "RENAME") then
-            local rid = band(ridsp, 255)
-            if dumpreg then
-                out:write(format("%04d %-6s", ins, ridsp_name(ridsp, ins)))
-            else
-                out:write(format("%04d ", ins))
-            end
-            out:write(format("%s%s %s %s ",
-                (rid == 254 or rid == 253) and "}" or
-                (band(ot, 128) == 0 and " " or ">"),
-                band(ot, 64) == 0 and " " or "+",
-                irtype[t], op))
-            local m1, m2 = band(m, 3), band(m, 3 * 4)
-            if sub(op, 1, 4) == "CALL" then
-                local ctype
-                if m2 == 1 * 4 then -- op2 == IRMlit
-                    out:write(format("%-10s  (", vmdef.ircall[op2]))
-                else
-                    ctype = dumpcallfunc(tr, op2)
-                end
-                if op1 ~= -1 then dumpcallargs(tr, op1) end
-                out:write(")")
-                if ctype then out:write(" ctype ", ctype) end
-            elseif op == "CNEW  " and op2 == -1 then
-                out:write(formatk(tr, op1))
-            elseif m1 ~= 3 then -- op1 != IRMnone
-                if op1 < 0 then
-                    out:write(formatk(tr, op1))
-                else
-                    out:write(format(m1 == 0 and "%04d" or "#%-3d", op1))
-                end
-                if m2 ~= 3 * 4 then     -- op2 != IRMnone
-                    if m2 == 1 * 4 then -- op2 == IRMlit
-                        local litn = litname[op]
-                        if litn and litn[op2] then
-                            out:write("  ", litn[op2])
-                        elseif op == "UREFO " or op == "UREFC " then
-                            out:write(format("  #%-3d", shr(op2, 8)))
-                        else
-                            out:write(format("  #%-3d", op2))
-                        end
-                    elseif op2 < 0 then
-                        out:write("  ", formatk(tr, op2))
-                    else
-                        out:write(format("  %04d", op2))
-                    end
-                end
-            end
-            out:write("\n")
-        end
-    end
-    if snap then
-        if dumpreg then
-            out:write(format("....              SNAP   #%-3d [ ", snapno))
-        else
-            out:write(format("....        SNAP   #%-3d [ ", snapno))
-        end
-        printsnap(tr, snap)
-=======
   local info = traceinfo(tr)
   if not info then return end
   local nins = info.nins
@@ -748,7 +538,6 @@
       out:write(format("....              SNAP   #%-3d [ ", snapno))
     else
       out:write(format("....        SNAP   #%-3d [ ", snapno))
->>>>>>> bf382805
     end
     printsnap(tr, snap)
   end
@@ -804,29 +593,6 @@
 end
 
 -- Dump recorded bytecode.
-<<<<<<< HEAD
-local function dump_record(tr, func, pc, depth, callee)
-    if depth ~= recdepth then
-        recdepth = depth
-        recprefix = rep(" .", depth)
-    end
-    local line
-    if pc >= 0 then
-        line = bcline(func, pc, recprefix)
-        if dumpmode.H then line = gsub(line, "[<>&]", html_escape) end
-    else
-        line = "0000 " .. recprefix .. " FUNCC      \n"
-        callee = func
-    end
-    if pc <= 0 then
-        out:write(sub(line, 1, -2), "         ; ", fmtfunc(func), "\n")
-    else
-        out:write(line)
-    end
-    if pc >= 0 and band(funcbc(func, pc), 0xff) < 16 then -- ORDER BC
-        out:write(bcline(func, pc + 1, recprefix))        -- Write JMP for cond.
-    end
-=======
 local function dump_record(tr, func, pc, depth)
   if depth ~= recdepth then
     recdepth = depth
@@ -847,7 +613,6 @@
   if pc >= 0 and band(funcbc(func, pc), 0xff) < 16 then -- ORDER BC
     out:write(bcline(func, pc+1, recprefix)) -- Write JMP for cond.
   end
->>>>>>> bf382805
 end
 
 ------------------------------------------------------------------------------
@@ -901,58 +666,6 @@
 
 -- Open the output file and attach dump handlers.
 local function dumpon(opt, outfile)
-<<<<<<< HEAD
-    if active then dumpoff() end
-
-    local term = os.getenv("TERM")
-    local colormode = (term and term:match("color") or os.getenv("COLORTERM")) and "A" or "T"
-    if opt then
-        opt = gsub(opt, "[TAH]", function (mode)
-            colormode = mode; return "";
-        end)
-    end
-
-    local m = { t = true, b = true, i = true, m = true, }
-    if opt and opt ~= "" then
-        local o = sub(opt, 1, 1)
-        if o ~= "+" and o ~= "-" then m = {} end
-        for i = 1, #opt do m[sub(opt, i, i)] = (o ~= "-") end
-    end
-    dumpmode = m
-
-    if m.t or m.b or m.i or m.s or m.m then
-        jit.attach(dump_trace, "trace")
-    end
-    if m.b then
-        jit.attach(dump_record, "record")
-        if not bcline then bcline = require("jit.bc").line end
-    end
-    if m.x or m.X then
-        jit.attach(dump_texit, "texit")
-    end
-
-    if not outfile then outfile = os.getenv("LUAJIT_DUMPFILE") end
-    if outfile then
-        out = outfile == "-" and stdout or assert(io.open(outfile, "w"))
-    else
-        out = stdout
-    end
-
-    m[colormode] = true
-    if colormode == "A" then
-        colorize = colorize_ansi
-        irtype = irtype_ansi
-    elseif colormode == "H" then
-        colorize = colorize_html
-        irtype = irtype_html
-        out:write(header_html)
-    else
-        colorize = colorize_text
-        irtype = irtype_text
-    end
-
-    active = true
-=======
   if active then dumpoff() end
 
   local term = os.getenv("TERM")
@@ -1001,7 +714,6 @@
   end
 
   active = true
->>>>>>> bf382805
 end
 
 -- Public module functions.
