Config.org = 'LTheoryRedux'
Config.app = 'LTheoryRedux'

Config.gameTitle   = "Limit Theory Redux"
Config.gameVersion = "v0.008"

Config.userInitFilename = "user.ini"

Config.timeToResetToSplashscreen = 60

Config.render = {
  defaultResX     = 1600,
  defaultResY     = 900,
  fullscreen      = false,
  vsync           = true,
  zNear           = 0.1, -- default: 0.1
  zFar            = 1e8, -- default: 1e6
  thrusterLights  = false,
  pulseLights     = false,
}

Config.audio = {
  enabled = true,
  supportedFormats = {".ogg"},
  mainMenuMusicEnabled = true,
<<<<<<< HEAD
  soundMin  = 0,
  soundMax  = 1, -- SetVolume range seems to go from 0 (min) to about 2 or 3 (max)
  fxVolume = 0.75,
  musicVolume = 0.75,

  mainMenu       = "LTR_Main_Menu.ogg",
  backLoop1      = "LTR_Parallax_Universe_loop.ogg",
  backLoop2      = "LTR_Surpassing_The_Limit_Redux_Ambient_Long_Fade.ogg",
  backLoop3      = "LTR_Explortation_Doodle.mp3",
  backLoop4      = "LTR_Harmonic_Universe_Redux_Ambient.ogg",
=======
  bSoundOn    = false,
  soundMin    = 0,
  soundMax    = 1, -- SetVolume range seems to go from 0 (min) to about 2 or 3 (max)
  musicVolume = 1, -- current volume
  mainMenu    = "LTR_Main_Menu.ogg",
>>>>>>> c9281d6b

  pulseFireName      = "",
  pulseFire          = nil,
  pulseHitName       = "",
  pulseHit           = nil,
  explodeShipName    = "",
  explodeShip        = nil,
  explodeStationName = "",
  explodeStation     = nil,
}

Config.paths = {
  files         = Directory.GetPrefPath(Config.org, Config.app), -- base directory using environment-agnostic path
  soundAmbiance = "./res/sound/system/audio/music/",
  soundEffects  = "./res/sound/system/audio/fx/",
  enums         = "./script/Enums/",
  types         = "./script/Types/"
}

Config.debug = {
  metricsEnabled  = true,
  window          = true, -- Debug window visible by default at launch?
  windowSection   = nil,  -- Set to the name of a debug window section to
                          -- collapse all others by default

  instantJobs     = false, -- set to true to speed up economic testing
  jobSpeed        = 10000, -- acceleration rate for instant jobs (in MineAt, DockAt)

  timeAccelFactor = 10, -- acceleration rate when holding "TimeAccel" input
}

Config.debug.physics = {
  drawWireframes         = false,
  drawBoundingBoxesLocal = false,
  drawBoundingBoxesworld = false,
}

local goodSeeds = {
  14589938814258111262ULL,
  15297218883250103974ULL,
  1842258441393851360ULL,
  1305797465843153519ULL,
  5421862249219039751ULL,
  638780708004697442ULL,
}

Config.gen = {
  seedGlobal = nil, -- Set to force deterministic global RNG
  seedSystem = nil, -- Set to force deterministic system generation

  origin     = Vec3f(0, 0, 0), -- Set far from zero to test engine precision

  nFields    = 20,
  nFieldSize = function (rng) return 200 * (rng:getExp() + 1.0) end,
  nAsteroids = 200, -- asteroids per asteroid field (smaller = less CPU hit)
  nPlanets   = 0,
  nStations  = 0,
  nBeltSize  = function (rng) return 0 end, -- asteroids per planetary belt

  nDustFlecks = 1024,
  nDustClouds = 1024,
  nStars      = function (rng) return 30000 * (1.0 + 0.5 * rng:getExp()) end,

  shipRes     = 8,
  nebulaRes   = 1024,

  nAIPlayers  = 0,  -- # of AI players (who manage Economic assets)
  nEconNPCs   = 0,  -- # of ships to be given Economic actions (managed by AI players)
  nEscortNPCs = 0,  -- # of ships to be given the Escort action

  uniqueShips    = false,
  playerShipSize = 4,
  nThrusters     = 1,
  nTurrets       = 2,

  zNearBack          = 0.1,
  zNearReal          = 0.1, -- 0.1
  zFarBack           = 1e6,
  zFarReal           = 1e4, -- 1e6

  scaleSystemBack    = 2e5,
  scaleSystemReal    = 2e4, -- 2e9 maximum, but anything bigger than 5e4 currently introduces a horrible "wobble"
  scalePlanetBack    = 120000,
  scalePlanetReal    = 8000, -- 15000
  scalePlanetModBack = 7e4,
  scalePlanetModReal = 1, -- 4e5

  scaleSystem        = 1e6,   -- this needs to be extended massively; see also zFar and zNear
  scaleStar          = 1e6,
  scalePlanet        = 5e3,
  scalePlanetMod     = 7e4,  -- 7e4
  scaleFieldAsteroid = 10000, -- overwritten in Local.lua
  scaleAsteroid      = 7.0,
  scaleStation       = 70,

  radiusStarTrue      = 695700000, -- nominal radius of Sun is 695,700 km; VY Canis Majoris is ~1,420 x Solar radius
  radiusPlanetTrue    =   6371000, -- average radius of Earth is 6,371 km; Ceres = 470 km; Jupiter = 70,000 km
  radiusAsteroidTrue  =     50000, -- 0.005 km to 450 km
  massStarTrue        = 2e30,  -- 1.98 x 10^30 is the Sun's mass in kg; Westerhout 49-2 is ~250 x Solar mass
  massPlanetTrue      = 6e24,  -- 5.97e24 is Earth's mass in kg (1e10 as a test value)
  massAsteroidTrue    = 5e18,  -- typical mass for a 50 km asteroid; 50m = ~1,000,000,000 kg

  massAsteroidExp = {4.1,  -- Carbonaceous
                     5.9,  -- Metallic
                     3.2}, -- Silicaceous

  stationMinimumDistance = 25000, -- minimum distance between stations
}

Config.game = {
  boostCost = 10,
  rateOfFire = 10,

  explosionSize          = 64,

  autoTarget             = false,
  pulseDamage            = 2,
  pulseSize              = 64,
  pulseSpeed             = 1e3, -- was 6e2
  pulseRange             = 1000,
  pulseSpread            = 0.01,
  pulseCharge            = 2.0, -- default amount of capacitor charge used by each shot
  pulseColorBodyR        = 0.3,
  pulseColorBodyG        = 0.8,
  pulseColorBodyB        = 2.0,
  pulseColorLightR       = 0.3,
  pulseColorLightG       = 0.9,
  pulseColorLightB       = 3.0,

  shipBuildTime          = 10,
  shipEnergy             = 100,
  shipEnergyRecharge     = 10,
  shipHealth             = 100,
  shipHealthRegen        = 2,

  playerDamageResistance = 1.0,

  weaponGroup            = 1,

  enemies                = 0,
  friendlies             = 0,
  squadSizeEnemy         = 8,
  squadSizeFriendly      = 8,

  spawnDistance          = 2000,
  friendlySpawnCount     = 10,
  timeScaleShipEditor    = 0.0,

  aiFire                 = function (dt, rng) return rng:getExp() ^ 2 < dt end,

  autonavRanges          = {  200,  -- Unknown
                                0,  -- Reserved
                                0,  -- Star Sector
                                0,  -- Star System
                             2000,  -- Zone
                              1e7,  -- Star (TODO: radius + offset)
                            10000,  -- Planet (TODO: radius + offset)
                              300,  -- Asteroid
                              500,  -- Jumpgate
                             2000,  -- Station
                              100}, -- Ship

  dockRange              = 50,

  dispoMin               = -1.0,
  dispoNeutral           =  0.0,
  dispoMax               =  1.0,
  dispoHostileThreshold  = -0.3333333,
  dispoFriendlyThreshold =  0.3333333,
  dispoName              = {"hostile",
                            "neutral",
                            "friendly"},
}

Config.econ = {
  pStartCredits           = 10000,   -- player starting credits
  eStartCredits           = 1000000, -- NPC player starting credits

  eInventory              = 100, -- starting number of inventory slots

  jobIterations           = 4000, -- how many randomly-chosen jobs an asset will consider before picking

  inputBacklog            = 1, -- multiplier of number of units a factory can bid for on each input

  pickupDistWeightMine    = 1.0, -- importance of pickup distance for a Mine job (smaller = more important)
  pickupDistWeightTran    = 3.0, -- importance of pickup distance for a Transport job (smaller = more important)
  markup                  = 1.2, -- change to base value when calculating ask price for selling an item
  markdown                = 0.8, -- change to base value when calculating bid price for buying an item

  lowAttentionUpdateRate = 5,
}

Config.ui = {
  defaultControl   = "Ship", -- enable flight mode as default so that LTheory.lua still works
  showTrackers     = true,
  controlBarHeight = 48,
<<<<<<< HEAD
  displayHUD       = 1,
  displaySensors   = true,
=======
  hudStyle         = 1,
  sensorsDisplayed = true,
>>>>>>> c9281d6b
  cursorSmooth     = "cursor/cursor1-small",
  cursorSimple     = "cursor/Simple_Cursor",
  cursor           = "cursor/Simple_Cursor",
  cursorStyle      = 0,
  cursorX          = 1,
  cursorY          = 1,
}

Config.ui.color = {
                      --     R     G     B     A
  accent            = Color(1.00, 0.00, 0.30, 1.0),
  focused           = Color(1.00, 0.00, 0.30, 1.0),
  active            = Color(0.70, 0.00, 0.21, 1.0),
  background        = Color(0.15, 0.15, 0.15, 1.0),
  backgroundInvert  = Color(0.85, 0.85, 0.85, 1.0),
  border            = Color(0.00, 0.40, 1.00, 0.3),
  borderBright      = Color(1.00, 1.00, 1.00, 0.6),
  borderDim         = Color(0.50, 0.50, 0.50, 0.4),
  fill              = Color(0.60, 0.60, 0.60, 1.0),
  textNormal        = Color(0.75, 0.75, 0.75, 1.0),
  textNormalFocused = Color(0.00, 0.00, 0.00, 1.0),
  textInvert        = Color(0.25, 0.25, 0.25, 1.0),
  textInvertFocused = Color(0.00, 0.00, 0.00, 1.0),
  textTitle         = Color(0.80, 0.80, 0.80, 0.8),
  debugRect         = Color(0.50, 1.00, 0.50, 0.1),
  selection         = Color(1.00, 0.50, 0.10, 1.0),
  control           = Color(0.20, 0.90, 1.00, 1.0),
  controlFocused    = Color(0.20, 1.00, 0.20, 0.6),
  controlActive     = Color(0.14, 0.70, 0.14, 0.7),
  hologram          = Color(0.30, 0.40, 1.00, 0.8),
  ctrlCursor        = Color(0.20, 0.50, 1.00, 0.7),
  reticle           = Color(0.10, 0.30, 1.00, 3.0),
  windowBackground  = Color(0.00, 0.40, 1.00, 0.2),
  clientBackground  = Color(0.30, 0.30, 0.30, 0.0),
  meterBar          = Color(0.10, 0.60, 1.00, 0.7),
  meterBarDark      = Color(0.00, 0.30, 0.70, 0.1),
  meterBarOver      = Color(1.00, 0.30, 0.00, 0.6),
  remainingBoost    = Color(1.00, 0.50, 0.00, 0.7),
  remainingEnergy   = Color(0.50, 0.00, 1.00, 0.7),


  healthColor = {
    --     R    G    B    A
    Color(0.0, 0.0, 0.0, 0.8), --  0% -   1% BLACK
    Color(0.1, 0.0, 0.0, 0.6), --  2% -   3%
    Color(0.3, 0.0, 0.1, 0.4), --  4% -   5%
    Color(0.5, 0.0, 0.3, 0.3), --  6% -   7%
    Color(0.6, 0.0, 0.5, 0.2), --  8% -   9%
    Color(0.7, 0.0, 0.7, 0.2), -- 10% -  11%
    Color(0.8, 0.0, 0.8, 0.2), -- 12% -  13% PURPLE
    Color(0.9, 0.0, 0.7, 0.2), -- 14% -  15%
    Color(1.0, 0.0, 0.5, 0.2), -- 16% -  17%
    Color(1.0, 0.0, 0.3, 0.2), -- 18% -  19%
    Color(1.0, 0.1, 0.2, 0.2), -- 20% -  21%
    Color(1.0, 0.1, 0.1, 0.2), -- 22% -  23%
    Color(1.0, 0.1, 0.0, 0.2), -- 24% -  25% RED
    Color(0.9, 0.2, 0.0, 0.2), -- 26% -  27%
    Color(0.9, 0.2, 0.0, 0.2), -- 28% -  29%
    Color(0.8, 0.3, 0.0, 0.2), -- 30% -  31%
    Color(0.8, 0.3, 0.0, 0.2), -- 32% -  33%
    Color(0.7, 0.3, 0.1, 0.2), -- 34% -  35%
    Color(0.7, 0.4, 0.1, 0.2), -- 36% -  37%
    Color(0.6, 0.4, 0.1, 0.2), -- 38% -  39% ORANGE
    Color(0.6, 0.5, 0.1, 0.2), -- 40% -  41%
    Color(0.6, 0.5, 0.1, 0.2), -- 42% -  43%
    Color(0.7, 0.5, 0.1, 0.2), -- 44% -  45%
    Color(0.7, 0.5, 0.2, 0.2), -- 46% -  47%
    Color(0.7, 0.6, 0.2, 0.2), -- 48% -  49%
    Color(0.7, 0.6, 0.2, 0.2), -- 50% -  51%
    Color(0.7, 0.7, 0.3, 0.2), -- 52% -  53%
    Color(0.8, 0.7, 0.3, 0.2), -- 54% -  55%
    Color(0.8, 0.7, 0.3, 0.2), -- 56% -  57%
    Color(0.8, 0.7, 0.3, 0.2), -- 58% -  59% YELLOW
    Color(0.7, 0.7, 0.2, 0.2), -- 60% -  61%
    Color(0.7, 0.7, 0.2, 0.2), -- 62% -  63%
    Color(0.6, 0.7, 0.1, 0.2), -- 64% -  65%
    Color(0.6, 0.7, 0.1, 0.2), -- 66% -  67%
    Color(0.5, 0.7, 0.0, 0.2), -- 68% -  69%
    Color(0.5, 0.8, 0.0, 0.2), -- 70% -  71%
    Color(0.4, 0.8, 0.0, 0.2), -- 72% -  73%
    Color(0.4, 0.8, 0.1, 0.2), -- 74% -  75%
    Color(0.3, 0.8, 0.1, 0.2), -- 76% -  77%
    Color(0.3, 0.8, 0.2, 0.2), -- 78% -  79% OLIVE?
    Color(0.2, 0.8, 0.2, 0.2), -- 80% -  81%
    Color(0.2, 0.9, 0.2, 0.2), -- 82% -  83%
    Color(0.2, 0.9, 0.3, 0.2), -- 84% -  85%
    Color(0.1, 0.9, 0.3, 0.2), -- 86% -  87%
    Color(0.1, 0.9, 0.2, 0.2), -- 88% -  89%
    Color(0.1, 1.0, 0.2, 0.2), -- 90% -  91%
    Color(0.1, 1.0, 0.1, 0.2), -- 92% -  93%
    Color(0.0, 1.0, 0.1, 0.2), -- 94% -  95%
    Color(0.0, 1.0, 0.0, 0.2), -- 96% -  97%
    Color(0.0, 1.0, 0.0, 0.2), -- 98% - 100% GREEN
  },
}

Config.ui.font = {
  normal     = Cache.Font('Share', 14),
  normalSize = 14,
  title      = Cache.Font('Exo2Bold', 10),
  titleSize  = 10,
}

-- Static object type names and data
Config.objectInfo = {
  {
    ID = "object_types",
    name = "Object Types",
    elems = {
      -- NOTE: If you change these, you must also change autonavRanges!
      { 1, "Unknown",     ""},
      { 2, "Reserved",    ""},
      { 3, "Star Sector", ""},
      { 4, "Star System", ""},
      { 5, "Zone",        "zone_subtypes"},
      { 6, "Star",        "star_subtypes"},
      { 7, "Planet",      "planet_subtypes"},
      { 8, "Asteroid",    "asteroid_subtypes"},
      { 9, "Jumpgate",    "jumpgate_subtypes"},
      {10, "Station",     "station_subtypes"},
      {11, "Ship",        "ship_subtypes"},
      {12, "Colony",      "colony_subtypes"},
    }
  },
  {
    ID = "zone_subtypes",
    name = "Zone Subtypes",
    elems = {
      { 1, "Unknown"},
      { 2, "Reserved"},
      { 3, "Asteroid Field"},
      { 4, "Political Extent"},
      { 5, "Military Extent"},
      { 6, "Economic Extent"},
      { 7, "Cultural Extent"},
    }
  },
  {
    ID = "planet_subtypes",
    name = "Planet Types",
    elems = {
      { 1, "Unknown"},
      { 2, "Brown Dwarf"},
      { 3, "Gas giant"},
      { 4, "Rocky"},
    }
  },
  {
    ID = "planet_subtypes_size",
    name = "Planet Subtypes - Size",
    elems = {
      { 1, "(none)"},
      { 2, "Unknown"},
      { 3, "Large"},
      { 4, "Small"},
    }
  },
  {
    ID = "planet_subtypes_atm",
    name = "Planet Subtypes - Atmosphere",
    elems = {
      { 1, "Unknown"},
      { 2, "None (vacuum)"},
      { 3, "Thin"},
      { 4, "Thin, tainted"},
      { 5, "Thin, exotic"},
      { 6, "Normal"},
      { 7, "Normal, tainted"},
      { 8, "Dense"},
      { 9, "Dense, tainted"},
      {10, "Dense, exotic"},
    }
  },
  {
    ID = "planet_subtypes_hyd",
    name = "Planet Subtypes - Hydrosphere",
    elems = {
      { 1, "Unknown"},
      { 2, "None (vacuum)"},
      { 3, "Desert (1% - 9% water)"},
      { 4, "Dry (10% - 29% water)"},
      { 5, "Wet (30% - 69% water)"},
      { 6, "Water (70% - 89% water)"},
      { 7, "Ocean (90% - 100% water)"},
    }
  },
  {
    ID = "asteroid_subtypes",     -- if you change these, also change massAsteroidExp
    name = "Asteroid Types",      -- until reference functions access the values from here
    elems = {
      { 1, "Unknown",      0.0},
      { 2, "Reserved",     0.0},
      { 3, "Carbonaceous", 5.5},
      { 4, "Metallic",     6.0},
      { 5, "Silicaceous",  5.0},
    }
  },
  {
    ID = "jumpgate_subtypes",
    name = "Jumpgate Types",
    elems = {
      { 1, "Unknown"},
      { 2, "Reserved"},
      { 3, "Neighbor"},
      { 4, "Wild"},
    }
  },
  {
    ID = "station_subtypes",
    name = "Station Types",
    elems = {
      { 1, "Unknown"},
      { 2, "Reserved"},
      { 3, "Solar Energy Array"},
      { 4, "Nuclear Reactor"},
    }
  },
  {
    ID = "station_classes",
    name = "Station Classes",
    elems = {
      { 1, "Unknown"},
      { 2, "Reserved"},
      { 3, "Trade"},
      { 4, "Market"},
      { 5, "Depot"},
      { 6, "Outpost"},
      { 7, "Base"},
      { 8, "Control"},
    }
  },
  {
    ID = "ship_subtypes",
    name = "Ship Types",
    elems = {
      { 1, "Unknown"},
      { 2, "Reserved"},
      { 3, "Fighter"},
      { 4, "Corvette"},
      { 5, "Frigate"},
      { 6, "Destroyer"},
      { 7, "Cruiser"},
      { 8, "Battleship"},
      { 9, "Courier"},
      {10, "Trader"},
      {11, "Merchanter"},
      {12, "Freighter"},
      {13, "BulkFreighter"},
      {14, "FreighterMax"},
      {15, "Miner"},
      {16, "Prospector"},
      {17, "Digger"},
      {18, "Driller"},
      {19, "Dredger"},
      {20, "Excavator"},
      {21, "Scout"},
      {22, "Ranger"},
      {23, "Seeker"},
      {24, "Explorer"},
      {25, "Wayfinder"},
      {26, "Surveyor"},
      {27, "Boat"},
      {28, "Runabout"},
      {29, "CabinCruiser"},
      {30, "Sloop"},
      {31, "Yacht"},
      {32, "Liner"},
    }
  },
  {
    ID = "colony_subtypes",
    name = "Colony Types",
    elems = {
      { 1, "Unknown"},
      { 2, "Reserved"},
      { 3, "Outpost"},
      { 4, "Military Base"},
      { 5, "Manufacturing"},
      { 6, "Trading"},
      { 7, "Research"},
      { 8, "Breeding"},
      { 9, "Consulate"},
    }
  },
  {
    ID = "reserved_subtypes",
    name = "Reserved Types",
    elems = {
      { 1, "Unknown"},
      { 2, "Reserved"},
      { 3, "?"},
      { 4, "!"},
    }
  },
  {
    ID = "1_subtypes",
    name = "1 Subtypes",
    elems = {
      { 1, "Unknown"},
      { 2, ""},
      { 3, ""},
      { 4, ""},
      { 5, ""},
      { 6, ""},
    }
  },
}

function Config:getObjectTypeByName(objIDname, objtypename)
  -- For a given kind of object (by ID), find the index of the object type provided
  local objIDnum = Config:getObjectTypeIndex(objIDname)

  return Config:getObjectTypeByIDVal(objIDnum, objtypename)
end

function Config:getObjectTypeIndex(objIDname)
  -- For a given kind of object (by ID name), find the index of the object type provided
  local objIDnum = 1 -- default is "Unknown"

  -- Find index number of given object ID in the object types table
  for i = 1, #Config.objectInfo do
    if string.match(objIDname, Config.objectInfo[i].ID) then
      objIDnum = i
      break
    end
  end

  return objIDnum
end

function Config:getObjectTypeByIDVal(objIDnum, objtypename)
  -- For a given kind of object (by ID number), find the index of the object type provided
  local objtype = 1 -- default is "Unknown"

  if objIDnum > 0 then
    -- Scan object types table for match against provided object's type
    -- Return number of object type if found
    for i = 1, #Config.objectInfo[objIDnum]["elems"] do
      if string.match(objtypename, Config.objectInfo[objIDnum]["elems"][i][2]) then
        objtype = Config.objectInfo[objIDnum]["elems"][i][1]
        break
      end
    end
  end

  return objtype
end

function Config:getObjectInfo(objIDname, objtypenum)
  return Config.objectInfo[Config:getObjectTypeIndex(objIDname)]["elems"][objtypenum][2]
end

function Config:getObjectSubInfo(objIDname, objtypenum, objsubtypenum)
  local subtypename = Config.objectInfo[Config:getObjectTypeIndex(objIDname)]["elems"][objtypenum][3]
  return Config.objectInfo[Config:getObjectTypeIndex(subtypename)]["elems"][objsubtypenum][2]
end

function Config.getCurrentTimestamp()
  return os.time(os.date("!*t"))
end<|MERGE_RESOLUTION|>--- conflicted
+++ resolved
@@ -23,24 +23,11 @@
   enabled = true,
   supportedFormats = {".ogg"},
   mainMenuMusicEnabled = true,
-<<<<<<< HEAD
-  soundMin  = 0,
-  soundMax  = 1, -- SetVolume range seems to go from 0 (min) to about 2 or 3 (max)
-  fxVolume = 0.75,
-  musicVolume = 0.75,
-
-  mainMenu       = "LTR_Main_Menu.ogg",
-  backLoop1      = "LTR_Parallax_Universe_loop.ogg",
-  backLoop2      = "LTR_Surpassing_The_Limit_Redux_Ambient_Long_Fade.ogg",
-  backLoop3      = "LTR_Explortation_Doodle.mp3",
-  backLoop4      = "LTR_Harmonic_Universe_Redux_Ambient.ogg",
-=======
   bSoundOn    = false,
   soundMin    = 0,
   soundMax    = 1, -- SetVolume range seems to go from 0 (min) to about 2 or 3 (max)
   musicVolume = 1, -- current volume
   mainMenu    = "LTR_Main_Menu.ogg",
->>>>>>> c9281d6b
 
   pulseFireName      = "",
   pulseFire          = nil,
@@ -237,13 +224,9 @@
   defaultControl   = "Ship", -- enable flight mode as default so that LTheory.lua still works
   showTrackers     = true,
   controlBarHeight = 48,
-<<<<<<< HEAD
-  displayHUD       = 1,
   displaySensors   = true,
-=======
   hudStyle         = 1,
   sensorsDisplayed = true,
->>>>>>> c9281d6b
   cursorSmooth     = "cursor/cursor1-small",
   cursorSimple     = "cursor/Simple_Cursor",
   cursor           = "cursor/Simple_Cursor",
