--- conflicted
+++ resolved
@@ -9,19 +9,6 @@
 Config.timeToResetToSplashscreen = 60
 
 Config.render = {
-<<<<<<< HEAD
-  gameWindow     = nil,
-  startingHorz   = 1600, -- 1600 (default), or 2400 (high DPI)
-  startingVert   =  900, --  900 (default), or 2048 (high DPI)
-  resXnew        = 1600,
-  resYnew        =  900,
-  fullscreen     = false,
-  vsync          = true,
-  zNear          = 0.1, -- default: 0.1
-  zFar           = 1e8, -- default: 1e6
-  thrusterLights = false,
-  pulseLights    = false,
-=======
   defaultResX     = 1600,
   defaultResY     = 900,
   fullscreen      = false,
@@ -30,7 +17,6 @@
   zFar            = 1e8, -- default: 1e6
   thrusterLights  = false,
   pulseLights     = false,
->>>>>>> ce3a9145
 }
 
 Config.audio = {
@@ -59,13 +45,9 @@
 }
 
 Config.paths = {
-<<<<<<< HEAD
-  files         = Directory.GetPrefPath(Config.org, Config.app), -- base directory using environment-agnostic path
-=======
   files         = "./", -- base directory until environment-agnostic path is available
   enums         = "./script/Enums/",
   types         = "./script/Types/",
->>>>>>> ce3a9145
   soundAmbiance = "./res/sound/system/audio/music/",
   soundEffects  = "./res/sound/system/audio/fx/",
 }
@@ -235,36 +217,17 @@
 
   inputBacklog            = 1, -- multiplier of number of units a factory can bid for on each input
 
-<<<<<<< HEAD
-  pickupDistWeightMine = 1.0, -- importance of pickup distance for a Mine job (smaller = more important)
-  pickupDistWeightTran = 3.0, -- importance of pickup distance for a Transport job (smaller = more important)
-  markup   = 1.2, -- change to base value when calculating ask price for selling an item
-  markdown = 0.8, -- change to base value when calculating bid price for buying an item
-
-  lowAttentionUpdateRate = 5
-=======
   pickupDistWeightMine    = 1.0, -- importance of pickup distance for a Mine job (smaller = more important)
   pickupDistWeightTran    = 3.0, -- importance of pickup distance for a Transport job (smaller = more important)
   markup                  = 1.2, -- change to base value when calculating ask price for selling an item
   markdown                = 0.8, -- change to base value when calculating bid price for buying an item
->>>>>>> ce3a9145
 }
 
 Config.ui = {
   defaultControl   = "Ship", -- enable flight mode as default so that LTheory.lua still works
   showTrackers     = true,
   controlBarHeight = 48,
-<<<<<<< HEAD
-  hudDisplayed     = 0,
-  sensorsDisplayed = true,
-  cursorSmooth     = "cursor/cursor1-small",
-  cursorSimple     = "cursor/Simple_Cursor",
-  cursor           = "cursor/Simple_Cursor",
-  cursorX          = 1,
-  cursorY          = 1,
-=======
   displayHUD       = true,
->>>>>>> ce3a9145
 }
 
 Config.ui.color = {
