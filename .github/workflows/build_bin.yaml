--- conflicted
+++ resolved
@@ -21,26 +21,7 @@
       - name: Create Build Environment
         run: cmake -B build
       - name: Build
-<<<<<<< HEAD
-        run: cmake --build ./build --config RelWithDebInfo
-      - name: Upload binary
-        uses: actions/upload-artifact@v3
-        with:
-          name: ltheory-bin-win32
-          path: ${{github.workspace}}/bin/*
-
-  build-macos:
-    name: Build macOS
-    runs-on: macos-11
-    steps:
-      - uses: actions/checkout@v3
-      - name: Create Build Environment
-        run: cmake -B build
-      - name: Build
-        run: cmake --build ./build --config RelWithDebInfo
-=======
         run: cmake --build ./build --config RelWithDebInfo --parallel
->>>>>>> a6340371
       - name: Upload binary
         uses: actions/upload-artifact@v3
         with:
@@ -80,12 +61,6 @@
     runs-on: ubuntu-20.04
     steps:
       - uses: actions/checkout@v3
-<<<<<<< HEAD
-      - name: Create Build Environment
-        run: cmake -B build
-      - name: Build
-        run: cmake --build ./build --config RelWithDebInfo
-=======
       - name: Update packages
         run: sudo apt-get update
       - name: Install packages
@@ -94,7 +69,6 @@
         run: cmake -B build
       - name: Build
         run: cmake --build ./build --config RelWithDebInfo --parallel
->>>>>>> a6340371
       - name: Upload binary
         uses: actions/upload-artifact@v3
         with:
