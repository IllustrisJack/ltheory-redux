--- conflicted
+++ resolved
@@ -5,11 +5,6 @@
 /screenshot/
 /out/
 /target/
-<<<<<<< HEAD
-
-/libphx/src/cpp/include/bindings.h
-=======
->>>>>>> 237193f6
 
 # IDEs
 /.vs/
