use quote::quote;
use syn::parse::{Error, Parse, Result};
use syn::spanned::Spanned;
use syn::{
    Attribute, FnArg, GenericArgument, ImplItem, ItemImpl, Pat, Path, PathArguments, ReturnType,
    Type,
};

use crate::args::BindArgs;

use super::*;

impl ImplInfo {
    pub fn parse(mut item: ItemImpl, attrs: &[Attribute]) -> Result<Self> {
        let name = get_impl_self_name(&item.self_ty)?;
        let methods = parse_methods(&mut item.items)?;
        let source = quote! { #(#attrs)* #item };

        let impl_info = ImplInfo {
            source,
            name,
            methods,
        };

        Ok(impl_info)
    }
}

fn get_impl_self_name(ty: &Type) -> Result<String> {
    match ty {
        Type::Path(ty_path) => get_path_last_name(&ty_path.path),
        // TODO: do we really have to support a reference? Example: impl MyTrait for &MyStruct {...}
        Type::Reference(ty_ref) => get_impl_self_name(&ty_ref.elem),
        _ => Err(Error::new(
            ty.span(),
            "expected an impl for type or type reference",
        )),
    }
}

fn get_path_last_name(path: &Path) -> Result<String> {
    let (name, generics) = get_path_last_name_with_generics(path)?;

    if !generics.is_empty() {
        Err(Error::new(
            path.span(),
            "expected a type name without generic arguments",
        ))
    } else {
        Ok(name)
    }
}

fn get_path_last_name_with_generics(path: &Path) -> Result<(String, Vec<Type>)> {
    let Some(last_seg) = path.segments.last() else {
        return Err(Error::new(path.span(), "expected a type identifier"));
    };

    let generic_types = if let PathArguments::AngleBracketed(generic_args) = &last_seg.arguments {
        generic_args
            .args
            .iter()
            .filter_map(|arg| {
                if let GenericArgument::Type(ty) = arg {
                    Some(ty.clone())
                } else {
                    None
                }
            })
            .collect()
    } else {
        vec![]
    };

    Ok((format!("{}", last_seg.ident), generic_types))
}

fn parse_methods(items: &mut Vec<ImplItem>) -> Result<Vec<MethodInfo>> {
    let mut methods = vec![];

    for item in items {
        if let ImplItem::Fn(fn_item) = item {
            let (self_param, params) = parse_params(fn_item.sig.inputs.iter())?;

            methods.push(MethodInfo {
                bind_args: get_bind_args(&mut fn_item.attrs)?,
                name: format!("{}", fn_item.sig.ident),
                self_param,
                params,
                ret: parse_ret_ty(&fn_item.sig.output)?,
            });
        }
    }

    Ok(methods)
}

/// Look for the bind attribute an extract its parameters.
///
/// Expected format:
/// ```ignore
/// #[bind(name = "lua_function_name")]
/// fn my_cool_method(...) {...}
/// ```
fn get_bind_args(attrs: &mut Vec<Attribute>) -> Result<BindArgs> {
    let mut res = None;

    for (i, attr) in attrs.iter().enumerate() {
        let attr_name = get_path_last_name(attr.meta.path())?;

        if attr_name != "bind" {
            continue;
        }

        let meta_list = attr.meta.require_list()?;
        let args = meta_list.parse_args_with(BindArgs::parse)?;

        res = Some((i, args));

        break;
    }

    if let Some((i, args)) = res {
        // Remove #[bind] attribute so it won't break compilation
        attrs.remove(i);

        Ok(args)
    } else {
        Ok(BindArgs::default())
    }
}

fn parse_params<'a>(
    params: impl Iterator<Item = &'a FnArg>,
) -> Result<(Option<SelfType>, Vec<ParamInfo>)> {
    let mut self_param_info = None;
    let mut params_info = vec![];

    for param in params {
        match param {
            FnArg::Receiver(receiver) => {
                if receiver.reference.is_none() {
                    return Err(Error::new(
                        receiver.span(),
                        "expected only &self or &mut self",
                    ));
                }

                self_param_info = Some(SelfType {
                    is_mutable: receiver.mutability.is_some(),
                });
            }
            FnArg::Typed(pat_type) => {
                let name = get_arg_name(&pat_type.pat)?;
                let ty = parse_type(&pat_type.ty)?;

                if ty.is_result {
                    return Err(Error::new(
                        pat_type.ty.span(),
                        "result as input parameter is not supported",
                    ));
                }

<<<<<<< HEAD
                if let TypeVariant::Custom(ty_name) = &ty.variant {
                    if !ty.is_reference && !TypeInfo::is_copyable(&ty_name) {
                        return Err(Error::new(
                            pat_type.ty.span(),
                            format!("by value non-copyable parameters are not supported\nadd {ty_name:?} type into the COPY_TYPES array in the type_info.rs file"),
                        ));
                    }
                }

=======
>>>>>>> a3d436eb
                let param_info = ParamInfo { name, ty };

                params_info.push(param_info);
            }
        }
    }

    Ok((self_param_info, params_info))
}

fn get_arg_name(pat: &Pat) -> Result<String> {
    if let Pat::Ident(pat_ident) = pat {
        return Ok(format!("{}", pat_ident.ident));
    }

    Err(Error::new(pat.span(), "expected a method argument name"))
}

fn parse_type(ty: &Type) -> Result<TypeInfo> {
    match ty {
        Type::Path(type_path) => {
            let (type_name, generics) = get_path_last_name_with_generics(&type_path.path)?;

            if type_name == "Result" {
                if generics.len() != 1 && generics.len() != 2 {
                    return Err(Error::new(
                        type_path.span(),
                        format!(
                            "expected an Result with 1 or 2 generic arguments but was {}",
                            generics.len()
                        ),
                    ));
                }

                let mut type_info = parse_type(&generics[0])?;

                if type_info.is_result {
                    return Err(Error::new(
                        type_path.span(),
                        format!("nested result is not supported"),
                    ));
                }

                type_info.is_result = true;

                return Ok(type_info);
            } else if type_name == "Option" || type_name == "Box" {
                if generics.len() != 1 {
                    return Err(Error::new(
                        type_path.span(),
                        format!(
                            "expected an Option with 1 generic argument but was {}",
                            generics.len()
                        ),
                    ));
                }

                let mut type_info = parse_type(&generics[0])?;

                let mut counter = 0;
                if type_info.is_option {
                    counter += 1;
                }
                if type_info.is_result {
                    counter += 1;
                }
                if type_info.is_boxed {
                    counter += 1;
                }
                if counter > 1 {
                    return Err(Error::new(
                        type_path.span(),
                        format!(
                            "a type can't be nested within more than one of: Box, Option, Result."
                        ),
                    ));
                }

                if type_name == "Option" {
                    type_info.is_option = true;
                } else {
                    type_info.is_boxed = true;
                }

                return Ok(type_info);
            }

            let variant = TypeVariant::from_str(&type_name);
            let res = if let Some(variant) = variant {
                TypeInfo {
                    is_result: false,
                    is_option: false,
                    is_reference: false,
                    is_mutable: false,
                    is_boxed: false,
                    variant,
                }
            } else {
                TypeInfo {
                    is_result: false,
                    is_option: false,
                    is_reference: false,
                    is_mutable: false,
                    is_boxed: false,
                    // TODO: are we going to support full path to type? I.e. std::path::PathBuf
                    variant: TypeVariant::Custom(type_name),
                }
            };

            Ok(res)
        }
        Type::Reference(type_ref) => {
            let mut type_info = parse_type(&type_ref.elem)?;

            type_info.is_reference = true;
            type_info.is_mutable = type_ref.mutability.is_some();

            Ok(type_info)
        }
        _ => Err(Error::new(
            ty.span(),
            "expected a type, reference to type or mutable reference to type",
        )),
    }
}

fn parse_ret_ty(ret_ty: &ReturnType) -> Result<Option<TypeInfo>> {
    match ret_ty {
        ReturnType::Default => Ok(None),
        ReturnType::Type(_, ty) => {
            let type_info = parse_type(&ty)?;

            Ok(Some(type_info))
        }
    }
}<|MERGE_RESOLUTION|>--- conflicted
+++ resolved
@@ -161,18 +161,6 @@
                     ));
                 }
 
-<<<<<<< HEAD
-                if let TypeVariant::Custom(ty_name) = &ty.variant {
-                    if !ty.is_reference && !TypeInfo::is_copyable(&ty_name) {
-                        return Err(Error::new(
-                            pat_type.ty.span(),
-                            format!("by value non-copyable parameters are not supported\nadd {ty_name:?} type into the COPY_TYPES array in the type_info.rs file"),
-                        ));
-                    }
-                }
-
-=======
->>>>>>> a3d436eb
                 let param_info = ParamInfo { name, ty };
 
                 params_info.push(param_info);
