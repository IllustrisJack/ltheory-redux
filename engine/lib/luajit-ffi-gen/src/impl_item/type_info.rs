--- conflicted
+++ resolved
@@ -83,35 +83,6 @@
         COPY_TYPES.contains(&ty)
     }
 
-<<<<<<< HEAD
-    pub fn as_ffi_string(&self) -> String {
-        let ffi_ty = self.variant.as_ffi_string();
-
-        let res = if self.variant.is_custom() {
-            RUST_TO_LUA_TYPE_MAP
-                .iter()
-                .find(|(r_ty, _)| *r_ty == ffi_ty)
-                .map(|(_, l_ty)| l_ty.to_string())
-                .unwrap_or(ffi_ty)
-        } else {
-            ffi_ty
-        };
-        let opt = if self.is_option
-            && !self.is_reference
-            && !self.variant.is_string()
-            && !Self::is_copyable(&self.variant.as_string())
-        {
-            "*"
-        } else {
-            ""
-        };
-
-        if self.is_reference && self.variant != TypeVariant::Str {
-            if self.is_mutable {
-                format!("{res}*{opt}")
-            } else {
-                format!("{res} const*{opt}")
-=======
     pub fn as_ffi_string(&self, self_name: &str) -> String {
         // These types should be the C equivalent of the result of `wrap_type` in `generate.rs`.
         match &self.variant {
@@ -167,7 +138,6 @@
                     // We don't care if there is reference on the numeric type - just accept it by value
                     format!("{ty_ident}")
                 }
->>>>>>> a3d436eb
             }
         }
     }
@@ -195,6 +165,13 @@
 }
 
 impl TypeVariant {
+    pub fn is_string(&self) -> bool {
+        match self {
+            Self::Str | Self::String | Self::CString => true,
+            _ => false,
+        }
+    }
+
     pub fn from_str(type_name: &str) -> Option<Self> {
         let res = match type_name {
             "bool" => Self::Bool,
