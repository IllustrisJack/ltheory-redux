--- conflicted
+++ resolved
@@ -29,13 +29,8 @@
 
 ---@param eventName string
 ---@param entityId integer
-<<<<<<< HEAD
 ---@param payload EventPayload|nil
----@overload fun(self: table, eventName: string, ctxTable: table|nil)
-=======
----@param payload EventPayload
 ---@overload fun(self: table, eventName: string, ctxTable: table|nil, payload: EventPayload|nil)
->>>>>>> 40779546
 function EventBus:send(eventName, entityId, payload) end
 
 ---@return EventData|nil
