<<<<<<< HEAD
use crate::common::*;
use crate::math::*;
use crate::physics::*;
use crate::render::*;
use rapier3d::prelude as rp;
use rapier3d::prelude::nalgebra as na;
use std::cell::RefCell;
use std::mem::replace;
use std::rc::{Rc, Weak};

pub enum PhysicsType {
    Null,
    RigidBody,
    Trigger,
}

#[derive(Clone)]
pub(crate) enum WorldState {
    // Uninitialized.
    None,
    // Removed from physics.
    Removed {
        rb: rp::RigidBody,
        collider: rp::Collider,
    },
    // Added to physics.
    Added {
        rb_handle: rp::RigidBodyHandle,
        collider_handle: rp::ColliderHandle,
        world: Weak<RefCell<PhysicsWorld>>,
    },
    // Added to physics, and attached to a compound shape.
    AttachedToCompound {
        parent: *mut RigidBody, // Raw pointer to stable memory address of parent (as it's in a Box).
        collider_handle: rp::ColliderHandle,
        world: Weak<RefCell<PhysicsWorld>>,
    },
}

// impl WorldState {
//     fn replace_collider(&mut self, new_collider: rp::Collider) {
//         match self {
//             // If the RigidBody is not added to physics, then we can just replace the collider in the enum.
//             WorldState::Removed { collider, .. } => {
//                 *collider = new_collider;
//             }
//             // If the RigidBody is already added to physics, then we need to remove and re-add its collider.
//             WorldState::Added {
//                 rb_handle,
//                 collider_handle,
//                 world,
//             } => {
//                 let world_rc = world.upgrade().expect("physics world was freed");
//                 let w = &mut *world_rc.borrow_mut();

//                 let _ = w.collider_set.remove(
//                     *collider_handle,
//                     &mut w.island_manager,
//                     &mut w.rigid_body_set,
//                     false,
//                 );
//                 *collider_handle = w.collider_set.insert_with_parent(
//                     new_collider,
//                     *rb_handle,
//                     &mut w.rigid_body_set,
//                 );
//             }
//             _ => {}
//         }
//     }
// }

pub struct RigidBody {
    ty: PhysicsType,

    // Stores the rigid body / collider state.
    state: WorldState,

    // Fields to allow us to reconstruct the collision shape object.
    shape_type: CollisionShapeType,
    shape_scale: f32,

    collidable: bool,
    collision_group: rp::InteractionGroups,
    mass: f32,
}

// Functions to add and remove the rigid body from physics.
impl RigidBody {
    pub(crate) fn add_to_world(
        &mut self,
        world: &Rc<RefCell<PhysicsWorld>>,
    ) -> Option<(rp::ColliderHandle, rp::RigidBodyHandle)> {
        // It only makes sense to add to the world if we're removed.
        if let WorldState::Removed { rb, collider } = replace(&mut self.state, WorldState::None) {
            let w = &mut *world.borrow_mut();
            let rb_handle = w.rigid_body_set.insert(rb);
            let collider_handle =
                w.collider_set
                    .insert_with_parent(collider, rb_handle, &mut w.rigid_body_set);
            self.state = WorldState::Added {
                rb_handle,
                collider_handle,
                world: Rc::downgrade(world),
            };
            Some((collider_handle, rb_handle))
        } else {
            None
        }
    }

    pub(crate) fn remove_from_world(
        &mut self,
        impulse_joint_set: &mut rp::ImpulseJointSet,
        multibody_joint_set: &mut rp::MultibodyJointSet,
    ) -> Option<(rp::ColliderHandle, rp::RigidBodyHandle)> {
        if let WorldState::Added {
            rb_handle,
            collider_handle,
            world,
        } = replace(&mut self.state, WorldState::None)
        {
            let world_rc = world.upgrade().expect("physics world was freed");
            let w = &mut *world_rc.borrow_mut();
            let collider = w
                .collider_set
                .remove(
                    collider_handle,
                    &mut w.island_manager,
                    &mut w.rigid_body_set,
                    false,
                )
                .unwrap();
            let rigid_body = w
                .rigid_body_set
                .remove(
                    rb_handle,
                    &mut w.island_manager,
                    &mut w.collider_set,
                    impulse_joint_set,
                    multibody_joint_set,
                    false,
                )
                .unwrap();
            self.state = WorldState::Removed {
                rb: rigid_body,
                collider,
            };
            Some((collider_handle, rb_handle))
        } else {
            None
        }
    }
}

impl RigidBody {
    pub fn new(shape: CollisionShape) -> Box<RigidBody> {
        let rigidBody = rp::RigidBodyBuilder::dynamic().build();
        Box::new(RigidBody {
            ty: PhysicsType::RigidBody,
            state: WorldState::Removed {
                rb: rigidBody,
                collider: shape.collider,
            },
            shape_type: shape.shape,
            shape_scale: shape.scale,
            collidable: true,
            collision_group: rp::InteractionGroups::default(),
            mass: 1.0,
        })
    }

    pub fn new_box() -> Box<RigidBody> {
        Self::new(CollisionShape::new_box(&Vec3::ONE))
    }

    pub fn new_box_from_mesh(mesh: &mut Mesh) -> Box<RigidBody> {
        Self::new(CollisionShape::new_box_from_mesh(mesh))
    }

    pub fn new_sphere() -> Box<RigidBody> {
        Self::new(CollisionShape::new_sphere(1.0))
    }

    pub fn new_sphere_from_mesh(mesh: &mut Mesh) -> Box<RigidBody> {
        Self::new(CollisionShape::new_sphere_from_mesh(mesh))
    }

    pub fn new_hull_from_mesh(mesh: Rc<Mesh>) -> Box<RigidBody> {
        Self::new(CollisionShape::new_hull_from_mesh(mesh))
    }

    /// Is this rigid body part of a compound shape?
    pub fn is_in_compound(&self) -> bool {
        self.is_root_in_compound() || self.is_child()
    }

    /// Is this rigid body a child of the root in a compound shape?
    pub fn is_child(&self) -> bool {
        if let WorldState::AttachedToCompound { .. } = &self.state {
            true
        } else {
            false
        }
    }

    /// Is this rigid body part of a compound shape, and is also the root?
    pub fn is_root_in_compound(&self) -> bool {
        // TODO: The collider is a compound shape
        false
    }

    /// Return a reference to the parent rigid body, that we can guarantee
    /// has a lifetime as long as self.
    pub fn get_parent(&self) -> Option<&mut RigidBody> {
        match &self.state {
            WorldState::AttachedToCompound { parent, .. } => {
                // SAFETY: This only works if the pointer to the RigidBody is
                // stable, i.e. it's never moved outside the Box<...>.
                // SAFETY: The parent must outlive this rigid body.
                Some(unsafe { &mut **parent })
            }
            _ => None,
        }
    }

    pub fn apply_force(&mut self, force: &Vec3) {
        self.with_rigid_body_mut(|rb| rb.add_force(force.to_na(), true))
    }

    pub fn apply_torque(&mut self, torque: &Vec3) {
        self.with_rigid_body_mut(|rb| rb.add_torque(torque.to_na(), true))
    }

    /// Adds another rigid body as a child of this rigid body. This means that the child's position will be controlled by `self`.
    ///
    /// This function assumes that `self` is not already a child.
    pub fn attach(&mut self, child: &mut RigidBody, pos: Vec3, rot: Quat) {
        let parent_ptr = self as *mut _;
        match &mut self.state {
            WorldState::None => {}
            WorldState::AttachedToCompound { .. } => {
                panic!("Recursive attachment is not supported. Parent is already attached to something.");
            }
            WorldState::Removed { .. } => {
                panic!("Parent has been removed from physics.");
            }
            WorldState::Added {
                rb_handle: parent_handle,
                world,
                ..
            } => {
                child.state = match child.state.clone() {
                    WorldState::None => {
                        panic!("Child is not initialised");
                    }
                    WorldState::Added { .. } => {
                        panic!("Child has not been removed from physics.");
                    }
                    WorldState::AttachedToCompound { .. } => {
                        panic!("Child is already part of a compound.");
                    }
                    WorldState::Removed { mut collider, .. } => {
                        let world_rc = world.upgrade().expect("physics world was freed");
                        let w = &mut *world_rc.borrow_mut();

                        // Position collider and attach it to the parent rigid body.
                        collider.set_position_wrt_parent(na::Isometry3::from_parts(
                            pos.to_na().into(),
                            rot.to_na(),
                        ));
                        WorldState::AttachedToCompound {
                            parent: parent_ptr,
                            collider_handle: w.collider_set.insert_with_parent(
                                collider,
                                *parent_handle,
                                &mut w.rigid_body_set,
                            ),
                            world: world.clone(),
                        }
                    }
                }
            }
        }
    }

    /// Removes a shape from this compound shape, and changes it back to a singular shape if
    /// no children are left.
    ///
    /// This function assumes that `self` is not already a child.
    pub fn detach(&mut self, child: &mut RigidBody) {
        // TODO: Transition the child back into the Added state.
        // TODO: Remove the childs collider from this collider.
        // TODO: If no children remaining, turn back into a simple shape.
    }

    /// Calculates the bounding box, and assigns it to `out`.
    pub fn get_bounding_box(&self, out: &mut Box3) {
        let aabb = self.with_collider(|c| c.compute_aabb());
        out.lower = Vec3::from_na_point(&aabb.mins);
        out.upper = Vec3::from_na_point(&aabb.maxs);
    }

    /// Calculates the compoind bounding box, and assigns it to `out`.
    pub fn get_bounding_box_compound(&self, out: &mut Box3) {
        // TODO: Get the AABB of the compound shape i.e. the root of a compound tree.
        let aabb = self.with_collider(|c| c.compute_aabb());
        out.lower = Vec3::from_na_point(&aabb.mins);
        out.upper = Vec3::from_na_point(&aabb.maxs);
    }

    /// Calculates the local bounding box, and assigns it to `out`.
    pub fn get_bounding_box_local(&self, out: &mut Box3) {
        let aabb = self.with_collider(|c| c.shape().compute_local_aabb());
        out.lower = Vec3::from_na_point(&aabb.mins);
        out.upper = Vec3::from_na_point(&aabb.maxs);
    }

    /// Calculates the local compound bounding box, and assigns it to `out`.
    pub fn get_bounding_box_local_compound(&self, out: &mut Box3) {
        // TODO: Get the AABB of the compound shape i.e. the root of a compound tree.
        let aabb = self.with_collider(|c| c.shape().compute_local_aabb());
        out.lower = Vec3::from_na_point(&aabb.mins);
        out.upper = Vec3::from_na_point(&aabb.maxs);
    }

    pub fn get_bounding_radius(&self) -> f32 {
        self.with_collider(|c| c.shape().compute_local_bounding_sphere().radius)
    }

    pub fn get_bounding_radius_compound(&self) -> f32 {
        // TODO: Get the AABB of the compound shape i.e. the root of a compound tree.
        self.with_collider(|c| c.shape().compute_local_bounding_sphere().radius)
    }

    pub fn get_speed(&self) -> f32 {
        self.with_rigid_body(|rb| rb.linvel().norm())
    }

    /// Returns the unscaled world matrix of this rigid body.
    fn get_world_matrix_unscaled(&self) -> Matrix {
        if let WorldState::AttachedToCompound { parent, .. } = &self.state {
            let transform =
                self.with_collider(|c| matrix_from_transform(c.position_wrt_parent().unwrap()));
            let parent_transform =
                unsafe { &**parent }.with_rigid_body(|rb| matrix_from_transform(rb.position()));
            parent_transform.product(&transform)
        } else {
            self.with_rigid_body(|rb| matrix_from_transform(rb.position()))
        }
    }

    /// Returns the world -> local matrix for this rigid body.
    pub fn get_to_local_matrix(&self) -> Matrix {
        self.get_to_world_matrix().inverted()
    }

    /// Returns the local -> world matrix for this rigid body.
    pub fn get_to_world_matrix(&self) -> Matrix {
        self.get_world_matrix_unscaled().scaled(self.get_scale())
    }

    pub fn get_velocity(&self) -> Vec3 {
        self.with_rigid_body(|rb| Vec3::from_na(rb.linvel()))
    }

    pub fn get_angular_velocity(&self) -> Vec3 {
        self.with_rigid_body(|rb| Vec3::from_na(rb.angvel()))
    }

    pub fn set_collidable(&mut self, collidable: bool) {
        self.collidable = collidable;
        let collision_group = if self.collidable {
            self.collision_group
        } else {
            rp::InteractionGroups::none()
        };
        self.with_collider_mut(|c| c.set_collision_groups(collision_group));
    }

    pub fn set_collision_group(&mut self, group: u32) {
        self.collision_group.memberships = group.into();
        let collision_group = if self.collidable {
            self.collision_group
        } else {
            rp::InteractionGroups::none()
        };
        self.with_collider_mut(|c| c.set_collision_groups(collision_group));
    }

    pub fn set_collision_mask(&mut self, mask: u32) {
        self.collision_group.filter = mask.into();
        let collision_group = if self.collidable {
            self.collision_group
        } else {
            rp::InteractionGroups::none()
        };
        self.with_collider_mut(|c| c.set_collision_groups(collision_group));
    }

    pub fn set_drag(&mut self, linear: f32, angular: f32) {
        self.with_rigid_body_mut(|rb| {
            rb.set_linear_damping(linear);
            rb.set_angular_damping(angular);
        });
    }

    pub fn set_friction(&mut self, friction: f32) {
        self.with_collider_mut(|c| c.set_friction(friction));
    }

    pub fn set_kinematic(&mut self, kinematic: bool) {
        self.with_rigid_body_mut(|rb| {
            if kinematic {
                rb.set_body_type(rp::RigidBodyType::KinematicPositionBased, true);
            } else {
                rb.set_body_type(rp::RigidBodyType::Dynamic, true);
            }
        });
    }

    pub fn set_restitution(&mut self, restitution: f32) {
        self.with_collider_mut(|c| c.set_restitution(restitution));
    }

    pub fn set_sleep_threshold(&mut self, linear: f32, angular: f32) {
        self.with_rigid_body_mut(|rb| {
            rb.activation_mut().linear_threshold = linear;
            rb.activation_mut().angular_threshold = angular;
        });
    }

    pub fn get_mass(&self) -> f32 {
        self.with_rigid_body(|rb| rb.mass())
    }

    pub fn set_mass(&mut self, mass: f32) {
        self.with_rigid_body_mut(|rb| rb.set_additional_mass(mass, true));
    }

    pub fn get_position(&self) -> Vec3 {
        self.get_world_matrix_unscaled().get_pos()
    }

    pub fn get_position_local(&self) -> Vec3 {
        if let WorldState::AttachedToCompound { .. } = &self.state {
            let translation =
                self.with_collider(|c| c.position_wrt_parent().unwrap().translation.vector);
            Vec3::from_na(&translation)
        } else {
            Vec3::ZERO
        }
    }

    pub fn set_position(&mut self, pos: &Vec3) {
        self.with_rigid_body_mut(|rb| rb.set_translation(pos.to_na(), true));
    }

    pub fn set_position_local(&mut self, pos: &Vec3) {
        if let WorldState::AttachedToCompound { .. } = &self.state {
            let mut isometry = self.with_collider(|c| c.position_wrt_parent().unwrap().clone());
            isometry.translation.vector = Vec3::to_na(pos);
            self.with_collider_mut(|c| c.set_position_wrt_parent(isometry));
        }
    }

    pub fn get_rotation(&self) -> Quat {
        self.get_world_matrix_unscaled().to_quat()
    }

    pub fn get_rotation_local(&mut self) -> Quat {
        if let WorldState::AttachedToCompound { .. } = &self.state {
            let rotation = self.with_collider(|c| c.position_wrt_parent().unwrap().rotation);
            Quat::from_na(&rotation)
        } else {
            Quat::IDENTITY
        }
    }

    pub fn set_rotation(&mut self, rot: &mut Quat) {
        self.with_rigid_body_mut(|rb| rb.set_rotation(rot.to_na(), true));
    }

    pub fn set_rotation_local(&mut self, rot: &Quat) {
        if let WorldState::AttachedToCompound { .. } = &self.state {
            let mut isometry = self.with_collider(|c| c.position_wrt_parent().unwrap().clone());
            isometry.rotation = Quat::to_na(rot);
            self.with_collider_mut(|c| c.set_position_wrt_parent(isometry));
        }
    }

    pub fn get_scale(&self) -> f32 {
        self.shape_scale
    }

    pub fn set_scale(&mut self, scale: f32) {
        let scaled_shape = CollisionShape::new(scale, self.shape_type.clone());
        self.with_collider_mut(|c| {
            // Replace the shape of the current collider by cloning the reference counted Shape object.
            c.set_shape(rp::SharedShape(
                scaled_shape.collider.shared_shape().0.clone(),
            ));
        });
        self.shape_type = scaled_shape.shape;
        self.shape_scale = scale;
    }

    /// Executes a function f with a reference to the RigidBody associated with this object.
    fn with_rigid_body<F, R>(&self, f: F) -> R
    where
        F: FnOnce(&rp::RigidBody) -> R,
    {
        match &self.state {
            WorldState::None => panic!("Uninitialized RigidBody."),
            WorldState::Removed { rb, .. } => f(rb),
            WorldState::Added {
                rb_handle, world, ..
            } => f(world
                .upgrade()
                .expect("physics world was freed")
                .borrow()
                .rigid_body_set
                .get(*rb_handle)
                .unwrap()),
            WorldState::AttachedToCompound { .. } => panic!("Not supported on children."),
        }
    }

    /// Executes a function f with a mutable reference to the RigidBody associated with this object.
    fn with_rigid_body_mut<F, R>(&mut self, f: F) -> R
    where
        F: FnOnce(&mut rp::RigidBody) -> R,
    {
        match &mut self.state {
            WorldState::None => panic!("Uninitialized RigidBody."),
            WorldState::Removed { rb, .. } => f(rb),
            WorldState::Added {
                rb_handle, world, ..
            } => f(world
                .upgrade()
                .expect("physics world was freed")
                .borrow_mut()
                .rigid_body_set
                .get_mut(*rb_handle)
                .unwrap()),
            WorldState::AttachedToCompound { .. } => panic!("Not supported on children."),
        }
    }

    /// Executes a function f with a reference to the collider associated with this object.
    fn with_collider<F, R>(&self, f: F) -> R
    where
        F: FnOnce(&rp::Collider) -> R,
    {
        match &self.state {
            WorldState::None => panic!("Uninitialized RigidBody."),
            WorldState::Removed { collider, .. } => f(collider),
            WorldState::Added {
                collider_handle,
                world,
                ..
            } => f(world
                .upgrade()
                .expect("physics world was freed")
                .borrow()
                .collider_set
                .get(*collider_handle)
                .unwrap()),
            WorldState::AttachedToCompound {
                collider_handle,
                world,
                ..
            } => f(world
                .upgrade()
                .expect("physics world was freed")
                .borrow()
                .collider_set
                .get(*collider_handle)
                .unwrap()),
        }
    }

    /// Executes a function f with a mutable reference to the collider associated with this object.
    fn with_collider_mut<F, R>(&mut self, f: F) -> R
    where
        F: FnOnce(&mut rp::Collider) -> R,
    {
        match &mut self.state {
            WorldState::None => panic!("Uninitialized RigidBody."),
            WorldState::Removed { collider, .. } => f(collider),
            WorldState::Added {
                collider_handle,
                world,
                ..
            } => f(world
                .upgrade()
                .expect("physics world was freed")
                .borrow_mut()
                .collider_set
                .get_mut(*collider_handle)
                .unwrap()),
            WorldState::AttachedToCompound {
                collider_handle,
                world,
                ..
            } => f(world
                .upgrade()
                .expect("physics world was freed")
                .borrow_mut()
                .collider_set
                .get_mut(*collider_handle)
                .unwrap()),
        }
    }
}

/// Convert an nalgebra Isometry to a Matrix.
///
/// Note: nalgebra's Matrix struct stores matrices in column-major format, so we need to convert to row-major by transposing.
fn matrix_from_transform(transform: &rp::Isometry<f32>) -> Matrix {
    let rp_matrix = transform.to_matrix().transpose();
    Matrix::from_slice(rp_matrix.as_slice())
}

pub fn RigidBody_Create(shape: Box<CollisionShape>) -> Box<RigidBody> {
    RigidBody::new(*shape)
}

#[no_mangle]
pub extern "C" fn RigidBody_CreateBox() -> Box<RigidBody> {
    RigidBody::new_box()
}

#[no_mangle]
pub extern "C" fn RigidBody_CreateBoxFromMesh(mesh: &mut Mesh) -> Box<RigidBody> {
    RigidBody::new_box_from_mesh(mesh)
}

#[no_mangle]
pub extern "C" fn RigidBody_CreateSphere() -> Box<RigidBody> {
    RigidBody::new_sphere()
}

#[no_mangle]
pub extern "C" fn RigidBody_CreateSphereFromMesh(mesh: &mut Mesh) -> Box<RigidBody> {
    RigidBody::new_sphere_from_mesh(mesh)
=======
/*
PHX_API RigidBody*  _cppRigidBody_CreateBox                    ();
PHX_API RigidBody*  _cppRigidBody_CreateBoxFromMesh            (Mesh*);
PHX_API RigidBody*  _cppRigidBody_CreateSphere                 ();
PHX_API RigidBody*  _cppRigidBody_CreateSphereFromMesh         (Mesh*);
PHX_API RigidBody*  _cppRigidBody_CreateHullFromMesh           (Mesh*);
PHX_API void        _cppRigidBody_Free                         (RigidBody*);

PHX_API void        _cppRigidBody_ApplyForce                   (RigidBody*, Vec3f*);
PHX_API void        _cppRigidBody_ApplyTorque                  (RigidBody*, Vec3f*);

PHX_API void        _cppRigidBody_Attach                       (RigidBody*, RigidBody* other, Vec3f*, Quat*);
PHX_API void        _cppRigidBody_Detach                       (RigidBody*, RigidBody* other);

PHX_API void        _cppRigidBody_GetBoundingBox               (RigidBody*, Box3*);
PHX_API void        _cppRigidBody_GetBoundingBoxCompound       (RigidBody*, Box3*);
PHX_API void        _cppRigidBody_GetBoundingBoxLocal          (RigidBody*, Box3*);
PHX_API void        _cppRigidBody_GetBoundingBoxLocalCompound  (RigidBody*, Box3*);
PHX_API float       _cppRigidBody_GetBoundingRadius            (RigidBody*);
PHX_API float       _cppRigidBody_GetBoundingRadiusCompound    (RigidBody*);

PHX_API RigidBody*  _cppRigidBody_GetParentBody                (RigidBody*);
PHX_API float       _cppRigidBody_GetSpeed                     (RigidBody*);
PHX_API Matrix*     _cppRigidBody_GetToLocalMatrix             (RigidBody*);
PHX_API Matrix*     _cppRigidBody_GetToWorldMatrix             (RigidBody*);
PHX_API void        _cppRigidBody_GetVelocity                  (RigidBody*, Vec3f*);
PHX_API void        _cppRigidBody_GetVelocityA                 (RigidBody*, Vec3f*);

PHX_API void        _cppRigidBody_SetCollidable                (RigidBody*, bool);
PHX_API void        _cppRigidBody_SetCollisionGroup            (RigidBody*, int);
PHX_API void        _cppRigidBody_SetCollisionMask             (RigidBody*, int);
PHX_API void        _cppRigidBody_SetDrag                      (RigidBody*, float linear, float angular);
PHX_API void        _cppRigidBody_SetFriction                  (RigidBody*, float);
PHX_API void        _cppRigidBody_SetKinematic                 (RigidBody*, bool);
PHX_API void        _cppRigidBody_SetRestitution               (RigidBody*, float);
PHX_API void        _cppRigidBody_SetSleepThreshold            (RigidBody*, float linear, float angular);

PHX_API float       _cppRigidBody_GetMass                      (RigidBody*);
PHX_API void        _cppRigidBody_SetMass                      (RigidBody*, float);
PHX_API void        _cppRigidBody_GetPos                       (RigidBody*, Vec3f*);
PHX_API void        _cppRigidBody_GetPosLocal                  (RigidBody*, Vec3f*);
PHX_API void        _cppRigidBody_SetPos                       (RigidBody*, Vec3f*);
PHX_API void        _cppRigidBody_SetPosLocal                  (RigidBody*, Vec3f*);
PHX_API void        _cppRigidBody_GetRot                       (RigidBody*, Quat*);
PHX_API void        _cppRigidBody_GetRotLocal                  (RigidBody*, Quat*);
PHX_API void        _cppRigidBody_SetRot                       (RigidBody*, Quat*);
PHX_API void        _cppRigidBody_SetRotLocal                  (RigidBody*, Quat*);
PHX_API float       _cppRigidBody_GetScale                     (RigidBody*);
PHX_API void        _cppRigidBody_SetScale                     (RigidBody*, float);

*/

use crate::math::*;
use crate::render::*;

extern "C" {
    pub type RigidBody;
    pub type _Mesh; // Opaque mesh type to squash the warnings, as mesh::Mesh is not FFI safe, but it doesn't matter.
    fn _cppRigidBody_CreateBox() -> *mut RigidBody;
    fn _cppRigidBody_CreateBoxFromMesh(mesh: *mut _Mesh) -> *mut RigidBody;
    fn _cppRigidBody_CreateSphere() -> *mut RigidBody;
    fn _cppRigidBody_CreateSphereFromMesh(mesh: *mut _Mesh) -> *mut RigidBody;
    fn _cppRigidBody_CreateHullFromMesh(mesh: *mut _Mesh) -> *mut RigidBody;
    fn _cppRigidBody_Free(this: &mut RigidBody);
    fn _cppRigidBody_ApplyForce(this: &mut RigidBody, force: *mut Vec3);
    fn _cppRigidBody_ApplyTorque(this: &mut RigidBody, torque: *mut Vec3);
    fn _cppRigidBody_Attach(
        this: &mut RigidBody,
        other: *mut RigidBody,
        offset: *mut Vec3,
        rot: *mut Quat,
    );
    fn _cppRigidBody_Detach(this: &mut RigidBody, other: *mut RigidBody);
    fn _cppRigidBody_GetBoundingBox(this: &mut RigidBody, out: *mut Box3);
    fn _cppRigidBody_GetBoundingBoxCompound(this: &mut RigidBody, out: *mut Box3);
    fn _cppRigidBody_GetBoundingBoxLocal(this: &mut RigidBody, out: *mut Box3);
    fn _cppRigidBody_GetBoundingBoxLocalCompound(this: &mut RigidBody, out: *mut Box3);
    fn _cppRigidBody_GetBoundingRadius(this: &mut RigidBody) -> f32;
    fn _cppRigidBody_GetBoundingRadiusCompound(this: &mut RigidBody) -> f32;
    fn _cppRigidBody_GetParentBody(this: &mut RigidBody) -> *mut RigidBody;
    fn _cppRigidBody_GetSpeed(this: &mut RigidBody) -> f32;
    fn _cppRigidBody_GetToLocalMatrix(this: &mut RigidBody) -> *mut Matrix;
    fn _cppRigidBody_GetToWorldMatrix(this: &mut RigidBody) -> *mut Matrix;
    fn _cppRigidBody_GetVelocity(this: &mut RigidBody, out: *mut Vec3);
    fn _cppRigidBody_GetVelocityA(this: &mut RigidBody, out: *mut Vec3);
    fn _cppRigidBody_SetCollidable(this: &mut RigidBody, collidable: bool);
    fn _cppRigidBody_SetCollisionGroup(this: &mut RigidBody, group: i32);
    fn _cppRigidBody_SetCollisionMask(this: &mut RigidBody, mask: i32);
    fn _cppRigidBody_SetDrag(this: &mut RigidBody, linear: f32, angular: f32);
    fn _cppRigidBody_SetFriction(this: &mut RigidBody, friction: f32);
    fn _cppRigidBody_SetKinematic(this: &mut RigidBody, kinematic: bool);
    fn _cppRigidBody_SetRestitution(this: &mut RigidBody, restitution: f32);
    fn _cppRigidBody_SetSleepThreshold(this: &mut RigidBody, linear: f32, angular: f32);
    fn _cppRigidBody_GetMass(this: &mut RigidBody) -> f32;
    fn _cppRigidBody_SetMass(this: &mut RigidBody, mass: f32);
    fn _cppRigidBody_GetPos(this: &mut RigidBody, out: *mut Vec3);
    fn _cppRigidBody_GetPosLocal(this: &mut RigidBody, out: *mut Vec3);
    fn _cppRigidBody_SetPos(this: &mut RigidBody, pos: *mut Vec3);
    fn _cppRigidBody_SetPosLocal(this: &mut RigidBody, pos: *mut Vec3);
    fn _cppRigidBody_GetRot(this: &mut RigidBody, out: *mut Quat);
    fn _cppRigidBody_GetRotLocal(this: &mut RigidBody, out: *mut Quat);
    fn _cppRigidBody_SetRot(this: &mut RigidBody, rot: *mut Quat);
    fn _cppRigidBody_SetRotLocal(this: &mut RigidBody, rot: *mut Quat);
    fn _cppRigidBody_GetScale(this: &mut RigidBody) -> f32;
    fn _cppRigidBody_SetScale(this: &mut RigidBody, scale: f32);
}

#[no_mangle]
pub unsafe extern "C" fn RigidBody_CreateBox() -> *mut RigidBody {
    _cppRigidBody_CreateBox()
}

#[no_mangle]
pub unsafe extern "C" fn RigidBody_CreateBoxFromMesh(mesh: *mut _Mesh) -> *mut RigidBody {
    _cppRigidBody_CreateBoxFromMesh(mesh)
}

#[no_mangle]
pub unsafe extern "C" fn RigidBody_CreateSphere() -> *mut RigidBody {
    _cppRigidBody_CreateSphere()
}

#[no_mangle]
pub unsafe extern "C" fn RigidBody_CreateSphereFromMesh(mesh: *mut _Mesh) -> *mut RigidBody {
    _cppRigidBody_CreateSphereFromMesh(mesh)
}

#[no_mangle]
pub unsafe extern "C" fn RigidBody_CreateHullFromMesh(mesh: *mut _Mesh) -> *mut RigidBody {
    _cppRigidBody_CreateHullFromMesh(mesh)
>>>>>>> 25ed3c47
}

#[no_mangle]
pub extern "C" fn RigidBody_CreateHullFromMesh(mesh: Rc<Mesh>) -> Box<RigidBody> {
    RigidBody::new_hull_from_mesh(mesh)
}

#[no_mangle]
pub extern "C" fn RigidBody_Free(_: Box<RigidBody>) {}

#[no_mangle]
pub extern "C" fn RigidBody_ApplyForce(this: &mut RigidBody, force: &Vec3) {
    this.apply_force(force);
}

#[no_mangle]
pub extern "C" fn RigidBody_ApplyTorque(this: &mut RigidBody, torque: &Vec3) {
    this.apply_torque(torque);
}

#[no_mangle]
pub extern "C" fn RigidBody_Attach(
    parent: &mut RigidBody,
    child: &mut RigidBody,
    pos: &Vec3,
    rot: &Quat,
) {
    parent.attach(child, *pos, *rot);
}

#[no_mangle]
pub extern "C" fn RigidBody_Detach(parent: &mut RigidBody, child: &mut RigidBody) {
    parent.detach(child);
}

#[no_mangle]
pub extern "C" fn RigidBody_GetBoundingBox(this: &mut RigidBody, out: &mut Box3) {
    this.get_bounding_box(out);
}

#[no_mangle]
pub extern "C" fn RigidBody_GetBoundingBoxCompound(this: &mut RigidBody, out: &mut Box3) {
    this.get_bounding_box_compound(out);
}

#[no_mangle]
pub extern "C" fn RigidBody_GetBoundingBoxLocal(this: &mut RigidBody, out: &mut Box3) {
    this.get_bounding_box_local(out);
}

#[no_mangle]
pub extern "C" fn RigidBody_GetBoundingBoxLocalCompound(this: &mut RigidBody, out: &mut Box3) {
    this.get_bounding_box_local_compound(out)
}

#[no_mangle]
pub extern "C" fn RigidBody_GetBoundingRadius(this: &mut RigidBody) -> f32 {
    this.get_bounding_radius()
}

#[no_mangle]
pub extern "C" fn RigidBody_GetBoundingRadiusCompound(this: &mut RigidBody) -> f32 {
    this.get_bounding_radius_compound()
}

#[no_mangle]
pub extern "C" fn RigidBody_GetParentBody(this: &mut RigidBody) -> Option<&mut RigidBody> {
    this.get_parent()
}

#[no_mangle]
pub extern "C" fn RigidBody_GetSpeed(this: &RigidBody) -> f32 {
    this.get_speed()
}

#[no_mangle]
<<<<<<< HEAD
pub extern "C" fn RigidBody_GetToLocalMatrix(this: &mut RigidBody) -> Box<Matrix> {
    Box::new(this.get_to_local_matrix())
}

#[no_mangle]
pub extern "C" fn RigidBody_GetToWorldMatrix(this: &mut RigidBody) -> Box<Matrix> {
    Box::new(this.get_to_world_matrix())
=======
pub unsafe extern "C" fn RigidBody_GetToLocalMatrix(this: &mut RigidBody) -> *mut Matrix {
    let result = _cppRigidBody_GetToLocalMatrix(this);
    Matrix_ITranspose(&mut *result);
    result
}

#[no_mangle]
pub unsafe extern "C" fn RigidBody_GetToWorldMatrix(this: &mut RigidBody) -> *mut Matrix {
    let result = _cppRigidBody_GetToWorldMatrix(this);
    Matrix_ITranspose(&mut *result);
    result
>>>>>>> 25ed3c47
}

#[no_mangle]
pub extern "C" fn RigidBody_GetVelocity(this: &mut RigidBody, out: &mut Vec3) {
    *out = this.get_velocity()
}

#[no_mangle]
pub extern "C" fn RigidBody_GetVelocityA(this: &mut RigidBody, out: &mut Vec3) {
    *out = this.get_angular_velocity()
}

#[no_mangle]
pub extern "C" fn RigidBody_SetCollidable(this: &mut RigidBody, collidable: bool) {
    this.set_collidable(collidable);
}

#[no_mangle]
pub extern "C" fn RigidBody_SetCollisionGroup(this: &mut RigidBody, group: u32) {
    this.set_collision_group(group);
}

#[no_mangle]
pub extern "C" fn RigidBody_SetCollisionMask(this: &mut RigidBody, mask: u32) {
    this.set_collision_mask(mask);
}

#[no_mangle]
pub extern "C" fn RigidBody_SetDrag(this: &mut RigidBody, linear: f32, angular: f32) {
    this.set_drag(linear, angular);
}

#[no_mangle]
pub extern "C" fn RigidBody_SetFriction(this: &mut RigidBody, friction: f32) {
    this.set_friction(friction);
}

#[no_mangle]
pub extern "C" fn RigidBody_SetKinematic(this: &mut RigidBody, kinematic: bool) {
    this.set_kinematic(kinematic);
}

#[no_mangle]
pub extern "C" fn RigidBody_SetRestitution(this: &mut RigidBody, restitution: f32) {
    this.set_restitution(restitution);
}

#[no_mangle]
pub extern "C" fn RigidBody_SetSleepThreshold(this: &mut RigidBody, linear: f32, angular: f32) {
    this.set_sleep_threshold(linear, angular);
}

#[no_mangle]
pub extern "C" fn RigidBody_GetMass(this: &RigidBody) -> f32 {
    this.get_mass()
}

#[no_mangle]
pub extern "C" fn RigidBody_SetMass(this: &mut RigidBody, mass: f32) {
    this.set_mass(mass);
}

#[no_mangle]
pub extern "C" fn RigidBody_GetPos(this: &RigidBody, out: &mut Vec3) {
    *out = this.get_position();
}

#[no_mangle]
pub extern "C" fn RigidBody_GetPosLocal(this: &RigidBody, out: &mut Vec3) {
    *out = this.get_position_local();
}

#[no_mangle]
pub extern "C" fn RigidBody_SetPos(this: &mut RigidBody, pos: &mut Vec3) {
    this.set_position(pos);
}

#[no_mangle]
pub extern "C" fn RigidBody_SetPosLocal(this: &mut RigidBody, pos: &mut Vec3) {
    this.set_position_local(pos);
}

#[no_mangle]
pub extern "C" fn RigidBody_GetRot(this: &RigidBody, out: &mut Quat) {
    *out = this.get_rotation();
}

#[no_mangle]
pub extern "C" fn RigidBody_GetRotLocal(this: &mut RigidBody, out: &mut Quat) {
    *out = this.get_rotation_local();
}

#[no_mangle]
pub extern "C" fn RigidBody_SetRot(this: &mut RigidBody, rot: &mut Quat) {
    this.set_rotation(rot);
}

#[no_mangle]
pub extern "C" fn RigidBody_SetRotLocal(this: &mut RigidBody, rot: &mut Quat) {
    this.set_rotation_local(rot);
}

#[no_mangle]
pub extern "C" fn RigidBody_GetScale(this: &RigidBody) -> f32 {
    this.get_scale()
}

#[no_mangle]
pub extern "C" fn RigidBody_SetScale(this: &mut RigidBody, scale: f32) {
    this.set_scale(scale);
}<|MERGE_RESOLUTION|>--- conflicted
+++ resolved
@@ -1,4 +1,3 @@
-<<<<<<< HEAD
 use crate::common::*;
 use crate::math::*;
 use crate::physics::*;
@@ -345,20 +344,21 @@
                 self.with_collider(|c| matrix_from_transform(c.position_wrt_parent().unwrap()));
             let parent_transform =
                 unsafe { &**parent }.with_rigid_body(|rb| matrix_from_transform(rb.position()));
-            parent_transform.product(&transform)
+            // transform.mul_mat4(&parent_transform)
+            parent_transform
         } else {
             self.with_rigid_body(|rb| matrix_from_transform(rb.position()))
         }
     }
 
+    /// Returns the local -> world matrix for this rigid body.
+    pub fn get_to_world_matrix(&self) -> Matrix {
+        self.get_world_matrix_unscaled() * Matrix::from_scale(Vec3::splat(self.get_scale()))
+    }
+
     /// Returns the world -> local matrix for this rigid body.
     pub fn get_to_local_matrix(&self) -> Matrix {
-        self.get_to_world_matrix().inverted()
-    }
-
-    /// Returns the local -> world matrix for this rigid body.
-    pub fn get_to_world_matrix(&self) -> Matrix {
-        self.get_world_matrix_unscaled().scaled(self.get_scale())
+        self.get_to_world_matrix().inverse()
     }
 
     pub fn get_velocity(&self) -> Vec3 {
@@ -440,7 +440,7 @@
     }
 
     pub fn get_position(&self) -> Vec3 {
-        self.get_world_matrix_unscaled().get_pos()
+        self.get_world_matrix_unscaled().get_translation()
     }
 
     pub fn get_position_local(&self) -> Vec3 {
@@ -466,7 +466,7 @@
     }
 
     pub fn get_rotation(&self) -> Quat {
-        self.get_world_matrix_unscaled().to_quat()
+        Quat::from_mat4(&self.get_world_matrix_unscaled())
     }
 
     pub fn get_rotation_local(&mut self) -> Quat {
@@ -616,11 +616,8 @@
 }
 
 /// Convert an nalgebra Isometry to a Matrix.
-///
-/// Note: nalgebra's Matrix struct stores matrices in column-major format, so we need to convert to row-major by transposing.
 fn matrix_from_transform(transform: &rp::Isometry<f32>) -> Matrix {
-    let rp_matrix = transform.to_matrix().transpose();
-    Matrix::from_slice(rp_matrix.as_slice())
+    Matrix::from_cols_slice(transform.to_matrix().as_slice())
 }
 
 pub fn RigidBody_Create(shape: Box<CollisionShape>) -> Box<RigidBody> {
@@ -645,138 +642,6 @@
 #[no_mangle]
 pub extern "C" fn RigidBody_CreateSphereFromMesh(mesh: &mut Mesh) -> Box<RigidBody> {
     RigidBody::new_sphere_from_mesh(mesh)
-=======
-/*
-PHX_API RigidBody*  _cppRigidBody_CreateBox                    ();
-PHX_API RigidBody*  _cppRigidBody_CreateBoxFromMesh            (Mesh*);
-PHX_API RigidBody*  _cppRigidBody_CreateSphere                 ();
-PHX_API RigidBody*  _cppRigidBody_CreateSphereFromMesh         (Mesh*);
-PHX_API RigidBody*  _cppRigidBody_CreateHullFromMesh           (Mesh*);
-PHX_API void        _cppRigidBody_Free                         (RigidBody*);
-
-PHX_API void        _cppRigidBody_ApplyForce                   (RigidBody*, Vec3f*);
-PHX_API void        _cppRigidBody_ApplyTorque                  (RigidBody*, Vec3f*);
-
-PHX_API void        _cppRigidBody_Attach                       (RigidBody*, RigidBody* other, Vec3f*, Quat*);
-PHX_API void        _cppRigidBody_Detach                       (RigidBody*, RigidBody* other);
-
-PHX_API void        _cppRigidBody_GetBoundingBox               (RigidBody*, Box3*);
-PHX_API void        _cppRigidBody_GetBoundingBoxCompound       (RigidBody*, Box3*);
-PHX_API void        _cppRigidBody_GetBoundingBoxLocal          (RigidBody*, Box3*);
-PHX_API void        _cppRigidBody_GetBoundingBoxLocalCompound  (RigidBody*, Box3*);
-PHX_API float       _cppRigidBody_GetBoundingRadius            (RigidBody*);
-PHX_API float       _cppRigidBody_GetBoundingRadiusCompound    (RigidBody*);
-
-PHX_API RigidBody*  _cppRigidBody_GetParentBody                (RigidBody*);
-PHX_API float       _cppRigidBody_GetSpeed                     (RigidBody*);
-PHX_API Matrix*     _cppRigidBody_GetToLocalMatrix             (RigidBody*);
-PHX_API Matrix*     _cppRigidBody_GetToWorldMatrix             (RigidBody*);
-PHX_API void        _cppRigidBody_GetVelocity                  (RigidBody*, Vec3f*);
-PHX_API void        _cppRigidBody_GetVelocityA                 (RigidBody*, Vec3f*);
-
-PHX_API void        _cppRigidBody_SetCollidable                (RigidBody*, bool);
-PHX_API void        _cppRigidBody_SetCollisionGroup            (RigidBody*, int);
-PHX_API void        _cppRigidBody_SetCollisionMask             (RigidBody*, int);
-PHX_API void        _cppRigidBody_SetDrag                      (RigidBody*, float linear, float angular);
-PHX_API void        _cppRigidBody_SetFriction                  (RigidBody*, float);
-PHX_API void        _cppRigidBody_SetKinematic                 (RigidBody*, bool);
-PHX_API void        _cppRigidBody_SetRestitution               (RigidBody*, float);
-PHX_API void        _cppRigidBody_SetSleepThreshold            (RigidBody*, float linear, float angular);
-
-PHX_API float       _cppRigidBody_GetMass                      (RigidBody*);
-PHX_API void        _cppRigidBody_SetMass                      (RigidBody*, float);
-PHX_API void        _cppRigidBody_GetPos                       (RigidBody*, Vec3f*);
-PHX_API void        _cppRigidBody_GetPosLocal                  (RigidBody*, Vec3f*);
-PHX_API void        _cppRigidBody_SetPos                       (RigidBody*, Vec3f*);
-PHX_API void        _cppRigidBody_SetPosLocal                  (RigidBody*, Vec3f*);
-PHX_API void        _cppRigidBody_GetRot                       (RigidBody*, Quat*);
-PHX_API void        _cppRigidBody_GetRotLocal                  (RigidBody*, Quat*);
-PHX_API void        _cppRigidBody_SetRot                       (RigidBody*, Quat*);
-PHX_API void        _cppRigidBody_SetRotLocal                  (RigidBody*, Quat*);
-PHX_API float       _cppRigidBody_GetScale                     (RigidBody*);
-PHX_API void        _cppRigidBody_SetScale                     (RigidBody*, float);
-
-*/
-
-use crate::math::*;
-use crate::render::*;
-
-extern "C" {
-    pub type RigidBody;
-    pub type _Mesh; // Opaque mesh type to squash the warnings, as mesh::Mesh is not FFI safe, but it doesn't matter.
-    fn _cppRigidBody_CreateBox() -> *mut RigidBody;
-    fn _cppRigidBody_CreateBoxFromMesh(mesh: *mut _Mesh) -> *mut RigidBody;
-    fn _cppRigidBody_CreateSphere() -> *mut RigidBody;
-    fn _cppRigidBody_CreateSphereFromMesh(mesh: *mut _Mesh) -> *mut RigidBody;
-    fn _cppRigidBody_CreateHullFromMesh(mesh: *mut _Mesh) -> *mut RigidBody;
-    fn _cppRigidBody_Free(this: &mut RigidBody);
-    fn _cppRigidBody_ApplyForce(this: &mut RigidBody, force: *mut Vec3);
-    fn _cppRigidBody_ApplyTorque(this: &mut RigidBody, torque: *mut Vec3);
-    fn _cppRigidBody_Attach(
-        this: &mut RigidBody,
-        other: *mut RigidBody,
-        offset: *mut Vec3,
-        rot: *mut Quat,
-    );
-    fn _cppRigidBody_Detach(this: &mut RigidBody, other: *mut RigidBody);
-    fn _cppRigidBody_GetBoundingBox(this: &mut RigidBody, out: *mut Box3);
-    fn _cppRigidBody_GetBoundingBoxCompound(this: &mut RigidBody, out: *mut Box3);
-    fn _cppRigidBody_GetBoundingBoxLocal(this: &mut RigidBody, out: *mut Box3);
-    fn _cppRigidBody_GetBoundingBoxLocalCompound(this: &mut RigidBody, out: *mut Box3);
-    fn _cppRigidBody_GetBoundingRadius(this: &mut RigidBody) -> f32;
-    fn _cppRigidBody_GetBoundingRadiusCompound(this: &mut RigidBody) -> f32;
-    fn _cppRigidBody_GetParentBody(this: &mut RigidBody) -> *mut RigidBody;
-    fn _cppRigidBody_GetSpeed(this: &mut RigidBody) -> f32;
-    fn _cppRigidBody_GetToLocalMatrix(this: &mut RigidBody) -> *mut Matrix;
-    fn _cppRigidBody_GetToWorldMatrix(this: &mut RigidBody) -> *mut Matrix;
-    fn _cppRigidBody_GetVelocity(this: &mut RigidBody, out: *mut Vec3);
-    fn _cppRigidBody_GetVelocityA(this: &mut RigidBody, out: *mut Vec3);
-    fn _cppRigidBody_SetCollidable(this: &mut RigidBody, collidable: bool);
-    fn _cppRigidBody_SetCollisionGroup(this: &mut RigidBody, group: i32);
-    fn _cppRigidBody_SetCollisionMask(this: &mut RigidBody, mask: i32);
-    fn _cppRigidBody_SetDrag(this: &mut RigidBody, linear: f32, angular: f32);
-    fn _cppRigidBody_SetFriction(this: &mut RigidBody, friction: f32);
-    fn _cppRigidBody_SetKinematic(this: &mut RigidBody, kinematic: bool);
-    fn _cppRigidBody_SetRestitution(this: &mut RigidBody, restitution: f32);
-    fn _cppRigidBody_SetSleepThreshold(this: &mut RigidBody, linear: f32, angular: f32);
-    fn _cppRigidBody_GetMass(this: &mut RigidBody) -> f32;
-    fn _cppRigidBody_SetMass(this: &mut RigidBody, mass: f32);
-    fn _cppRigidBody_GetPos(this: &mut RigidBody, out: *mut Vec3);
-    fn _cppRigidBody_GetPosLocal(this: &mut RigidBody, out: *mut Vec3);
-    fn _cppRigidBody_SetPos(this: &mut RigidBody, pos: *mut Vec3);
-    fn _cppRigidBody_SetPosLocal(this: &mut RigidBody, pos: *mut Vec3);
-    fn _cppRigidBody_GetRot(this: &mut RigidBody, out: *mut Quat);
-    fn _cppRigidBody_GetRotLocal(this: &mut RigidBody, out: *mut Quat);
-    fn _cppRigidBody_SetRot(this: &mut RigidBody, rot: *mut Quat);
-    fn _cppRigidBody_SetRotLocal(this: &mut RigidBody, rot: *mut Quat);
-    fn _cppRigidBody_GetScale(this: &mut RigidBody) -> f32;
-    fn _cppRigidBody_SetScale(this: &mut RigidBody, scale: f32);
-}
-
-#[no_mangle]
-pub unsafe extern "C" fn RigidBody_CreateBox() -> *mut RigidBody {
-    _cppRigidBody_CreateBox()
-}
-
-#[no_mangle]
-pub unsafe extern "C" fn RigidBody_CreateBoxFromMesh(mesh: *mut _Mesh) -> *mut RigidBody {
-    _cppRigidBody_CreateBoxFromMesh(mesh)
-}
-
-#[no_mangle]
-pub unsafe extern "C" fn RigidBody_CreateSphere() -> *mut RigidBody {
-    _cppRigidBody_CreateSphere()
-}
-
-#[no_mangle]
-pub unsafe extern "C" fn RigidBody_CreateSphereFromMesh(mesh: *mut _Mesh) -> *mut RigidBody {
-    _cppRigidBody_CreateSphereFromMesh(mesh)
-}
-
-#[no_mangle]
-pub unsafe extern "C" fn RigidBody_CreateHullFromMesh(mesh: *mut _Mesh) -> *mut RigidBody {
-    _cppRigidBody_CreateHullFromMesh(mesh)
->>>>>>> 25ed3c47
 }
 
 #[no_mangle]
@@ -853,7 +718,6 @@
 }
 
 #[no_mangle]
-<<<<<<< HEAD
 pub extern "C" fn RigidBody_GetToLocalMatrix(this: &mut RigidBody) -> Box<Matrix> {
     Box::new(this.get_to_local_matrix())
 }
@@ -861,19 +725,6 @@
 #[no_mangle]
 pub extern "C" fn RigidBody_GetToWorldMatrix(this: &mut RigidBody) -> Box<Matrix> {
     Box::new(this.get_to_world_matrix())
-=======
-pub unsafe extern "C" fn RigidBody_GetToLocalMatrix(this: &mut RigidBody) -> *mut Matrix {
-    let result = _cppRigidBody_GetToLocalMatrix(this);
-    Matrix_ITranspose(&mut *result);
-    result
-}
-
-#[no_mangle]
-pub unsafe extern "C" fn RigidBody_GetToWorldMatrix(this: &mut RigidBody) -> *mut Matrix {
-    let result = _cppRigidBody_GetToWorldMatrix(this);
-    Matrix_ITranspose(&mut *result);
-    result
->>>>>>> 25ed3c47
 }
 
 #[no_mangle]
