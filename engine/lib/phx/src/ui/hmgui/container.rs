--- conflicted
+++ resolved
@@ -2,11 +2,8 @@
 
 use glam::{Vec2, Vec4};
 
-<<<<<<< HEAD
 use crate::render::Color;
-=======
 use crate::rf::Rf;
->>>>>>> 98ce4be2
 
 use super::*;
 
