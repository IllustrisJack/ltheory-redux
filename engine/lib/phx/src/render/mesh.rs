use memoffset::offset_of;

use super::*;
use crate::error::Error;
use crate::math::*;
use crate::system::*;

pub struct Mesh {
    pub _refCount: u32,
    pub vbo: gl::types::GLuint,
    pub ibo: gl::types::GLuint,
    pub vao: gl::types::GLuint,
    pub version: u64,
    pub versionBuffers: u64,
    pub versionInfo: u64,
    pub info: Computed,
    pub index: Vec<i32>,
    pub vertex: Vec<Vertex>,
}

#[derive(Copy, Clone, Default)]
#[repr(C)]
pub struct Vertex {
    pub p: Vec3,
    pub n: Vec3,
    pub uv: Vec2,
}

pub struct Computed {
    pub bound: Box3,
    pub radius: f32,
}

#[inline]
extern "C" fn Vec2_Validate(v: Vec2) -> Error {
    let mut e = 0 as Error;
    e |= Float_Validatef(v.x);
    e |= Float_Validatef(v.y);
    e
}

extern "C" fn Mesh_UpdateInfo(this: &mut Mesh) {
    if this.versionInfo == this.version {
        return;
    }

    this.info.bound.lower = Vec3::new(f32::MAX, f32::MAX, f32::MAX);
    this.info.bound.upper = Vec3::new(f32::MIN, f32::MIN, f32::MIN);
    for v in this.vertex.iter() {
        this.info.bound.add((*v).p);
    }

    let center: Vec3 = this.info.bound.center();
    let mut r2: f64 = 0.0f64;
    for v in this.vertex.iter() {
        let dx: f64 = ((*v).p.x - center.x) as f64;
        let dy: f64 = ((*v).p.y - center.y) as f64;
        let dz: f64 = ((*v).p.z - center.z) as f64;
        r2 = f64::max(r2, dx * dx + dy * dy + dz * dz);
    }
    this.info.radius = f64::sqrt(r2) as f32;
    this.versionInfo = this.version;
}

#[no_mangle]
pub unsafe extern "C" fn Mesh_Create() -> Box<Mesh> {
    Box::new(Mesh {
        _refCount: 0,
        vbo: 0,
        ibo: 0,
        vao: 0,
        version: 1,
        versionBuffers: 0,
        versionInfo: 0,
        info: Computed {
            bound: Box3::default(),
            radius: 0.0,
        },
        vertex: Vec::new(),
        index: Vec::new(),
    })
}

#[no_mangle]
pub unsafe extern "C" fn Mesh_Clone(other: &mut Mesh) -> Box<Mesh> {
    let mut this: Box<Mesh> = Mesh_Create();
    this.index.clone_from(&other.index);
    this.vertex.clone_from(&other.vertex);
    this
}

#[no_mangle]
pub unsafe extern "C" fn Mesh_Load(name: *const libc::c_char) -> Box<Mesh> {
    let mut bytes = Resource_LoadBytes(ResourceType::Mesh, name);
    let this = Mesh_FromBytes(bytes.as_mut());
    Bytes_Free(Box::leak(bytes)); // TODO: potential memory problem. Refactor mesh to get rid of unsafe
    this
}

#[no_mangle]
pub extern "C" fn Mesh_Acquire(this: &mut Mesh) {
    this._refCount = (this._refCount).wrapping_add(1);
}

#[no_mangle]
pub extern "C" fn Mesh_Free(mut this: Box<Mesh>) {
    this._refCount = (this._refCount).wrapping_sub(1);

<<<<<<< HEAD
    if this._refCount <= 0 && this.vbo != 0 {
        glcheck!(gl::DeleteVertexArrays(1, &this.vao));
=======
    if this._refCount == 0 && this.vbo != 0 {
>>>>>>> 630567cc
        glcheck!(gl::DeleteBuffers(1, &this.vbo));
        glcheck!(gl::DeleteBuffers(1, &this.ibo));
    }
}

#[no_mangle]
pub unsafe extern "C" fn Mesh_ToBytes(mesh: &mut Mesh) -> *mut Bytes {
    let vertexCount: i32 = Mesh_GetVertexCount(mesh);
    let indexCount: i32 = Mesh_GetIndexCount(mesh);
    let size: u32 = 2_usize
        .wrapping_mul(std::mem::size_of::<i32>())
        .wrapping_add((vertexCount as usize).wrapping_mul(std::mem::size_of::<Vertex>()))
        .wrapping_add((indexCount as usize).wrapping_mul(std::mem::size_of::<i32>()))
        as u32;
    let this: *mut Bytes = Bytes_Create(size);
    Bytes_WriteI32(&mut *this, vertexCount);
    Bytes_WriteI32(&mut *this, indexCount);
    Bytes_Write(
        &mut *this,
        (*mesh).vertex.as_ptr() as *const _,
        (vertexCount as usize).wrapping_mul(std::mem::size_of::<Vertex>()) as u32,
    );
    Bytes_Write(
        &mut *this,
        (*mesh).index.as_ptr() as *const _,
        (indexCount as usize).wrapping_mul(std::mem::size_of::<i32>()) as u32,
    );
    this
}

#[no_mangle]
pub unsafe extern "C" fn Mesh_FromBytes(buf: &mut Bytes) -> Box<Mesh> {
    let mut this = Mesh_Create();
    let vertexCount: i32 = Bytes_ReadI32(buf);
    let indexCount: i32 = Bytes_ReadI32(buf);

    Mesh_ReserveVertexData(this.as_mut(), vertexCount);
    Mesh_ReserveIndexData(this.as_mut(), indexCount);

    (*this)
        .vertex
        .resize(vertexCount as usize, Vertex::default());
    (*this).index.resize(indexCount as usize, 0);
    Bytes_Read(
        buf,
        (*this).vertex.as_mut_ptr() as *mut _,
        (vertexCount as usize).wrapping_mul(std::mem::size_of::<Vertex>()) as u32,
    );
    Bytes_Read(
        buf,
        (*this).index.as_mut_ptr() as *mut _,
        (indexCount as usize).wrapping_mul(std::mem::size_of::<i32>()) as u32,
    );

    this
}

#[no_mangle]
pub unsafe extern "C" fn Mesh_FromSDF(sdf: &mut Sdf) -> Box<Mesh> {
    SDF_ToMesh(sdf)
}

#[no_mangle]
pub extern "C" fn Mesh_AddIndex(this: &mut Mesh, newIndex: i32) {
    this.index.push(newIndex);
    this.version += 1;
}

#[no_mangle]
pub unsafe extern "C" fn Mesh_AddMesh(this: &mut Mesh, other: &mut Mesh) {
    let indexOffset: i32 = this.vertex.len() as i32;
    for i in 0..other.vertex.len() {
        Mesh_AddVertexRaw(this, &other.vertex[i]);
    }
    for i in 0..other.index.len() {
        Mesh_AddIndex(this, other.index[i] + indexOffset);
    }
}

#[no_mangle]
pub extern "C" fn Mesh_AddQuad(this: &mut Mesh, i1: i32, i2: i32, i3: i32, i4: i32) {
    Mesh_AddTri(this, i1, i2, i3);
    Mesh_AddTri(this, i1, i3, i4);
}

#[no_mangle]
pub extern "C" fn Mesh_AddTri(this: &mut Mesh, i1: i32, i2: i32, i3: i32) {
    Mesh_AddIndex(this, i1);
    Mesh_AddIndex(this, i2);
    Mesh_AddIndex(this, i3);
}

#[no_mangle]
pub extern "C" fn Mesh_AddVertex(
    this: &mut Mesh,
    px: f32,
    py: f32,
    pz: f32,
    nx: f32,
    ny: f32,
    nz: f32,
    u: f32,
    v: f32,
) {
    this.vertex.push(Vertex {
        p: Vec3::new(px, py, pz),
        n: Vec3::new(nx, ny, nz),
        uv: Vec2::new(u, v),
    });
    this.version += 1;
}

#[no_mangle]
pub unsafe extern "C" fn Mesh_AddVertexRaw(this: &mut Mesh, vertex: *const Vertex) {
    this.vertex.push(*vertex);
    this.version += 1;
}

#[no_mangle]
pub extern "C" fn Mesh_DrawBind(this: &mut Mesh) {
    /* Release cached GL buffers if the mesh has changed since we built them. */
    if this.vbo != 0 && this.version != this.versionBuffers {
<<<<<<< HEAD
        glcheck!(gl::DeleteVertexArrays(1, &this.vao));
        glcheck!(gl::DeleteBuffers(1, &this.vbo));
        glcheck!(gl::DeleteBuffers(1, &this.ibo));
        this.vao = 0;
=======
        glcheck!(gl::DeleteBuffers(1, &this.vbo));
        glcheck!(gl::DeleteBuffers(1, &this.ibo));
>>>>>>> 630567cc
        this.vbo = 0;
        this.ibo = 0;
    }

    /* Generate cached GL buffers for fast drawing. */
    if this.vbo == 0 {
        glcheck!(gl::GenBuffers(1, &mut this.vbo));
        glcheck!(gl::GenBuffers(1, &mut this.ibo));
        glcheck!(gl::BindBuffer(gl::ARRAY_BUFFER, this.vbo));
        glcheck!(gl::BindBuffer(gl::ELEMENT_ARRAY_BUFFER, this.ibo));
        glcheck!(gl::BufferData(
            gl::ARRAY_BUFFER,
            (this.vertex.len() as i32 as usize).wrapping_mul(std::mem::size_of::<Vertex>())
                as gl::types::GLsizeiptr,
            this.vertex.as_ptr() as *const _,
            gl::STATIC_DRAW,
        ));

        /* TODO : 16-bit index optimization */
        /* TODO : Check if 8-bit indices are supported by hardware. IIRC they
         *        weren't last time I checked. */

        glcheck!(gl::BufferData(
            gl::ELEMENT_ARRAY_BUFFER,
            (this.index.len() as i32 as usize).wrapping_mul(std::mem::size_of::<i32>())
                as gl::types::GLsizeiptr,
            this.index.as_ptr() as *const _,
            gl::STATIC_DRAW,
        ));

        glcheck!(gl::GenVertexArrays(1, &mut this.vao));
        glcheck!(gl::BindVertexArray(this.vao));

        glcheck!(gl::BindBuffer(gl::ARRAY_BUFFER, this.vbo));
        glcheck!(gl::BindBuffer(gl::ELEMENT_ARRAY_BUFFER, this.ibo));
        glcheck!(gl::VertexAttribPointer(
            0,
            3,
            gl::FLOAT,
            gl::FALSE,
            std::mem::size_of::<Vertex>() as gl::types::GLsizei,
            offset_of!(Vertex, p) as *const _,
        ));
        glcheck!(gl::VertexAttribPointer(
            1,
            3,
            gl::FLOAT,
            gl::FALSE,
            std::mem::size_of::<Vertex>() as gl::types::GLsizei,
            offset_of!(Vertex, n) as *const _,
        ));
        glcheck!(gl::VertexAttribPointer(
            2,
            2,
            gl::FLOAT,
            gl::FALSE,
            std::mem::size_of::<Vertex>() as gl::types::GLsizei,
            offset_of!(Vertex, uv) as *const _,
        ));

        this.versionBuffers = this.version;
    }

    glcheck!(gl::BindVertexArray(this.vao));
    glcheck!(gl::EnableVertexAttribArray(0));
    glcheck!(gl::EnableVertexAttribArray(1));
    glcheck!(gl::EnableVertexAttribArray(2));
}

#[no_mangle]
pub extern "C" fn Mesh_DrawBound(this: &mut Mesh) {
    unsafe {
        Metric_AddDraw(
            this.index.len() as i32 / 3,
            this.index.len() as i32 / 3,
            this.vertex.len() as i32,
        )
    };

    glcheck!(gl::DrawElements(
        gl::TRIANGLES,
        this.index.len() as i32,
        gl::UNSIGNED_INT,
        std::ptr::null(),
    ));
}

#[no_mangle]
pub extern "C" fn Mesh_DrawUnbind(_this: &mut Mesh) {
    glcheck!(gl::DisableVertexAttribArray(0));
    glcheck!(gl::DisableVertexAttribArray(1));
    glcheck!(gl::DisableVertexAttribArray(2));
    glcheck!(gl::BindVertexArray(0));
}

#[no_mangle]
pub extern "C" fn Mesh_Draw(this: &mut Mesh) {
    Mesh_DrawBind(this);
    Mesh_DrawBound(this);
    Mesh_DrawUnbind(this);
}

#[no_mangle]
pub extern "C" fn Mesh_DrawNormals(this: &mut Mesh, scale: f32) {
    for v in &this.vertex {
        Draw::line3(&v.p, &(v.p + scale * v.n));
    }
}

#[no_mangle]
pub extern "C" fn Mesh_GetBound(this: &mut Mesh, out: &mut Box3) {
    Mesh_UpdateInfo(this);
    *out = this.info.bound;
}

#[no_mangle]
pub extern "C" fn Mesh_GetCenter(this: &mut Mesh, out: &mut Vec3) {
    Mesh_UpdateInfo(this);
    *out = this.info.bound.center();
}

#[no_mangle]
pub extern "C" fn Mesh_GetIndexCount(this: &mut Mesh) -> i32 {
    this.index.len() as i32
}

#[no_mangle]
pub extern "C" fn Mesh_GetIndexData(this: &mut Mesh) -> *mut i32 {
    this.index.as_mut_ptr()
}

#[no_mangle]
pub extern "C" fn Mesh_GetRadius(this: &mut Mesh) -> f32 {
    Mesh_UpdateInfo(this);
    this.info.radius
}

#[no_mangle]
pub extern "C" fn Mesh_GetVersion(this: &mut Mesh) -> u64 {
    this.version
}

#[no_mangle]
pub extern "C" fn Mesh_IncVersion(this: &mut Mesh) {
    this.version += 1;
}

#[no_mangle]
pub unsafe extern "C" fn Mesh_Validate(this: &mut Mesh) -> Error {
    let indexLen: i32 = Mesh_GetIndexCount(this);
    let indexData: *mut i32 = Mesh_GetIndexData(this);
    let vertexData: *mut Vertex = Mesh_GetVertexData(this);

    if indexLen % 3 != 0 {
        return (0x100000 | 0x80) as Error;
    }

    let mut i: i32 = 0;
    while i < indexLen {
        let i0: i32 = *indexData.offset((i) as isize);
        let i1: i32 = *indexData.offset((i + 1) as isize);
        let i2: i32 = *indexData.offset((i + 2) as isize);
        let mut triangle: Triangle = Triangle {
            vertices: [Vec3::ZERO; 3],
        };
        triangle.vertices[0] = (*vertexData.offset(i0 as isize)).p;
        triangle.vertices[1] = (*vertexData.offset(i1 as isize)).p;
        triangle.vertices[2] = (*vertexData.offset(i2 as isize)).p;
        let e = Triangle_Validate(&triangle);
        if e != 0 {
            return 0x400000 | e;
        }
        i += 3;
    }

    for v in this.vertex.iter() {
        let mut e_0 = Vec3_Validate((*v).p);
        if e_0 != 0 {
            return 0x400000 | e_0;
        }
        e_0 = Vec3_Validate((*v).n);
        if e_0 != 0 {
            return 0x800000 | e_0;
        }
        e_0 = Vec2_Validate((*v).uv);
        if e_0 != 0 {
            return 0x1000000 | e_0;
        }
    }

    0 as Error
}

#[no_mangle]
pub extern "C" fn Mesh_GetVertex(this: &mut Mesh, index: i32) -> *mut Vertex {
    &mut this.vertex[index as usize]
}

#[no_mangle]
pub extern "C" fn Mesh_GetVertexCount(this: &mut Mesh) -> i32 {
    this.vertex.len() as i32
}

#[no_mangle]
pub extern "C" fn Mesh_GetVertexData(this: &mut Mesh) -> *mut Vertex {
    this.vertex.as_mut_ptr()
}

#[no_mangle]
pub extern "C" fn Mesh_ReserveIndexData(this: &mut Mesh, capacity: i32) {
    this.index.reserve(capacity as usize);
}

#[no_mangle]
pub extern "C" fn Mesh_ReserveVertexData(this: &mut Mesh, capacity: i32) {
    this.vertex.reserve(capacity as usize)
}

#[no_mangle]
pub extern "C" fn Mesh_Center(this: &mut Mesh) -> &mut Mesh {
    let mut c = Vec3::ZERO;

    Mesh_GetCenter(this, &mut c);
    Mesh_Translate(this, -c.x, -c.y, -c.z);

    this
}

#[no_mangle]
pub extern "C" fn Mesh_Invert(this: &mut Mesh) -> &mut Mesh {
    for i in (0..this.index.len()).step_by(3) {
        this.index.swap(i + 1, i + 2);
    }
    this.version += 1;

    this
}

#[no_mangle]
pub unsafe extern "C" fn Mesh_RotateX(this: &mut Mesh, rads: f32) -> &mut Mesh {
    let matrix = Matrix_RotationX(rads);

    Mesh_Transform(this, matrix.as_ref());

    this
}

#[no_mangle]
pub unsafe extern "C" fn Mesh_RotateY(this: &mut Mesh, rads: f32) -> &mut Mesh {
    let matrix = Matrix_RotationY(rads);
    Mesh_Transform(this, matrix.as_ref());
    this
}

#[no_mangle]
pub unsafe extern "C" fn Mesh_RotateZ(this: &mut Mesh, rads: f32) -> &mut Mesh {
    let matrix = Matrix_RotationZ(rads);
    Mesh_Transform(this, matrix.as_ref());
    this
}

#[no_mangle]
pub unsafe extern "C" fn Mesh_RotateYPR(
    this: &mut Mesh,
    yaw: f32,
    pitch: f32,
    roll: f32,
) -> &mut Mesh {
    let matrix = Matrix_YawPitchRoll(yaw, pitch, roll);
    Mesh_Transform(this, matrix.as_ref());
    this
}

#[no_mangle]
pub extern "C" fn Mesh_Scale(this: &mut Mesh, x: f32, y: f32, z: f32) -> &mut Mesh {
    for v in this.vertex.iter_mut() {
        (*v).p.x *= x;
        (*v).p.y *= y;
        (*v).p.z *= z;
    }
    this.version += 1;
    this
}

#[no_mangle]
pub extern "C" fn Mesh_ScaleUniform(this: &mut Mesh, s: f32) -> &mut Mesh {
    Mesh_Scale(this, s, s, s);
    this
}

#[no_mangle]
pub extern "C" fn Mesh_Translate(this: &mut Mesh, x: f32, y: f32, z: f32) -> &mut Mesh {
    for v in this.vertex.iter_mut() {
        (*v).p.x += x;
        (*v).p.y += y;
        (*v).p.z += z;
    }
    this.version += 1;
    this
}

#[no_mangle]
pub unsafe extern "C" fn Mesh_Transform<'a>(this: &'a mut Mesh, matrix: &Matrix) -> &'a mut Mesh {
    for v in this.vertex.iter_mut() {
        let prev_p = v.p;
        Matrix_MulPoint(matrix, &mut v.p, prev_p.x, prev_p.y, prev_p.z);
    }
    this.version += 1;
    this
}

#[no_mangle]
pub unsafe extern "C" fn Mesh_ComputeNormals(this: &mut Mesh) {
    for v in this.vertex.iter_mut() {
        v.n = Vec3::ZERO;
    }

    for i in (0..this.index.len()).step_by(3) {
        let v1 = &mut this.vertex[this.index[i] as usize] as *mut Vertex;
        let v2 = &mut this.vertex[this.index[i + 1] as usize] as *mut Vertex;
        let v3 = &mut this.vertex[this.index[i + 2] as usize] as *mut Vertex;
        let e1: Vec3 = (*v2).p - (*v1).p;
        let e2: Vec3 = (*v3).p - (*v2).p;
        let en: Vec3 = Vec3::cross(e1, e2);

        (*v1).n += en;
        (*v2).n += en;
        (*v3).n += en;
    }

    for v in this.vertex.iter_mut() {
        (*v).n = (*v).n.normalize();
    }

    this.version += 1;
}

#[no_mangle]
pub unsafe extern "C" fn Mesh_SplitNormals(this: &mut Mesh, minDot: f32) {
    for v in this.vertex.iter_mut() {
        (*v).n = Vec3::ZERO;
    }

    for i in (0..this.index.len()).step_by(3) {
        let index: [*mut i32; 3] = [
            &mut this.index[i] as *mut i32,
            &mut this.index[i + 1] as *mut i32,
            &mut this.index[i + 2] as *mut i32,
        ];
        let v: [*mut Vertex; 3] = [
            &mut this.vertex[*index[0] as usize] as *mut Vertex,
            &mut this.vertex[*index[1] as usize] as *mut Vertex,
            &mut this.vertex[*index[2] as usize] as *mut Vertex,
        ];
        let face: Vec3 = Vec3::cross((*v[1]).p - (*v[0]).p, (*v[2]).p - (*v[0]).p);

        for j in 0..3 {
            let cn: &mut Vec3 = &mut this.vertex[*index[j as usize] as usize].n;
            if (*cn).length_squared() > 0.0f32 {
                let cDot: f32 = Vec3::dot(face.normalize(), (*cn).normalize());
                if cDot < minDot {
                    let mut nv = this.vertex[*index[j as usize] as usize];
                    nv.n = face;
                    this.vertex.push(nv);
                    *index[j as usize] = this.vertex.len() as i32 - 1;
                } else {
                    (*cn) += face;
                }
            } else {
                (*cn) += face;
            }
        }
    }

    for v in this.vertex.iter_mut() {
        (*v).n = (*v).n.normalize();
    }
}<|MERGE_RESOLUTION|>--- conflicted
+++ resolved
@@ -106,12 +106,8 @@
 pub extern "C" fn Mesh_Free(mut this: Box<Mesh>) {
     this._refCount = (this._refCount).wrapping_sub(1);
 
-<<<<<<< HEAD
-    if this._refCount <= 0 && this.vbo != 0 {
+    if this._refCount == 0 && this.vbo != 0 {
         glcheck!(gl::DeleteVertexArrays(1, &this.vao));
-=======
-    if this._refCount == 0 && this.vbo != 0 {
->>>>>>> 630567cc
         glcheck!(gl::DeleteBuffers(1, &this.vbo));
         glcheck!(gl::DeleteBuffers(1, &this.ibo));
     }
@@ -234,15 +230,10 @@
 pub extern "C" fn Mesh_DrawBind(this: &mut Mesh) {
     /* Release cached GL buffers if the mesh has changed since we built them. */
     if this.vbo != 0 && this.version != this.versionBuffers {
-<<<<<<< HEAD
         glcheck!(gl::DeleteVertexArrays(1, &this.vao));
         glcheck!(gl::DeleteBuffers(1, &this.vbo));
         glcheck!(gl::DeleteBuffers(1, &this.ibo));
         this.vao = 0;
-=======
-        glcheck!(gl::DeleteBuffers(1, &this.vbo));
-        glcheck!(gl::DeleteBuffers(1, &this.ibo));
->>>>>>> 630567cc
         this.vbo = 0;
         this.ibo = 0;
     }
