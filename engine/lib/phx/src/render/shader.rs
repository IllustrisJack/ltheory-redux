use std::ffi::CStr;
use std::ffi::CString;

use internal::*;

use super::*;
use crate::common::*;
use crate::logging::warn;
use crate::math::*;
use crate::system::*;
use crate::*;

#[derive(Default)]
#[repr(C)]
pub struct Shader {
    pub _refCount: u32,
    pub name: String,
    pub vs: u32,
    pub fs: u32,
    pub program: u32,
    pub texIndex: u32,
    pub vars: Vec<ShaderVar>,
}

pub struct ShaderVar {
    pub type_0: ShaderVarType,
    pub name: String,
    pub index: i32,
}

const INCLUDE_PATH: &str = "include/";

static mut versionString: *const libc::c_char =
    c_str!("#version 120\n#define texture2DLod texture2D\n#define textureCubeLod textureCube\n");

static mut current: *mut Shader = std::ptr::null_mut();

static mut cache: *mut StrMap = std::ptr::null_mut();

extern "C" fn GetUniformIndex(this: Option<&mut Shader>, name: *const libc::c_char) -> i32 {
    if this.is_none() {
        panic!("GetUniformIndex: No shader is bound");
    }
    let index: i32 = gl_get_uniform_location(this.unwrap().program, name);
    index
}

unsafe fn create_gl_shader(src: &str, type_0: gl::types::GLenum) -> u32 {
    let this = gl_create_shader(type_0);
    let c_src = CString::new(src).unwrap();

    let mut srcs: [*const libc::c_char; 2] = [versionString, c_src.as_ptr()];

    gl_shader_source(
        this,
        2,
        srcs.as_mut_ptr() as *const *const gl::types::GLchar,
        std::ptr::null(),
    );
    gl_compile_shader(this);

    /* Check for compile errors. */
    let mut status = 0;
    gl_get_shaderiv(this, gl::COMPILE_STATUS, &mut status);

    if status != gl::TRUE as i32 {
        let mut length = 0;
        gl_get_shaderiv(this, gl::INFO_LOG_LENGTH, &mut length);

        let mut info_log = vec![0; length as usize + 1];
        gl_get_shader_info_log(
            this,
            length,
            std::ptr::null_mut(),
            info_log.as_mut_ptr() as *mut i8,
        );

        panic!(
            "CreateGLShader: Failed to compile shader[{length}]:\n{:?}",
            CStr::from_bytes_with_nul(info_log.as_slice())
        );
    }

    this
}

extern "C" fn CreateGLProgram(vs: u32, fs: u32) -> u32 {
    let this: u32 = gl_create_program();
    gl_attach_shader(this, vs);
    gl_attach_shader(this, fs);

    /* TODO : Replace with custom directives. */
    gl_bind_attrib_location(this, 0, c_str!("vertex_position"));
    gl_bind_attrib_location(this, 1, c_str!("vertex_normal"));
    gl_bind_attrib_location(this, 2, c_str!("vertex_uv"));

    gl_link_program(this);

    /* Check for link errors. */
    let mut status: i32 = 0;
    gl_get_programiv(this, gl::LINK_STATUS, &mut status);

    if status != gl::TRUE as i32 {
        let mut length: i32 = 0;
        gl_get_programiv(this, gl::INFO_LOG_LENGTH, &mut length);

        let mut info_log = vec![0; length as usize + 1];
        gl_get_program_info_log(
            this,
            length,
            std::ptr::null_mut(),
            info_log.as_mut_ptr() as *mut i8,
        );

        panic!(
            "CreateGLProgram: Failed to link program[{length}]:\n{:?}",
            CStr::from_bytes_with_nul(info_log.as_slice())
        );
    }

    this
}

/* BUG : Cache does not contain information about custom preprocessor
 *       directives, hence cached shaders with custom directives do not work */
unsafe fn glsl_load(name: &str, this: &mut Shader) -> String {
    if cache.is_null() {
        cache = StrMap_Create(16);
    }

    let c_name = CString::new(name).unwrap();
    let cached: *mut libc::c_void = StrMap_Get(&mut *cache, c_name.as_ptr());

    if !cached.is_null() {
        return (cached as *const libc::c_char).as_string();
    }

    let rawCode = Resource_LoadCstr(ResourceType_Shader, c_name.as_ptr()).as_string();
    let code = rawCode.replace("\r\n", "\n");
    let c_code = glsl_preprocess(&code, this);

    /* BUG : Disable GLSL caching until preprocessor cache works. */
    // StrMap_Set(cache, name, (void*)code);

    c_code
}

unsafe fn glsl_preprocess(code: &str, this: &mut Shader) -> String {
    let mut result = String::new();

    for line in code.lines() {
        if let Some(include_val) = line.strip_prefix("#include ") {
            let include_data = parse_include(include_val, this);

            result += &include_data;
            result += "\n";
        } else if let Some(autovar_val) = line.strip_prefix("#autovar ") {
            parse_autovar(autovar_val, this);
        } else {
            result += line;
            result += "\n";
        }
    }

    result
}

unsafe fn parse_include(val: &str, this: &mut Shader) -> String {
    let path = format!("{INCLUDE_PATH}{val}");

    glsl_load(&path, this)
}

fn parse_autovar(val: &str, this: &mut Shader) {
    let line_tokens: Vec<_> = val.split(" ").collect();

    if line_tokens.len() == 2 {
        let var_type = line_tokens[0];
        let var_name = line_tokens[1];
        let var = ShaderVar {
            type_0: ShaderVarType::from_str(var_type),
            name: var_name.into(),
            index: -1,
        };

        if var.type_0 == ShaderVarType::UNKNOWN {
            panic!(
                "GLSL_Preprocess: Unknown shader variable type <{var_type}> in autovar directive:\n  {val}"
            );
        }

        this.vars.push(var);
    } else {
        panic!("GLSL_Preprocess: Failed to parse autovar directive:\n  {val}");
    }
}

extern "C" fn Shader_BindVariables(this: &mut Shader) {
    let mut i: i32 = 0;

    while i < this.vars.len() as i32 {
        let var = &mut this.vars[i as usize];
        let c_name = static_string!((*var).name.as_str());

        (*var).index = gl_get_uniform_location(this.program, c_name);

        if (*var).index < 0 {
            warn!("Shader_BindVariables: Automatic shader variable <{}> does not exist in shader <{}>",
                var.name,
                this.name,
            );
        }

        i += 1;
    }
}

#[no_mangle]
pub unsafe extern "C" fn Shader_Create(
    vs: *const libc::c_char,
    fs: *const libc::c_char,
) -> Box<Shader> {
    shader_create(&vs.as_str(), &fs.as_str())
}

pub unsafe fn shader_create(vs: &str, fs: &str) -> Box<Shader> {
    let mut this = Box::new(Shader::default());

    this._refCount = 1;
    this.vars = Vec::new();

    let vs = glsl_preprocess(&vs.replace("\r\n", "\n"), this.as_mut());
    let fs = glsl_preprocess(&fs.replace("\r\n", "\n"), this.as_mut());

    this.vs = create_gl_shader(&vs, gl::VERTEX_SHADER);
    this.fs = create_gl_shader(&fs, gl::FRAGMENT_SHADER);
    this.program = CreateGLProgram(this.vs, this.fs);
    this.texIndex = 1;
    this.name = format!("[anonymous shader @ {:p}]", &*this);

    Shader_BindVariables(this.as_mut());

    this
}

#[no_mangle]
pub unsafe extern "C" fn Shader_Load(
    vName: *const libc::c_char,
    fName: *const libc::c_char,
) -> Box<Shader> {
    let mut this = Box::new(Shader::default());

    this._refCount = 1;
    this.vars = Vec::new();

    let vs = glsl_load(&vName.as_str(), this.as_mut());
    let fs = glsl_load(&fName.as_str(), this.as_mut());

    this.vs = create_gl_shader(&vs, gl::VERTEX_SHADER);
    this.fs = create_gl_shader(&fs, gl::FRAGMENT_SHADER);
    this.program = CreateGLProgram(this.vs, this.fs);
    this.texIndex = 1;
    this.name = format!("[vs: {} , fs: {}]", vName.as_str(), fName.as_str());

    Shader_BindVariables(this.as_mut());

    this
}

#[no_mangle]
pub extern "C" fn Shader_Acquire(this: &mut Shader) {
    this._refCount = (this._refCount).wrapping_add(1);
}

#[no_mangle]
pub unsafe extern "C" fn Shader_Free(this: *mut Shader) {
    if {
        (*this)._refCount = ((*this)._refCount).wrapping_sub(1);
        (*this)._refCount <= 0
    } {
        gl_delete_shader((*this).vs);
        gl_delete_shader((*this).fs);
        gl_delete_program((*this).program);
        drop(Box::from_raw(this));
    }
}

#[no_mangle]
pub extern "C" fn Shader_ToShaderState(this: &mut Shader) -> Box<ShaderState> {
    ShaderState_Create(this)
}

#[no_mangle]
pub unsafe extern "C" fn Shader_Start(this: &mut Shader) {
    Profiler_Begin(c_str!("Shader_Start"));

    gl_use_program(this.program);

    current = this;
    this.texIndex = 1;

    /* Fetch & bind automatic variables from the shader var stack. */
    let mut i: i32 = 0;
    while i < this.vars.len() as i32 {
        let var = &mut this.vars[i as usize];

        if !((*var).index < 0) {
            // TODO: investigate why pinning is needed here
            let c_name = static_string!((*var).name.as_str());
            let pValue = ShaderVar_Get(c_name, (*var).type_0);

            if pValue.is_null() {
                panic!(
                    "Shader_Start: Shader variable stack does not contain variable <{}>",
                    (*var).name,
                );
            }

            match (*var).type_0.value() {
                1 => {
                    let value: f32 = *(pValue as *mut f32);
                    gl_uniform1f((*var).index, value);
                }
                2 => {
                    let value_0 = *(pValue as *mut Vec2);
                    gl_uniform2f((*var).index, value_0.x, value_0.y);
                }
                3 => {
                    let value_1: Vec3 = *(pValue as *mut Vec3);
                    gl_uniform3f((*var).index, value_1.x, value_1.y, value_1.z);
                }
                4 => {
                    let value_2: Vec4 = *(pValue as *mut Vec4);
                    gl_uniform4f((*var).index, value_2.x, value_2.y, value_2.z, value_2.w);
                }
                5 => {
                    let value_3: i32 = *(pValue as *mut i32);
                    gl_uniform1i((*var).index, value_3);
                }
                6 => {
                    let value_4: IVec2 = *(pValue as *mut IVec2);
                    gl_uniform2i((*var).index, value_4.x, value_4.y);
                }
                7 => {
                    let value_5: IVec3 = *(pValue as *mut IVec3);
                    gl_uniform3i((*var).index, value_5.x, value_5.y, value_5.z);
                }
                8 => {
                    let value_6: IVec4 = *(pValue as *mut IVec4);
                    gl_uniform4i((*var).index, value_6.x, value_6.y, value_6.z, value_6.w);
                }
                9 => {
                    Shader_ISetMatrix((*var).index, &mut **(pValue as *mut *mut Matrix));
                }
                10 => {
                    Shader_ISetTex1D((*var).index, &mut **(pValue as *mut *mut Tex1D));
                }
                11 => {
                    Shader_ISetTex2D((*var).index, &mut **(pValue as *mut *mut Tex2D));
                }
                12 => {
                    Shader_ISetTex3D((*var).index, &mut **(pValue as *mut *mut Tex3D));
                }
                13 => {
                    Shader_ISetTexCube((*var).index, &mut **(pValue as *mut *mut TexCube));
                }
                _ => {}
            }
        }
        i += 1;
    }

    Profiler_End();
}

#[no_mangle]
pub unsafe extern "C" fn Shader_Stop(_s: *mut Shader) {
    gl_use_program(0);
    current = std::ptr::null_mut();
}

unsafe extern "C" fn ShaderCache_FreeElem(_s: *const libc::c_char, data: *mut libc::c_void) {
    MemFree(data);
}

#[no_mangle]
pub unsafe extern "C" fn Shader_ClearCache() {
    if !cache.is_null() {
        StrMap_FreeEx(
            &mut *cache,
            Some(
                ShaderCache_FreeElem
                    as unsafe extern "C" fn(*const libc::c_char, *mut libc::c_void) -> (),
            ),
        );
        cache = std::ptr::null_mut();
    }
}

#[no_mangle]
pub extern "C" fn Shader_GetHandle(this: &mut Shader) -> u32 {
    this.program
}

#[no_mangle]
pub extern "C" fn Shader_GetVariable(this: &mut Shader, name: *const libc::c_char) -> i32 {
    let index: i32 = gl_get_uniform_location(this.program, name);
    if index == -1 {
        panic!(
            "Shader_GetVariable: Shader <{}> has no variable <{}>",
            this.name,
            name.as_str(),
        );
    }
    index
}

#[no_mangle]
pub extern "C" fn Shader_HasVariable(this: &mut Shader, name: *const libc::c_char) -> bool {
    gl_get_uniform_location(this.program, name) > -1
}

#[no_mangle]
pub unsafe extern "C" fn Shader_ResetTexIndex() {
    (*current).texIndex = 1;
}

#[no_mangle]
pub unsafe extern "C" fn Shader_SetFloat(name: *const libc::c_char, value: f32) {
    gl_uniform1f(GetUniformIndex(current.as_mut(), name), value);
}

#[no_mangle]
pub extern "C" fn Shader_ISetFloat(index: i32, value: f32) {
    gl_uniform1f(index, value);
}

#[no_mangle]
pub unsafe extern "C" fn Shader_SetFloat2(name: *const libc::c_char, x: f32, y: f32) {
    gl_uniform2f(GetUniformIndex(current.as_mut(), name), x, y);
}

#[no_mangle]
pub extern "C" fn Shader_ISetFloat2(index: i32, x: f32, y: f32) {
    gl_uniform2f(index, x, y);
}

#[no_mangle]
pub unsafe extern "C" fn Shader_SetFloat3(name: *const libc::c_char, x: f32, y: f32, z: f32) {
    gl_uniform3f(GetUniformIndex(current.as_mut(), name), x, y, z);
}

#[no_mangle]
pub extern "C" fn Shader_ISetFloat3(index: i32, x: f32, y: f32, z: f32) {
    gl_uniform3f(index, x, y, z);
}

#[no_mangle]
pub unsafe extern "C" fn Shader_SetFloat4(
    name: *const libc::c_char,
    x: f32,
    y: f32,
    z: f32,
    w: f32,
) {
    gl_uniform4f(GetUniformIndex(current.as_mut(), name), x, y, z, w);
}

#[no_mangle]
pub extern "C" fn Shader_ISetFloat4(index: i32, x: f32, y: f32, z: f32, w: f32) {
    gl_uniform4f(index, x, y, z, w);
}

#[no_mangle]
pub unsafe extern "C" fn Shader_SetInt(name: *const libc::c_char, value: i32) {
    gl_uniform1i(GetUniformIndex(current.as_mut(), name), value);
}

#[no_mangle]
pub extern "C" fn Shader_ISetInt(index: i32, value: i32) {
    gl_uniform1i(index, value);
}

#[no_mangle]
pub extern "C" fn Shader_SetMatrix(name: *const libc::c_char, value: &mut Matrix) {
    gl_uniform_matrix4fv(
        unsafe { GetUniformIndex(current.as_mut(), name) },
        1,
        gl::FALSE,
        value as *mut Matrix as *mut f32,
    );
}

#[no_mangle]
pub extern "C" fn Shader_SetMatrixT(name: *const libc::c_char, value: &mut Matrix) {
    gl_uniform_matrix4fv(
        unsafe { GetUniformIndex(current.as_mut(), name) },
        1,
        gl::TRUE,
        value as *mut Matrix as *mut f32,
    );
}

#[no_mangle]
<<<<<<< HEAD
pub extern "C" fn Shader_ISetMatrix(index: i32, value: &mut Matrix) {
    gl_uniform_matrix4fv(index, 1, gl::TRUE, value as *mut Matrix as *mut f32);
}

#[no_mangle]
pub extern "C" fn Shader_ISetMatrixT(index: i32, value: &mut Matrix) {
    gl_uniform_matrix4fv(index, 1, gl::FALSE, value as *mut Matrix as *mut f32);
=======
pub unsafe extern "C" fn Shader_ISetMatrix(index: i32, value: &mut Matrix) {
    gl::UniformMatrix4fv(index, 1, gl::FALSE, value as *mut Matrix as *mut f32);
}

#[no_mangle]
pub unsafe extern "C" fn Shader_ISetMatrixT(index: i32, value: &mut Matrix) {
    gl::UniformMatrix4fv(index, 1, gl::TRUE, value as *mut Matrix as *mut f32);
>>>>>>> 823b1223
}

#[no_mangle]
pub unsafe extern "C" fn Shader_SetTex1D(name: *const libc::c_char, value: &mut Tex1D) {
    gl_uniform1i(
        GetUniformIndex(current.as_mut(), name),
        (*current).texIndex as i32,
    );

    let fresh14 = (*current).texIndex;
    (*current).texIndex = ((*current).texIndex).wrapping_add(1);

    gl_active_texture((gl::TEXTURE0).wrapping_add(fresh14));
    gl_bind_texture(gl::TEXTURE_1D, Tex1D_GetHandle(value));
    gl_active_texture(gl::TEXTURE0);
}

#[no_mangle]
pub unsafe extern "C" fn Shader_ISetTex1D(index: i32, value: &mut Tex1D) {
    gl_uniform1i(index, (*current).texIndex as i32);

    let fresh15 = (*current).texIndex;
    (*current).texIndex = ((*current).texIndex).wrapping_add(1);

    gl_active_texture((gl::TEXTURE0).wrapping_add(fresh15));
    gl_bind_texture(gl::TEXTURE_1D, Tex1D_GetHandle(value));
    gl_active_texture(gl::TEXTURE0);
}

#[no_mangle]
pub unsafe extern "C" fn Shader_SetTex2D(name: *const libc::c_char, value: &mut Tex2D) {
    gl_uniform1i(
        GetUniformIndex(current.as_mut(), name),
        (*current).texIndex as i32,
    );

    let fresh16 = (*current).texIndex;
    (*current).texIndex = ((*current).texIndex).wrapping_add(1);

    gl_active_texture((gl::TEXTURE0).wrapping_add(fresh16));
    gl_bind_texture(gl::TEXTURE_2D, Tex2D_GetHandle(value));
    gl_active_texture(gl::TEXTURE0);
}

#[no_mangle]
pub unsafe extern "C" fn Shader_ISetTex2D(index: i32, value: &mut Tex2D) {
    gl_uniform1i(index, (*current).texIndex as i32);

    let fresh17 = (*current).texIndex;
    (*current).texIndex = ((*current).texIndex).wrapping_add(1);

    gl_active_texture((gl::TEXTURE0).wrapping_add(fresh17));
    gl_bind_texture(gl::TEXTURE_2D, Tex2D_GetHandle(value));
    gl_active_texture(gl::TEXTURE0);
}

#[no_mangle]
pub unsafe extern "C" fn Shader_SetTex3D(name: *const libc::c_char, value: &mut Tex3D) {
    gl_uniform1i(
        GetUniformIndex(current.as_mut(), name),
        (*current).texIndex as i32,
    );

    let fresh18 = (*current).texIndex;
    (*current).texIndex = ((*current).texIndex).wrapping_add(1);

    gl_active_texture((gl::TEXTURE0).wrapping_add(fresh18));
    gl_bind_texture(gl::TEXTURE_3D, Tex3D_GetHandle(value));
    gl_active_texture(gl::TEXTURE0);
}

#[no_mangle]
pub unsafe extern "C" fn Shader_ISetTex3D(index: i32, value: &mut Tex3D) {
    gl_uniform1i(index, (*current).texIndex as i32);

    let fresh19 = (*current).texIndex;
    (*current).texIndex = ((*current).texIndex).wrapping_add(1);

    gl_active_texture((gl::TEXTURE0).wrapping_add(fresh19));
    gl_bind_texture(gl::TEXTURE_3D, Tex3D_GetHandle(value));
    gl_active_texture(gl::TEXTURE0);
}

#[no_mangle]
pub unsafe extern "C" fn Shader_SetTexCube(name: *const libc::c_char, value: &mut TexCube) {
    gl_uniform1i(
        GetUniformIndex(current.as_mut(), name),
        (*current).texIndex as i32,
    );

    let fresh20 = (*current).texIndex;
    (*current).texIndex = ((*current).texIndex).wrapping_add(1);

    gl_active_texture((gl::TEXTURE0).wrapping_add(fresh20));
    gl_bind_texture(gl::TEXTURE_CUBE_MAP, TexCube_GetHandle(value));
    gl_active_texture(gl::TEXTURE0);
}

#[no_mangle]
pub unsafe extern "C" fn Shader_ISetTexCube(index: i32, value: &mut TexCube) {
    gl_uniform1i(index, (*current).texIndex as i32);

    let fresh21 = (*current).texIndex;
    (*current).texIndex = ((*current).texIndex).wrapping_add(1);

    gl_active_texture((gl::TEXTURE0).wrapping_add(fresh21));
    gl_bind_texture(gl::TEXTURE_CUBE_MAP, TexCube_GetHandle(value));
    gl_active_texture(gl::TEXTURE0);
}<|MERGE_RESOLUTION|>--- conflicted
+++ resolved
@@ -502,23 +502,13 @@
 }
 
 #[no_mangle]
-<<<<<<< HEAD
 pub extern "C" fn Shader_ISetMatrix(index: i32, value: &mut Matrix) {
+    gl_uniform_matrix4fv(index, 1, gl::FALSE, value as *mut Matrix as *mut f32);
+}
+
+#[no_mangle]
+pub extern "C" fn Shader_ISetMatrixT(index: i32, value: &mut Matrix) {
     gl_uniform_matrix4fv(index, 1, gl::TRUE, value as *mut Matrix as *mut f32);
-}
-
-#[no_mangle]
-pub extern "C" fn Shader_ISetMatrixT(index: i32, value: &mut Matrix) {
-    gl_uniform_matrix4fv(index, 1, gl::FALSE, value as *mut Matrix as *mut f32);
-=======
-pub unsafe extern "C" fn Shader_ISetMatrix(index: i32, value: &mut Matrix) {
-    gl::UniformMatrix4fv(index, 1, gl::FALSE, value as *mut Matrix as *mut f32);
-}
-
-#[no_mangle]
-pub unsafe extern "C" fn Shader_ISetMatrixT(index: i32, value: &mut Matrix) {
-    gl::UniformMatrix4fv(index, 1, gl::TRUE, value as *mut Matrix as *mut f32);
->>>>>>> 823b1223
 }
 
 #[no_mangle]
