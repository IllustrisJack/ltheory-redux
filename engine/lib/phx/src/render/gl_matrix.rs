--- conflicted
+++ resolved
@@ -9,40 +9,15 @@
 }
 
 #[no_mangle]
-<<<<<<< HEAD
 pub extern "C" fn GLMatrix_Load(matrix: &mut Matrix) {
-    let m: &[f32; 16] = &matrix.m;
-    let transpose: [f32; 16] = [
-        m[0], m[4], m[8], m[12], m[1], m[5], m[9], m[13], m[2], m[6], m[10], m[14], m[3], m[7],
-        m[11], m[15],
-    ];
-
-    gl_load_matrixf(transpose.as_ptr());
+    gl_load_matrixf(matrix.as_ref().as_ptr());
 }
 
 #[no_mangle]
 pub extern "C" fn GLMatrix_LookAt(eye: &DVec3, at: &DVec3, up: &DVec3) {
-    let z = (*at - *eye).normalize();
-    let x = DVec3::cross(z, up.normalize()).normalize();
-    let y = DVec3::cross(x, z);
+    let matrix = glam::DMat4::look_at_rh(*eye, *at, *up);
 
-    /* TODO : Yet another sign flip. Sigh. */
-    let mut m: [f64; 16] = [
-        x.x, y.x, -z.x, 0.0, x.y, y.y, -z.y, 0.0, x.z, y.z, -z.z, 0.0, 0.0, 0.0, 0.0, 1.0,
-    ];
-
-    gl_mult_matrixd(m.as_mut_ptr());
-    gl_translated(-eye.x, -eye.y, -eye.z);
-=======
-pub unsafe extern "C" fn GLMatrix_Load(matrix: &mut Matrix) {
-    gl::LoadMatrixf(matrix.as_ref().as_ptr());
-}
-
-#[no_mangle]
-pub unsafe extern "C" fn GLMatrix_LookAt(eye: *const DVec3, at: *const DVec3, up: *const DVec3) {
-    let matrix = glam::DMat4::look_at_rh(*eye, *at, *up);
-    gl::MultMatrixd(matrix.as_ref().as_ptr());
->>>>>>> 823b1223
+    gl_mult_matrixd(matrix.as_ref().as_ptr());
 }
 
 #[no_mangle]
@@ -56,53 +31,14 @@
 }
 
 #[no_mangle]
-<<<<<<< HEAD
 pub extern "C" fn GLMatrix_Mult(matrix: &mut Matrix) {
-    let m: &[f32; 16] = &matrix.m;
-    let transpose: [f32; 16] = [
-        m[0], m[4], m[8], m[12], m[1], m[5], m[9], m[13], m[2], m[6], m[10], m[14], m[3], m[7],
-        m[11], m[15],
-    ];
-
-    gl_mult_matrixf(transpose.as_ptr());
+    gl_mult_matrixf(matrix.as_ref().as_ptr());
 }
 
 #[no_mangle]
 pub extern "C" fn GLMatrix_Perspective(fovy: f64, aspect: f64, z0: f64, z1: f64) {
-    let rads: f64 = std::f32::consts::PI as f64 * fovy / 360.0f64;
-    let cot: f64 = 1.0f64 / f64::tan(rads);
-    let dz: f64 = z1 - z0;
-    let nf: f64 = -2.0f64 * (z0 * z1) / dz;
-    let mut m: [f64; 16] = [
-        cot / aspect,
-        0.0,
-        0.0,
-        0.0,
-        0.0,
-        cot,
-        0.0,
-        0.0,
-        0.0,
-        0.0,
-        -(z0 + z1) / dz,
-        -1.0f64,
-        0.0,
-        0.0,
-        nf,
-        0.0,
-    ];
-
-    gl_mult_matrixd(m.as_mut_ptr());
-=======
-pub unsafe extern "C" fn GLMatrix_Mult(matrix: &mut Matrix) {
-    gl::MultMatrixf(matrix.as_ref().as_ptr());
-}
-
-#[no_mangle]
-pub unsafe extern "C" fn GLMatrix_Perspective(fovy: f64, aspect: f64, z0: f64, z1: f64) {
     let matrix = glam::DMat4::perspective_rh_gl(fovy, aspect, z0, z1);
-    gl::MultMatrixd(matrix.as_ref().as_ptr());
->>>>>>> 823b1223
+    gl_mult_matrixd(matrix.as_ref().as_ptr());
 }
 
 #[no_mangle]
@@ -122,44 +58,9 @@
 }
 
 #[no_mangle]
-<<<<<<< HEAD
 pub extern "C" fn GLMatrix_Get() -> Option<Box<Matrix>> {
-    let mut matrixMode: gl::types::GLint = 0;
-    gl_get_integerv(gl::MATRIX_MODE, &mut matrixMode);
-
-    match matrixMode as u32 {
-        gl::MODELVIEW => {
-            matrixMode = gl::MODELVIEW_MATRIX as i32;
-        }
-        gl::PROJECTION => {
-            matrixMode = gl::PROJECTION_MATRIX as i32;
-        }
-        gl::COLOR | gl::TEXTURE | _ => return None,
-    }
-
-    let mut matrix: Box<Matrix> = Matrix_Identity();
-    gl_get_floatv(matrixMode as gl::types::GLenum, matrix.m.as_mut_ptr());
-
-    Some(matrix)
-}
-
-#[no_mangle]
-pub extern "C" fn GLMatrix_RotateX(angle: f64) {
-    gl_rotated(angle, 1.0f64, 0.0f64, 0.0f64);
-}
-
-#[no_mangle]
-pub extern "C" fn GLMatrix_RotateY(angle: f64) {
-    gl_rotated(angle, 0.0f64, 1.0f64, 0.0f64);
-}
-
-#[no_mangle]
-pub extern "C" fn GLMatrix_RotateZ(angle: f64) {
-    gl_rotated(angle, 0.0f64, 0.0f64, 1.0f64);
-=======
-pub unsafe extern "C" fn GLMatrix_Get() -> Option<Box<Matrix>> {
     let mut matrix_mode: gl::types::GLint = 0;
-    gl::GetIntegerv(gl::MATRIX_MODE, &mut matrix_mode);
+    gl_get_integerv(gl::MATRIX_MODE, &mut matrix_mode);
 
     let matrix_enum = match matrix_mode as u32 {
         gl::MODELVIEW => gl::MODELVIEW_MATRIX,
@@ -168,24 +69,24 @@
     };
 
     let mut matrix = Matrix::IDENTITY;
-    gl::GetFloatv(matrix_enum, matrix.as_mut().as_mut_ptr());
+    gl_get_floatv(matrix_enum, matrix.as_mut().as_mut_ptr());
+
     Some(Box::new(matrix))
 }
 
 #[no_mangle]
-pub unsafe extern "C" fn GLMatrix_RotateX(angle: f64) {
-    gl::Rotated(angle, 1.0, 0.0, 0.0);
+pub extern "C" fn GLMatrix_RotateX(angle: f64) {
+    gl_rotated(angle, 1.0, 0.0, 0.0);
 }
 
 #[no_mangle]
-pub unsafe extern "C" fn GLMatrix_RotateY(angle: f64) {
-    gl::Rotated(angle, 0.0, 1.0, 0.0);
+pub extern "C" fn GLMatrix_RotateY(angle: f64) {
+    gl_rotated(angle, 0.0, 1.0, 0.0);
 }
 
 #[no_mangle]
-pub unsafe extern "C" fn GLMatrix_RotateZ(angle: f64) {
-    gl::Rotated(angle, 0.0, 0.0, 1.0);
->>>>>>> 823b1223
+pub extern "C" fn GLMatrix_RotateZ(angle: f64) {
+    gl_rotated(angle, 0.0, 0.0, 1.0);
 }
 
 #[no_mangle]
