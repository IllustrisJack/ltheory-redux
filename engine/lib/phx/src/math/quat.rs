--- conflicted
+++ resolved
@@ -2,70 +2,6 @@
 use crate::math::*;
 use crate::*;
 
-<<<<<<< HEAD
-#[derive(Copy, Clone)]
-#[repr(C)]
-pub struct Quat {
-    pub x: f32,
-    pub y: f32,
-    pub z: f32,
-    pub w: f32,
-}
-
-impl Quat {
-    /// All zeroes.
-    pub const ZERO: Self = Quat {
-        x: 0.0,
-        y: 0.0,
-        z: 0.0,
-        w: 0.0,
-    };
-
-    /// Identity (no rotation).
-    pub const IDENTITY: Self = Quat {
-        x: 0.0,
-        y: 0.0,
-        z: 0.0,
-        w: 1.0,
-    };
-
-    pub fn from_basis(x: &Vec3, y: &Vec3, z: &Vec3) -> Quat {
-        let mut out = Quat::ZERO;
-        let r: f32 = x.x + y.y + z.z;
-        if r > 0.0 {
-            out.w = f32::sqrt(r + 1.0) * 0.5;
-            let w4: f32 = 1.0 / (4.0 * out.w);
-            out.x = (y.z - z.y) * w4;
-            out.y = (z.x - x.z) * w4;
-            out.z = (x.y - y.x) * w4;
-        } else if x.x > y.y && x.x > z.z {
-            out.x = f32::sqrt(1.0 + x.x - y.y - z.z) * 0.5;
-            let x4: f32 = 1.0 / (4.0 * out.x);
-            out.y = (y.x + x.y) * x4;
-            out.z = (z.x + x.z) * x4;
-            out.w = (y.z - z.y) * x4;
-        } else if y.y > z.z {
-            out.y = f32::sqrt(1.0 + y.y - x.x - z.z) * 0.5;
-            let y4: f32 = 1.0 / (4.0 * out.y);
-            out.x = (y.x + x.y) * y4;
-            out.z = (z.y + y.z) * y4;
-            out.w = (z.x - x.z) * y4;
-        } else {
-            out.z = f32::sqrt(1.0 + z.z - x.x - y.y) * 0.5;
-            let z4: f32 = 1.0 / (4.0 * out.z);
-            out.x = (z.x + x.z) * z4;
-            out.y = (z.y + y.z) * z4;
-            out.w = (x.y - y.x) * z4;
-        }
-        out
-    }
-
-    pub fn to_string(&self) -> String {
-        format!(
-            "({:.4}, {:.4}, {:.4}, {:.4})",
-            self.x, self.y, self.z, self.w
-        )
-=======
 pub use glam::Quat;
 
 pub trait QuatExtensions {
@@ -101,7 +37,6 @@
             y: 2.0 * (self.x * self.y + self.z * self.w),
             z: 2.0 * (self.x * self.z - self.y * self.w),
         }
->>>>>>> 25ed3c47
     }
 
     fn get_axis_y(&self) -> Vec3 {
@@ -128,36 +63,17 @@
 
 #[no_mangle]
 pub extern "C" fn Quat_GetAxisX(q: &Quat, out: &mut Vec3) {
-<<<<<<< HEAD
-    // out = q.
-    out.x = 1.0 - 2.0 * (q.y * q.y + q.z * q.z);
-    out.y = 2.0 * (q.x * q.y + q.z * q.w);
-    out.z = 2.0 * (q.x * q.z - q.y * q.w);
-=======
     *out = q.get_axis_x()
->>>>>>> 25ed3c47
 }
 
 #[no_mangle]
 pub extern "C" fn Quat_GetAxisY(q: &Quat, out: &mut Vec3) {
-<<<<<<< HEAD
-    out.x = 2.0 * (q.x * q.y - q.z * q.w);
-    out.y = 1.0 - 2.0 * (q.x * q.x + q.z * q.z);
-    out.z = 2.0 * (q.y * q.z + q.x * q.w);
-=======
     *out = q.get_axis_y()
->>>>>>> 25ed3c47
 }
 
 #[no_mangle]
 pub extern "C" fn Quat_GetAxisZ(q: &Quat, out: &mut Vec3) {
-<<<<<<< HEAD
-    out.x = 2.0 * (q.x * q.z + q.y * q.w);
-    out.y = 2.0 * (q.y * q.z - q.x * q.w);
-    out.z = 1.0 - 2.0 * (q.x * q.x + q.y * q.y);
-=======
     *out = q.get_axis_z()
->>>>>>> 25ed3c47
 }
 
 #[no_mangle]
@@ -182,57 +98,12 @@
 
 #[no_mangle]
 pub extern "C" fn Quat_Canonicalize(q: &Quat, out: &mut Quat) {
-<<<<<<< HEAD
-    let value: f32 = if !Float_ApproximatelyEqual(q.w as f64, 0.0f64) {
-        q.w
-    } else if !Float_ApproximatelyEqual(q.z as f64, 0.0f64) {
-        q.z
-    } else if !Float_ApproximatelyEqual(q.y as f64, 0.0f64) {
-        q.y
-    } else if !Float_ApproximatelyEqual(q.x as f64, 0.0f64) {
-        q.x
-    } else {
-        0.0
-    };
-    if value < 0.0 {
-        out.x = -q.x;
-        out.y = -q.y;
-        out.z = -q.z;
-        out.w = -q.w;
-    } else {
-        out.x = q.x;
-        out.y = q.y;
-        out.z = q.z;
-        out.w = q.w;
-    };
-=======
     *out = q.canonicalize();
->>>>>>> 25ed3c47
 }
 
 #[no_mangle]
 pub extern "C" fn Quat_ICanonicalize(q: &mut Quat) {
-<<<<<<< HEAD
-    let value: f32 = if !Float_ApproximatelyEqual(q.w as f64, 0.0f64) {
-        q.w
-    } else if !Float_ApproximatelyEqual(q.z as f64, 0.0f64) {
-        q.z
-    } else if !Float_ApproximatelyEqual(q.y as f64, 0.0f64) {
-        q.y
-    } else if !Float_ApproximatelyEqual(q.x as f64, 0.0f64) {
-        q.x
-    } else {
-        0.0
-    };
-    if value < 0.0 {
-        q.x = -q.x;
-        q.y = -q.y;
-        q.z = -q.z;
-        q.w = -q.w;
-    }
-=======
     *q = q.canonicalize();
->>>>>>> 25ed3c47
 }
 
 #[no_mangle]
@@ -242,36 +113,17 @@
 
 #[no_mangle]
 pub extern "C" fn Quat_Equal(q: &Quat, p: &Quat) -> bool {
-<<<<<<< HEAD
-    let mut cq = Quat_Create(0.0, 0.0, 0.0, 0.0);
-    Quat_Canonicalize(q, &mut cq);
-    let mut cp = Quat_Create(0.0, 0.0, 0.0, 0.0);
-    Quat_Canonicalize(p, &mut cp);
-    cq.x == cp.x && cq.y == cp.y && cq.z == cp.z && cq.w == cp.w
-=======
     q.canonicalize() == p.canonicalize()
->>>>>>> 25ed3c47
 }
 
 #[no_mangle]
 pub extern "C" fn Quat_ApproximatelyEqual(q: &Quat, p: &Quat) -> bool {
-<<<<<<< HEAD
-    let mut cq = Quat_Create(0.0, 0.0, 0.0, 0.0);
-    Quat_Canonicalize(q, &mut cq);
-    let mut cp = Quat_Create(0.0, 0.0, 0.0, 0.0);
-    Quat_Canonicalize(p, &mut cp);
-    f64::abs((cq.x - cp.x) as f64) < 1e-3f64
-        && f64::abs((cq.y - cp.y) as f64) < 1e-3f64
-        && f64::abs((cq.z - cp.z) as f64) < 1e-3f64
-        && f64::abs((cq.w - cp.w) as f64) < 1e-3f64
-=======
     let cq = q.canonicalize();
     let cp = p.canonicalize();
     Float_ApproximatelyEqualf(cq.x, cp.x)
         && Float_ApproximatelyEqualf(cq.y, cp.y)
         && Float_ApproximatelyEqualf(cq.z, cp.z)
         && Float_ApproximatelyEqualf(cq.w, cp.w)
->>>>>>> 25ed3c47
 }
 
 #[no_mangle]
@@ -286,56 +138,12 @@
 
 #[no_mangle]
 pub extern "C" fn Quat_Lerp(q: &Quat, p: &Quat, t: f32, out: &mut Quat) {
-<<<<<<< HEAD
-    let d: f32 = Quat_Dot(p, q);
-    let mut dp = Quat_Create(0.0, 0.0, 0.0, 0.0);
-    if d < 0.0 {
-        dp.x = -p.x;
-        dp.y = -p.y;
-        dp.z = -p.z;
-        dp.w = -p.w;
-    } else {
-        dp = *p;
-    }
-    let x: f32 = q.x + (dp.x - q.x) * t;
-    let y: f32 = q.y + (dp.y - q.y) * t;
-    let z: f32 = q.z + (dp.z - q.z) * t;
-    let w: f32 = q.w + (dp.w - q.w) * t;
-    let rcpMag: f32 = (1.0f64 / f64::sqrt((x * x + y * y + z * z + w * w) as f64)) as f32;
-    out.x = x * rcpMag;
-    out.y = y * rcpMag;
-    out.z = z * rcpMag;
-    out.w = w * rcpMag;
-=======
     *out = q.lerp(*p, t);
->>>>>>> 25ed3c47
 }
 
 #[no_mangle]
 pub extern "C" fn Quat_ILerp(q: &mut Quat, p: &Quat, t: f32) {
-<<<<<<< HEAD
-    let d: f32 = Quat_Dot(p, q);
-    let mut dp = Quat_Create(0.0, 0.0, 0.0, 0.0);
-    if d < 0.0 {
-        dp.x = -p.x;
-        dp.y = -p.y;
-        dp.z = -p.z;
-        dp.w = -p.w;
-    } else {
-        dp = *p;
-    }
-    let x: f32 = q.x + (dp.x - q.x) * t;
-    let y: f32 = q.y + (dp.y - q.y) * t;
-    let z: f32 = q.z + (dp.z - q.z) * t;
-    let w: f32 = q.w + (dp.w - q.w) * t;
-    let rcpMag: f32 = (1.0f64 / f64::sqrt((x * x + y * y + z * z + w * w) as f64)) as f32;
-    q.x = x * rcpMag;
-    q.y = y * rcpMag;
-    q.z = z * rcpMag;
-    q.w = w * rcpMag;
-=======
     *q = q.lerp(*p, t);
->>>>>>> 25ed3c47
 }
 
 #[no_mangle]
@@ -350,14 +158,7 @@
 
 #[no_mangle]
 pub extern "C" fn Quat_MulV(q: &Quat, v: &Vec3, out: &mut Vec3) {
-<<<<<<< HEAD
-    let u: Vec3 = Vec3::new(q.x, q.y, q.z);
-    let w: f32 = q.w;
-    let t: Vec3 = Vec3::cross(u, *v);
-    *out = (u * 2.0 * Vec3::dot(u, *v)) + ((*v) * (2.0 * w * w - 1.0)) + (t * 2.0 * w);
-=======
     *out = q.mul_vec3(*v);
->>>>>>> 25ed3c47
 }
 
 #[no_mangle]
@@ -388,66 +189,12 @@
 
 #[no_mangle]
 pub extern "C" fn Quat_Slerp(q: &Quat, p: &Quat, t: f32, out: &mut Quat) {
-<<<<<<< HEAD
-    let mut np = Quat_Create(0.0, 0.0, 0.0, 0.0);
-    Quat_Normalize(p, &mut np);
-    let mut d: f32 = Quat_Dot(q, p);
-    if d < 0.0 {
-        np.x = -np.x;
-        np.y = -np.y;
-        np.z = -np.z;
-        np.w = -np.w;
-        d = -d;
-    }
-    if d > 0.9995f32 {
-        Quat_Lerp(q, p, t, out);
-        return;
-    }
-    d = f32::clamp(d, -1.0, 1.0);
-    let angle: f32 = t * f32::acos(d);
-    let mut c = Quat_Create(p.x - d * q.x, p.y - d * q.y, p.z - d * q.z, p.w - d * q.w);
-    Quat_INormalize(&mut c);
-    let fa: f32 = f32::cos(angle);
-    let fc: f32 = f32::sin(angle);
-    out.x = fa * q.x + fc * c.x;
-    out.y = fa * q.y + fc * c.y;
-    out.z = fa * q.z + fc * c.z;
-    out.w = fa * q.w + fc * c.w;
-=======
     *out = q.slerp(*p, t);
->>>>>>> 25ed3c47
 }
 
 #[no_mangle]
 pub extern "C" fn Quat_ISlerp(q: &mut Quat, p: &Quat, t: f32) {
-<<<<<<< HEAD
-    let mut np = Quat_Create(0.0, 0.0, 0.0, 0.0);
-    Quat_Normalize(p, &mut np);
-    let mut d: f32 = Quat_Dot(q, p);
-    if d < 0.0 {
-        np.x = -np.x;
-        np.y = -np.y;
-        np.z = -np.z;
-        np.w = -np.w;
-        d = -d;
-    }
-    if d > 0.9995f32 {
-        Quat_ILerp(q, p, t);
-        return;
-    }
-    d = f32::clamp(d, -1.0, 1.0);
-    let angle: f32 = t * f32::acos(d);
-    let mut c = Quat_Create(p.x - d * q.x, p.y - d * q.y, p.z - d * q.z, p.w - d * q.w);
-    Quat_INormalize(&mut c);
-    let fa: f32 = f32::cos(angle);
-    let fc: f32 = f32::sin(angle);
-    q.x = fa * q.x + fc * c.x;
-    q.y = fa * q.y + fc * c.y;
-    q.z = fa * q.z + fc * c.z;
-    q.w = fa * q.w + fc * c.w;
-=======
     *q = q.slerp(*p, t);
->>>>>>> 25ed3c47
 }
 
 #[no_mangle]
@@ -472,26 +219,15 @@
 
 #[no_mangle]
 pub extern "C" fn Quat_FromBasis(x: &Vec3, y: &Vec3, z: &Vec3, out: &mut Quat) {
-<<<<<<< HEAD
-    *out = Quat::from_basis(x, y, z)
-=======
     *out = Quat::from_mat3(&Mat3::from_cols(*x, *y, *z));
->>>>>>> 25ed3c47
 }
 
 #[no_mangle]
 pub extern "C" fn Quat_FromLookUp(look: &Vec3, up: &Vec3, out: &mut Quat) {
-<<<<<<< HEAD
-    let mut z: Vec3 = (*look * -1.0).normalize();
-    let mut x: Vec3 = Vec3::cross(*up, z).normalize();
-    let mut y: Vec3 = Vec3::cross(z, x);
-    Quat_FromBasis(&mut x, &mut y, &mut z, out);
-=======
     let z = (*look * -1.0).normalize();
     let x = Vec3::cross(*up, z).normalize();
     let y = Vec3::cross(z, x);
     *out = Quat::from_mat3(&Mat3::from_cols(x, y, z));
->>>>>>> 25ed3c47
 }
 
 #[no_mangle]
