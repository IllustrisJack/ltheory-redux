--- conflicted
+++ resolved
@@ -1,660 +1,5 @@
 mod engine;
 mod main_loop;
 
-<<<<<<< HEAD
-use std::path::PathBuf;
-
-pub(crate) use frame_state::*;
-
-use glam::*;
-use mlua::{Function, Lua};
-use tracing::*;
-use winit::dpi::*;
-use winit::event::Event;
-use winit::event::{self, *};
-use winit::event_loop::*;
-
-use internal::ConvertIntoString;
-use winit::keyboard::PhysicalKey;
-
-use crate::common::*;
-use crate::input::*;
-use crate::logging::init_log;
-use crate::render::*;
-use crate::system::*;
-use crate::ui::hmgui::HmGui;
-use crate::window::*;
-
-pub struct Engine {
-    init_time: TimeStamp,
-    window: Window,
-    cache: CachedWindow,
-    winit_windows: WinitWindows,
-    winit_window_id: Option<winit::window::WindowId>,
-    hmgui: HmGui,
-    input: Input,
-    frame_state: FrameState,
-    exit_app: bool,
-    lua: Lua,
-}
-
-impl Engine {
-    fn new(gl_version_major: u8, gl_version_minor: u8) -> Self {
-        unsafe {
-            static mut FIRST_TIME: bool = true;
-            Signal_Init();
-
-            info!("Engine_Init: Requesting GL {gl_version_major}.{gl_version_minor}");
-
-            if FIRST_TIME {
-                FIRST_TIME = false;
-            }
-
-            Metric_Reset();
-            ShaderVar_Init();
-        }
-
-        let window = Window::default();
-        let cache = CachedWindow {
-            window: window.clone(),
-        };
-        let scale_factor = window.scale_factor();
-
-        // Unsafe is required for FFI and JIT libs
-        let lua = unsafe { Lua::unsafe_new() };
-
-        Self {
-            init_time: TimeStamp::now(),
-            window,
-            cache,
-            winit_windows: WinitWindows::new(gl_version_major, gl_version_minor),
-            winit_window_id: None,
-            hmgui: HmGui::new(scale_factor),
-            input: Default::default(),
-            frame_state: Default::default(),
-            exit_app: false,
-            lua,
-        }
-    }
-
-    fn init_winit_window(&mut self, event_loop: &EventLoop<()>) {
-        debug!("Engine.init_winit_window");
-
-        let winit_window_id = self.winit_windows.create_window(event_loop, &self.window);
-
-        self.winit_window_id = Some(winit_window_id);
-        self.hmgui.set_scale_factor(self.window.scale_factor());
-    }
-
-    // Apply user changes, and then detect changes to the window and update the winit window accordingly.
-    //
-    // Notes:
-    // - [`Window::transparent`] currently cannot be updated after startup for winit.
-    // - [`Window::canvas`] currently cannot be updated after startup, not entirely sure if it would work well with the
-    //   event channel stuff.
-    fn changed_window(&mut self) {
-        for user_change in self.input.user_changes() {
-            match user_change {
-                UserChange::CursorVisible(visible) => self.window.cursor.visible = *visible,
-                UserChange::CursorPosition(x, y) => {
-                    self.window.set_cursor_position(Some(Vec2::new(*x, *y)))
-                }
-            }
-        }
-
-        let Some(winit_window_wrapper) = self
-            .winit_window_id
-            .map(|winit_window_id| self.winit_windows.get_window_mut(winit_window_id))
-            .flatten()
-        else {
-            return;
-        };
-
-        if let Some(state) = self.window.state {
-            match state {
-                WindowState::Suspended => winit_window_wrapper.suspend(),
-                WindowState::Resumed => winit_window_wrapper.resume(),
-            }
-
-            self.window.state = None;
-        }
-
-        let winit_window = winit_window_wrapper.window();
-
-        if self.window.title != self.cache.window.title {
-            winit_window.set_title(self.window.title.as_str());
-        }
-
-        if self.window.mode != self.cache.window.mode {
-            let new_mode = match self.window.mode {
-                WindowMode::BorderlessFullscreen => {
-                    Some(winit::window::Fullscreen::Borderless(None))
-                }
-                WindowMode::Fullscreen => Some(winit::window::Fullscreen::Exclusive(
-                    get_best_videomode(&winit_window.current_monitor().unwrap()),
-                )),
-                WindowMode::SizedFullscreen => {
-                    Some(winit::window::Fullscreen::Exclusive(get_fitting_videomode(
-                        &winit_window.current_monitor().unwrap(),
-                        self.window.width() as u32,
-                        self.window.height() as u32,
-                    )))
-                }
-                WindowMode::Windowed => None,
-            };
-
-            if winit_window.fullscreen() != new_mode {
-                winit_window.set_fullscreen(new_mode);
-            }
-        }
-
-        if self.window.resolution != self.cache.window.resolution {
-            let width = self.window.resolution.physical_width();
-            let height = self.window.resolution.physical_height();
-            let physical_size = PhysicalSize::new(width, height);
-
-            // Try to resize the window.
-            if let Some(new_size) = winit_window.request_inner_size(physical_size) {
-                winit_window_wrapper.resize(new_size.width, new_size.height);
-            }
-        }
-
-        if self.window.physical_cursor_position() != self.cache.window.physical_cursor_position() {
-            if let Some(physical_position) = self.window.physical_cursor_position() {
-                let inner_size = winit_window.inner_size();
-
-                let position = PhysicalPosition::new(
-                    physical_position.x,
-                    // Flip the coordinate space back to winit's context.
-                    inner_size.height as f32 - physical_position.y,
-                );
-
-                if let Err(err) = winit_window.set_cursor_position(position) {
-                    error!("could not set cursor position: {:?}", err);
-                }
-            }
-        }
-
-        if self.window.cursor.icon != self.cache.window.cursor.icon {
-            winit_window.set_cursor_icon(convert_cursor_icon(self.window.cursor.icon));
-        }
-
-        if self.window.cursor.grab_mode != self.cache.window.cursor.grab_mode {
-            attempt_grab(&winit_window, self.window.cursor.grab_mode);
-        }
-
-        if self.window.cursor.visible != self.cache.window.cursor.visible {
-            winit_window.set_cursor_visible(self.window.cursor.visible);
-        }
-
-        if self.window.cursor.hit_test != self.cache.window.cursor.hit_test {
-            if let Err(err) = winit_window.set_cursor_hittest(self.window.cursor.hit_test) {
-                self.window.cursor.hit_test = self.cache.window.cursor.hit_test;
-                warn!(
-                    "Could not set cursor hit test for window {:?}: {:?}",
-                    self.window.title, err
-                );
-            }
-        }
-
-        if self.window.decorations != self.cache.window.decorations
-            && self.window.decorations != winit_window.is_decorated()
-        {
-            winit_window.set_decorations(self.window.decorations);
-        }
-
-        if self.window.resizable != self.cache.window.resizable
-            && self.window.resizable != winit_window.is_resizable()
-        {
-            winit_window.set_resizable(self.window.resizable);
-        }
-
-        if self.window.resize_constraints != self.cache.window.resize_constraints {
-            let constraints = self.window.resize_constraints.check_constraints();
-            let min_inner_size = LogicalSize {
-                width: constraints.min_width,
-                height: constraints.min_height,
-            };
-            let max_inner_size = LogicalSize {
-                width: constraints.max_width,
-                height: constraints.max_height,
-            };
-
-            winit_window.set_min_inner_size(Some(min_inner_size));
-            if constraints.max_width.is_finite() && constraints.max_height.is_finite() {
-                winit_window.set_max_inner_size(Some(max_inner_size));
-            }
-        }
-
-        if self.window.position != self.cache.window.position {
-            if let Some(position) = winit_window_position(
-                &self.window.position,
-                &self.window.resolution,
-                winit_window.available_monitors(),
-                winit_window.primary_monitor(),
-                winit_window.current_monitor(),
-            ) {
-                let should_set = match winit_window.outer_position() {
-                    Ok(current_position) => current_position != position,
-                    _ => true,
-                };
-
-                if should_set {
-                    winit_window.set_outer_position(position);
-                }
-            }
-        }
-
-        if let Some(maximized) = self.window.internal.take_maximize_request() {
-            winit_window.set_maximized(maximized);
-        }
-
-        if let Some(minimized) = self.window.internal.take_minimize_request() {
-            winit_window.set_minimized(minimized);
-        }
-
-        if self.window.focused != self.cache.window.focused && self.window.focused {
-            winit_window.focus_window();
-        }
-
-        if self.window.window_level != self.cache.window.window_level {
-            winit_window.set_window_level(convert_window_level(self.window.window_level));
-        }
-
-        // Currently unsupported changes
-        if self.window.transparent != self.cache.window.transparent {
-            self.window.transparent = self.cache.window.transparent;
-            warn!("Winit does not currently support updating transparency after window creation.");
-        }
-
-        if self.window.ime_enabled != self.cache.window.ime_enabled {
-            winit_window.set_ime_allowed(self.window.ime_enabled);
-        }
-
-        if self.window.ime_position != self.cache.window.ime_position {
-            // TODO: Set the IME cursor area correctly.
-            let position =
-                LogicalPosition::new(self.window.ime_position.x, self.window.ime_position.y);
-            let width = self.window.resolution.physical_width();
-            let height = self.window.resolution.physical_height();
-            let physical_size = PhysicalSize::new(width, height);
-
-            winit_window.set_ime_cursor_area(position, physical_size);
-        }
-
-        if self.window.window_theme != self.cache.window.window_theme {
-            winit_window.set_theme(self.window.window_theme.map(convert_window_theme));
-        }
-
-        winit_window_wrapper.redraw();
-
-        self.cache.window = self.window.clone();
-    }
-}
-
-#[luajit_ffi_gen::luajit_ffi]
-impl Engine {
-    #[bind(lua_ffi = false)]
-    pub fn entry(entry_point: &str, app_name: &str, console_log: bool, log_dir: &str) {
-        let app_name = app_name.to_string();
-        // Keep log till the end of the execution
-        let _log = init_log(console_log, log_dir);
-
-        let mut engine = Engine::new(2, 1);
-
-        let entry_point_path = PathBuf::from(entry_point);
-
-        if !entry_point_path.exists() {
-            // If we can't find it, set the current dir to one above the executable path and try that instead.
-            let mut dir = std::env::current_exe().expect("Cannot get the path to the executable");
-            dir.pop();
-            dir.pop();
-            debug!("Changing working directory to {:?}", dir);
-            std::env::set_current_dir(dir).expect("Cannot change folder to parent");
-
-            if !entry_point_path.exists() {
-                panic!("Can't find script entrypoint: {entry_point}");
-            }
-        }
-
-        let event_loop = EventLoop::new().expect("Failed to build event loop");
-
-        engine.init_winit_window(&event_loop);
-
-        // Apply window changes made by a script
-        engine.changed_window();
-
-        let finished_and_setup_done = true;
-
-        let event_handler = move |event: Event<()>, event_loop: &EventLoopWindowTarget<()>| {
-            if engine.exit_app {
-                call_lua_func(&engine, "AppClose");
-
-                event_loop.exit();
-                return;
-            }
-
-            match event {
-                event::Event::NewEvents(start_cause) => {
-                    if start_cause == StartCause::Init {
-                        let globals = engine.lua.globals();
-
-                        globals.set("__debug__", cfg!(debug_assertions)).unwrap();
-                        globals.set("__embedded__", true).unwrap();
-                        globals.set("__checklevel__", 0 as u64).unwrap();
-
-                        if !app_name.is_empty() {
-                            globals.set("__app__", app_name.clone()).unwrap();
-                        }
-
-                        engine
-                            .lua
-                            .load(&*entry_point_path)
-                            .exec()
-                            .unwrap_or_else(|e| {
-                                panic!("Error executing the entry point script: {}", e);
-                            });
-
-                        let set_engine_func: Function = globals.get("SetEngine").unwrap();
-
-                        set_engine_func
-                            .call::<_, ()>(&engine as *const Engine as usize)
-                            .unwrap_or_else(|e| {
-                                panic!("Error calling SetEngine: {}", e);
-                            });
-
-                        let init_system_func: Function = globals.get("InitSystem").unwrap();
-                        init_system_func.call::<_, ()>(()).unwrap_or_else(|e| {
-                            panic!("Error calling InitSystem: {}", e);
-                        });
-
-                        let app_init_func: Function = globals.get("AppInit").unwrap();
-                        app_init_func.call::<_, ()>(()).unwrap_or_else(|e| {
-                            panic!("Error calling AppInit: {}", e);
-                        });
-                    }
-
-                    // The low_power_event state and timeout must be reset at the start of every frame.
-                    engine.frame_state.low_power_event = false;
-                    engine.frame_state.timeout_reached = false; //auto_timeout_reached || manual_timeout_reached;
-                }
-                event::Event::WindowEvent {
-                    event,
-                    window_id: _winit_window_id,
-                    ..
-                } => {
-                    engine.frame_state.low_power_event = true;
-
-                    match event {
-                        WindowEvent::Resized(size) => {
-                            engine
-                                .window
-                                .resolution
-                                .set_physical_resolution(size.width, size.height);
-                            // Update the cache immediately so we don't try to resize again at the end of the frame.
-                            engine.cache.window.resolution = engine.window.resolution.clone();
-
-                            if let Some(window) = engine
-                                .winit_window_id
-                                .map(|id| engine.winit_windows.get_window_mut(id))
-                                .flatten()
-                            {
-                                window.resize(size.width, size.height);
-                            }
-                        }
-                        WindowEvent::CloseRequested => {
-                            call_lua_func(&engine, "AppClose");
-                            event_loop.exit();
-                        }
-                        WindowEvent::KeyboardInput {
-                            device_id, event, ..
-                        } => {
-                            if let PhysicalKey::Code(keycode) = event.physical_key {
-                                engine.input.update_keyboard(device_id, |state| {
-                                    state.update(
-                                        convert_keycode(keycode),
-                                        event.state == ElementState::Pressed,
-                                    )
-                                });
-                            }
-                            if let Some(text) = event.text {
-                                let time = engine.get_time();
-
-                                engine.input.update_keyboard(device_id, |state| {
-                                    state.set_text(text.as_str(), time)
-                                });
-                            }
-                        }
-                        WindowEvent::CursorMoved {
-                            device_id,
-                            position,
-                            ..
-                        } => {
-                            engine.input.update_mouse(device_id, |state| {
-                                state.update_position(position.x as f32, position.y as f32)
-                            });
-                        }
-                        WindowEvent::CursorEntered { device_id } => {
-                            engine
-                                .input
-                                .update_mouse(device_id, |state| state.update_in_window(true));
-                        }
-                        WindowEvent::CursorLeft { device_id } => {
-                            engine.input.update_mouse(device_id, |state| {
-                                state.update_in_window(false);
-                                true
-                            });
-                        }
-                        WindowEvent::MouseInput {
-                            device_id,
-                            state: elm_state,
-                            button,
-                            ..
-                        } => {
-                            let control = convert_mouse_button(button);
-
-                            if let Some(control) = control {
-                                engine.input.update_mouse(device_id, |state| {
-                                    state.update_button(control, elm_state == ElementState::Pressed)
-                                });
-                            }
-                        }
-                        WindowEvent::MouseWheel {
-                            device_id, delta, ..
-                        } => match delta {
-                            event::MouseScrollDelta::LineDelta(x, y) => {
-                                engine.input.update_mouse(device_id, |state| {
-                                    state.update_scroll_line(x, y)
-                                });
-                            }
-                            event::MouseScrollDelta::PixelDelta(p) => {
-                                engine.input.update_mouse(device_id, |state| {
-                                    state.update_scroll_pixel(p.x as f32, p.y as f32)
-                                });
-                            }
-                        },
-                        WindowEvent::TouchpadMagnify {
-                            device_id, delta, ..
-                        } => {
-                            engine.input.update_touchpad(device_id, |state| {
-                                state.update_magnify_delta(delta as f32)
-                            });
-                        }
-                        WindowEvent::TouchpadRotate {
-                            device_id, delta, ..
-                        } => {
-                            engine.input.update_touchpad(device_id, |state| {
-                                state.update_rotate_delta(delta)
-                            });
-                        }
-                        WindowEvent::Touch(touch) => {
-                            // TODO: expose more info from touch
-                            let location = touch
-                                .location
-                                .to_logical(engine.window.resolution.scale_factor());
-                            let (x, y) = if touch.phase == TouchPhase::Started
-                                || touch.phase == TouchPhase::Moved
-                            {
-                                (location.x, location.x)
-                            } else {
-                                (-1.0, -1.0) // TODO: special value for no touch?
-                            };
-
-                            engine.input.update_touchpad(touch.device_id, |state| {
-                                state.update_position(x, y)
-                            });
-                        }
-                        WindowEvent::ScaleFactorChanged {
-                            scale_factor,
-                            inner_size_writer: _,
-                        } => {
-                            engine.hmgui.set_scale_factor(scale_factor);
-                        }
-                        WindowEvent::Focused(focused) => {
-                            engine.window.focused = focused;
-                        }
-                        WindowEvent::DroppedFile(file) => {
-                            engine
-                                .input
-                                .update_drag_and_drop(|state| state.update_dropped(&file));
-                        }
-                        WindowEvent::HoveredFile(file) => {
-                            engine
-                                .input
-                                .update_drag_and_drop(|state| state.update_hovered(&file));
-                        }
-                        WindowEvent::HoveredFileCancelled => {
-                            engine
-                                .input
-                                .update_drag_and_drop(|state| state.update_cancelled());
-                        }
-                        WindowEvent::Moved(position) => {
-                            let position = ivec2(position.x, position.y);
-
-                            engine.window.position.set(position);
-                        }
-                        WindowEvent::Ime(event) => match event {
-                            event::Ime::Preedit(_value, _cursor) => {
-                                // TODO: implement
-                            }
-                            event::Ime::Commit(_value) => {
-                                // TODO: implement
-                            }
-                            event::Ime::Enabled => {
-                                // TODO: implement
-                            }
-                            event::Ime::Disabled => {
-                                // TODO: implement
-                            }
-                        },
-                        WindowEvent::ThemeChanged(_theme) => {
-                            // TODO: implement
-                        }
-                        WindowEvent::Destroyed => {
-                            // TODO: implement?
-                        }
-                        _ => {
-                            trace!("Unprocessed window event: {event:?}");
-                        }
-                    }
-                }
-                event::Event::Suspended => {
-                    engine.frame_state.active = false;
-                    engine.window.state = Some(WindowState::Suspended);
-                }
-                event::Event::Resumed => {
-                    engine.frame_state.active = true;
-                    engine.window.state = Some(WindowState::Resumed);
-                }
-                event::Event::AboutToWait => {
-                    if finished_and_setup_done {
-                        // Load all gamepad events
-                        engine.input.update_gamepad(|state| state.update());
-
-                        // Let Lua script perform frame operations
-                        call_lua_func(&engine, "AppFrame");
-
-                        // Apply window changes made by a script
-                        engine.changed_window();
-                        engine.input.reset();
-                    }
-                }
-                _ => {
-                    trace!("Unprocessed event: {event:?}");
-                }
-            }
-        };
-
-        // Start event loop and never exit
-        let _ = event_loop.run(event_handler);
-    }
-
-    pub fn window(&mut self) -> &mut Window {
-        &mut self.window
-    }
-
-    pub fn input(&mut self) -> &mut Input {
-        &mut self.input
-    }
-
-    #[bind(name = "HmGui")]
-    pub fn hmgui(&mut self) -> &mut HmGui {
-        &mut self.hmgui
-    }
-
-    // TODO: convert ShaderVar and Signal into the proper Rust types
-    // pub fn free() {
-    //     unsafe {
-    //         ShaderVar_Free();
-    //         Signal_Free();
-    //     }
-    // }
-
-    pub fn abort() {
-        std::process::abort();
-    }
-
-    pub fn get_bits() -> i32 {
-        8_usize.wrapping_mul(std::mem::size_of::<*mut libc::c_void>()) as i32
-    }
-
-    /// Return time passed since engine start.
-    pub fn get_time(&self) -> f64 {
-        self.init_time.get_elapsed()
-    }
-
-    pub fn get_version() -> &'static str {
-        env!("PHX_VERSION")
-    }
-
-    pub fn exit(&mut self) {
-        self.exit_app = true;
-    }
-
-    pub fn terminate() {
-        std::process::exit(0);
-    }
-
-    pub fn update() {
-        unsafe {
-            Profiler_Begin(c_str!("Engine_Update"));
-            Metric_Reset();
-            Profiler_End();
-        }
-    }
-}
-
-fn call_lua_func(engine: &Engine, func_name: &str) {
-    let globals = engine.lua.globals();
-    let app_frame_func: Function = globals
-        .get(func_name)
-        .expect(format!("Unknown function {}", func_name).as_str());
-
-    if let Err(e) = app_frame_func.call::<_, ()>(()) {
-        trace!("{}", e);
-    }
-}
-=======
 pub use engine::*;
-pub use main_loop::*;
->>>>>>> 65570592
+pub use main_loop::*;