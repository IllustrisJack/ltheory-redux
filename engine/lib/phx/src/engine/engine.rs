use std::path::PathBuf;

use glam::*;
use mlua::{Function, Lua};
<<<<<<< HEAD
=======
use std::cell::RefCell;
use std::path::PathBuf;
>>>>>>> a589955b
use tracing::*;
use winit::dpi::*;
use winit::event_loop::*;

use internal::ConvertIntoString;

use crate::common::*;
use crate::input::*;
use crate::logging::init_log;
use crate::rf::*;
use crate::system::*;
use crate::ui::hmgui::HmGui;
use crate::window::*;

use super::MainLoop;

pub struct Engine {
    pub init_time: TimeStamp,
    pub window: Window,
    pub cache: CachedWindow,
    pub winit_window: WinitWindow,
    pub hmgui: HmGui,
    pub input: Input,
    pub exit_app: bool,
    pub lua: Rf<Lua>,
}

// This thread local variable contains a ref counted instance of the current Lua VM.
// This is used by the panic hook to tell the Lua VM to generate backtrace.
thread_local! {
    static CURRENT_LUA_CTX: RefCell<Option<Rf<Lua>>> = RefCell::new(None);
}

impl Engine {
    pub fn new(event_loop: &ActiveEventLoop) -> Self {
        unsafe {
            static mut FIRST_TIME: bool = true;
            Signal_Init();

            if FIRST_TIME {
                FIRST_TIME = false;
            }

            Metric_Reset();
        }

        // Unsafe is required for FFI and JIT libs
        let lua = Rf::new(unsafe { Lua::unsafe_new() });

        std::panic::set_hook(Box::new(|panic_info| {
            error!(
                "panic occurred in engine code! backtrace:\n{}",
                std::backtrace::Backtrace::force_capture()
            );

            let location = if let Some(location) = panic_info.location() {
                format!("{}:{}", location.file(), location.line(),)
            } else {
                "<unknown>".to_string()
            };

            let panic_message = if let Some(s) = panic_info.payload().downcast_ref::<&str>() {
                format!("panic occurred at {location} - {s:?}")
            } else {
                format!("panic occurred at {location}")
            };

            CURRENT_LUA_CTX.with_borrow(|v| {
                if let Some(ctx) = v {
                    let lua = ctx.as_ref();
                    let handle_error_func: Function = lua
                        .globals()
                        .get("HandleEngineError")
                        .expect("Unknown function HandleEngineError");
                    if let Err(e) = handle_error_func.call::<_, ()>(panic_message) {
                        trace!("{}", e);
                    }
                } else {
                    error!("No Lua VM context, cannot get Lua backtrace.")
                }
            });

            std::process::exit(1);
        }));

        // Create window.
        let window = Window::default();
        let cache = CachedWindow {
            window: window.clone(),
        };
        let mut winit_window = WinitWindow::new(&event_loop, &window);
        winit_window.resume();
        let scale_factor = window.scale_factor();

        Self {
            init_time: TimeStamp::now(),
            window,
            cache,
            winit_window,
            hmgui: HmGui::new(scale_factor),
            input: Default::default(),
            exit_app: false,
            lua,
        }
    }

    pub fn call_lua(&self, func_name: &str) -> Result<(), mlua::Error> {
        CURRENT_LUA_CTX.with_borrow_mut(|v| *v = Some(self.lua.clone()));

        let lua = self.lua.as_ref();
        let lua_func: Function = lua
            .globals()
            .get(func_name)
            .expect(format!("Unknown function {}", func_name).as_str());
        let result = lua_func.call::<_, ()>(());

        CURRENT_LUA_CTX.with_borrow_mut(|v| *v = None);

        result
    }

    // Apply user changes, and then detect changes to the window and update the winit window accordingly.
    pub fn changed_window(&mut self) {
        for user_change in self.input.user_changes() {
            match user_change {
                UserChange::CursorVisible(visible) => self.window.cursor.visible = *visible,
                UserChange::CursorPosition(x, y) => {
                    self.window.set_cursor_position(Some(Vec2::new(*x, *y)))
                }
            }
        }

        if let Some(state) = self.window.state {
            match state {
                WindowState::Suspended => self.winit_window.suspend(),
                WindowState::Resumed => self.winit_window.resume(),
            }

            self.window.state = None;
        }

        if self.window.title != self.cache.window.title {
            self.winit_window
                .window()
                .set_title(self.window.title.as_str());
        }

        if self.window.mode != self.cache.window.mode {
            let new_mode = match self.window.mode {
                WindowMode::BorderlessFullscreen => {
                    Some(winit::window::Fullscreen::Borderless(None))
                }
                WindowMode::Fullscreen => Some(winit::window::Fullscreen::Exclusive(
                    get_best_videomode(&self.winit_window.window().current_monitor().unwrap()),
                )),
                WindowMode::SizedFullscreen => {
                    Some(winit::window::Fullscreen::Exclusive(get_fitting_videomode(
                        &self.winit_window.window().current_monitor().unwrap(),
                        self.window.width() as u32,
                        self.window.height() as u32,
                    )))
                }
                WindowMode::Windowed => None,
            };

            if self.winit_window.window().fullscreen() != new_mode {
                self.winit_window.window().set_fullscreen(new_mode);
            }
        }

        if self.window.resolution != self.cache.window.resolution {
            let width = self.window.resolution.physical_width();
            let height = self.window.resolution.physical_height();
            let physical_size = PhysicalSize::new(width, height);

            // Try to resize the window.
            if let Some(new_size) = self.winit_window.window().request_inner_size(physical_size) {
                self.winit_window.resize(new_size.width, new_size.height);
            }
        }

        if self.window.physical_cursor_position() != self.cache.window.physical_cursor_position() {
            if let Some(physical_position) = self.window.physical_cursor_position() {
                let inner_size = self.winit_window.window().inner_size();

                let position = PhysicalPosition::new(
                    physical_position.x,
                    // Flip the coordinate space back to winit's context.
                    inner_size.height as f32 - physical_position.y,
                );

                if let Err(err) = self.winit_window.window().set_cursor_position(position) {
                    error!("could not set cursor position: {:?}", err);
                }
            }
        }

        if self.window.cursor.icon != self.cache.window.cursor.icon {
            self.winit_window
                .window()
                .set_cursor(convert_cursor_icon(self.window.cursor.icon));
        }

        if self.window.cursor.grab_mode != self.cache.window.cursor.grab_mode {
            attempt_grab(&self.winit_window.window(), self.window.cursor.grab_mode);
        }

        if self.window.cursor.visible != self.cache.window.cursor.visible {
            self.winit_window
                .window()
                .set_cursor_visible(self.window.cursor.visible);
        }

        if self.window.cursor.hit_test != self.cache.window.cursor.hit_test {
            if let Err(err) = self
                .winit_window
                .window()
                .set_cursor_hittest(self.window.cursor.hit_test)
            {
                self.window.cursor.hit_test = self.cache.window.cursor.hit_test;
                warn!(
                    "Could not set cursor hit test for window {:?}: {:?}",
                    self.window.title, err
                );
            }
        }

        if self.window.decorations != self.cache.window.decorations
            && self.window.decorations != self.winit_window.window().is_decorated()
        {
            self.winit_window
                .window()
                .set_decorations(self.window.decorations);
        }

        if self.window.resizable != self.cache.window.resizable
            && self.window.resizable != self.winit_window.window().is_resizable()
        {
            self.winit_window
                .window()
                .set_resizable(self.window.resizable);
        }

        if self.window.resize_constraints != self.cache.window.resize_constraints {
            let constraints = self.window.resize_constraints.check_constraints();
            let min_inner_size = LogicalSize {
                width: constraints.min_width,
                height: constraints.min_height,
            };
            let max_inner_size = LogicalSize {
                width: constraints.max_width,
                height: constraints.max_height,
            };

            self.winit_window
                .window()
                .set_min_inner_size(Some(min_inner_size));
            if constraints.max_width.is_finite() && constraints.max_height.is_finite() {
                self.winit_window
                    .window()
                    .set_max_inner_size(Some(max_inner_size));
            }
        }

        if self.window.position != self.cache.window.position {
            if let Some(position) = winit_window_position(
                &self.window.position,
                &self.window.resolution,
                self.winit_window.window().available_monitors(),
                self.winit_window.window().primary_monitor(),
                self.winit_window.window().current_monitor(),
            ) {
                let should_set = match self.winit_window.window().outer_position() {
                    Ok(current_position) => current_position != position,
                    _ => true,
                };

                if should_set {
                    self.winit_window.window().set_outer_position(position);
                }
            }
        }

        if let Some(maximized) = self.window.internal.take_maximize_request() {
            self.winit_window.window().set_maximized(maximized);
        }

        if let Some(minimized) = self.window.internal.take_minimize_request() {
            self.winit_window.window().set_minimized(minimized);
        }

        if self.window.focused != self.cache.window.focused && self.window.focused {
            self.winit_window.window().focus_window();
        }

        if self.window.present_mode != self.cache.window.present_mode {
            warn!("unable to change present mode after the window was created!");
            self.window.present_mode = self.cache.window.present_mode;
        }

        // Currently unsupported changes
        if self.window.ime_enabled != self.cache.window.ime_enabled {
            self.winit_window
                .window()
                .set_ime_allowed(self.window.ime_enabled);
        }

        if self.window.ime_position != self.cache.window.ime_position {
            // TODO: Set the IME cursor area correctly.
            let position =
                LogicalPosition::new(self.window.ime_position.x, self.window.ime_position.y);
            let width = self.window.resolution.physical_width();
            let height = self.window.resolution.physical_height();
            let physical_size = PhysicalSize::new(width, height);

            self.winit_window
                .window()
                .set_ime_cursor_area(position, physical_size);
        }

        if self.window.window_theme != self.cache.window.window_theme {
            self.winit_window
                .window()
                .set_theme(self.window.window_theme.map(convert_window_theme));
        }

        self.cache.window = self.window.clone();
    }
}

#[luajit_ffi_gen::luajit_ffi]
impl Engine {
    #[bind(lua_ffi = false)]
    pub fn entry(entry_point: &str, app_name: &str, console_log: bool, log_dir: &str) {
        let app_name = app_name.to_string();
        // Keep log till the end of the execution
        let _log = init_log(console_log, log_dir);

        let entry_point_path = PathBuf::from(entry_point);
        if !entry_point_path.exists() {
            // If we can't find it, set the current dir to one above the executable path and try that instead.
            let mut dir = std::env::current_exe().expect("Cannot get the path to the executable");
            dir.pop();
            dir.pop();
            debug!("Changing working directory to {:?}", dir);
            std::env::set_current_dir(dir).expect("Cannot change folder to parent");

            if !entry_point_path.exists() {
                panic!("Can't find script entrypoint: {entry_point}");
            }
        }

        let event_loop = EventLoop::new().expect("Failed to build event loop");
        let mut app_state = MainLoop {
            engine: None,
            app_name,
            entry_point_path,
        };
        let _ = event_loop.run_app(&mut app_state);
    }

    pub fn window(&mut self) -> &mut Window {
        &mut self.window
    }

    pub fn input(&mut self) -> &mut Input {
        &mut self.input
    }

    #[bind(name = "HmGui")]
    pub fn hmgui(&mut self) -> &mut HmGui {
        &mut self.hmgui
    }

    // TODO: convert ShaderVar and Signal into the proper Rust types
    // pub fn free() {
    //     unsafe {
    //         ShaderVar_ee();
    //         Signal_Free();
    //     }
    // }

    pub fn abort() {
        std::process::abort();
    }

    pub fn get_bits() -> i32 {
        8_usize.wrapping_mul(std::mem::size_of::<*mut libc::c_void>()) as i32
    }

    /// Return time passed since engine start.
    pub fn get_time(&self) -> f64 {
        self.init_time.get_elapsed()
    }

    pub fn get_version() -> &'static str {
        env!("PHX_VERSION")
    }

    pub fn exit(&mut self) {
        self.exit_app = true;
    }

    pub fn terminate() {
        std::process::exit(0);
    }

    pub fn update() {
        unsafe {
            Profiler_Begin(c_str!("Engine_Update"));
            Metric_Reset();
            Profiler_End();
        }
    }
}<|MERGE_RESOLUTION|>--- conflicted
+++ resolved
@@ -1,12 +1,8 @@
+use std::cell::RefCell;
 use std::path::PathBuf;
 
 use glam::*;
 use mlua::{Function, Lua};
-<<<<<<< HEAD
-=======
-use std::cell::RefCell;
-use std::path::PathBuf;
->>>>>>> a589955b
 use tracing::*;
 use winit::dpi::*;
 use winit::event_loop::*;
