--- conflicted
+++ resolved
@@ -21,15 +21,6 @@
 glam = { version = "0.24", features = ["scalar-math"] }
 image = "0.24"
 kira = "0.8"
-<<<<<<< HEAD
-libc = "0.2.146"
-memoffset = "0.9.0"
-mlua = { version = "0.8.9", features = ["luajit52", "vendored"] }
-rapier3d = { version = "0.17.2", features = [ "simd-stable" ] }
-num_cpus = "1.15.0"
-regex = "1.8.4"
-rodio = "0.17.0"
-=======
 libc = "0.2"
 memoffset = "0.9"
 # TODO: we can switch to the first version released that includes this commit, most likely 0.9.2
@@ -37,10 +28,10 @@
     "luajit52",
     "vendored"
 ] }
+rapier3d = { version = "0.17", features = [ "simd-stable" ] }
 num_cpus = "1.15"
 regex = "1.8"
 rodio = "0.17"
->>>>>>> bf382805
 sdl2-sys = { git = "https://github.com/Rust-SDL2/rust-sdl2.git", branch = "master", features = [
     "bundled",
     "static-link",
@@ -50,10 +41,4 @@
 tracing-subscriber = { version = "0.3", features = ["env-filter"] }
 
 [build-dependencies]
-<<<<<<< HEAD
-gl_generator = "0.14.0"
-=======
-cmake = "0.1"
-cc = { version = "1.0", features = ["parallel"] }
-gl_generator = "0.14"
->>>>>>> bf382805
+gl_generator = "0.14"