--- conflicted
+++ resolved
@@ -24,12 +24,8 @@
 libc = "0.2.146"
 memoffset = "0.9.0"
 mlua = { version = "0.8.9", features = ["luajit52", "vendored"] }
-<<<<<<< HEAD
-printf-compat = "0.1.1"
 rapier3d = { version = "0.17.2", features = [ "simd-stable" ] }
-=======
 num_cpus = "1.15.0"
->>>>>>> 3480b3d5
 regex = "1.8.4"
 rodio = "0.17.0"
 sdl2-sys = { git = "https://github.com/Rust-SDL2/rust-sdl2.git", branch = "master", features = [
