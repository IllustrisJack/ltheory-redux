--- conflicted
+++ resolved
@@ -4,15 +4,9 @@
 local LineSegment
 
 do -- C Definitions
-<<<<<<< HEAD
   ffi.cdef [[
     void LineSegment_ToRay    (LineSegment*, Ray* out);
     void LineSegment_FromRay  (Ray* ray, LineSegment* out);
-=======
-    ffi.cdef [[
-    void LineSegment_ToRay    (LineSegment const*, Ray*);
-    void LineSegment_FromRay  (Ray const*, LineSegment*);
->>>>>>> 837a1988
     cstr LineSegment_ToString (LineSegment*);
   ]]
 end
