-- Directory -------------------------------------------------------------------
local ffi = require('ffi')
local libphx = require('ffi.libphx').lib
local Directory

do -- C Definitions
  ffi.cdef [[
<<<<<<< HEAD
    Directory* Directory_Open        (cstr path);
    void       Directory_Close       (Directory*);
    cstr       Directory_GetNext     (Directory*);
    bool       Directory_Change      (cstr cwd);
    bool       Directory_Create      (cstr path);
    cstr       Directory_GetCurrent  ();
    cstr       Directory_GetPrefPath (cstr orgStr, cstr appStr);
    bool       Directory_Remove      (cstr path);
=======
    Directory* Directory_Open         (cstr path);
    void       Directory_Close        (Directory*);
    cstr       Directory_GetNext      (Directory*);
    bool       Directory_Change       (cstr cwd);
    bool       Directory_Create       (cstr path);
    cstr       Directory_GetCurrent   ();
    cstr       Directory_GetPrefPath  (cstr orgStr, cstr appStr);
    bool       Directory_Remove       (cstr path);
>>>>>>> 3ee3940f
  ]]
end

do -- Global Symbol Table
  Directory = {
<<<<<<< HEAD
    Open        = libphx.Directory_Open,
    Close       = libphx.Directory_Close,
    GetNext     = libphx.Directory_GetNext,
    Change      = libphx.Directory_Change,
    Create      = libphx.Directory_Create,
    GetCurrent  = libphx.Directory_GetCurrent,
    GetPrefPath = libphx.Directory_GetPrefPath,
    Remove      = libphx.Directory_Remove,
=======
    Open          = libphx.Directory_Open,
    Close         = libphx.Directory_Close,
    GetNext       = libphx.Directory_GetNext,
    Change        = libphx.Directory_Change,
    Create        = libphx.Directory_Create,
    GetCurrent    = libphx.Directory_GetCurrent,
    GetPrefPath   = libphx.Directory_GetPrefPath,
    Remove        = libphx.Directory_Remove,
>>>>>>> 3ee3940f
  }

  if onDef_Directory then onDef_Directory(Directory, mt) end
  Directory = setmetatable(Directory, mt)
end

do -- Metatype for class instances
  local t  = ffi.typeof('Directory')
  local mt = {
    __index = {
      close      = libphx.Directory_Close,
      getNext    = libphx.Directory_GetNext,
    },
  }

  if onDef_Directory_t then onDef_Directory_t(t, mt) end
  Directory_t = ffi.metatype(t, mt)
end

return Directory<|MERGE_RESOLUTION|>--- conflicted
+++ resolved
@@ -5,16 +5,6 @@
 
 do -- C Definitions
   ffi.cdef [[
-<<<<<<< HEAD
-    Directory* Directory_Open        (cstr path);
-    void       Directory_Close       (Directory*);
-    cstr       Directory_GetNext     (Directory*);
-    bool       Directory_Change      (cstr cwd);
-    bool       Directory_Create      (cstr path);
-    cstr       Directory_GetCurrent  ();
-    cstr       Directory_GetPrefPath (cstr orgStr, cstr appStr);
-    bool       Directory_Remove      (cstr path);
-=======
     Directory* Directory_Open         (cstr path);
     void       Directory_Close        (Directory*);
     cstr       Directory_GetNext      (Directory*);
@@ -23,22 +13,11 @@
     cstr       Directory_GetCurrent   ();
     cstr       Directory_GetPrefPath  (cstr orgStr, cstr appStr);
     bool       Directory_Remove       (cstr path);
->>>>>>> 3ee3940f
   ]]
 end
 
 do -- Global Symbol Table
   Directory = {
-<<<<<<< HEAD
-    Open        = libphx.Directory_Open,
-    Close       = libphx.Directory_Close,
-    GetNext     = libphx.Directory_GetNext,
-    Change      = libphx.Directory_Change,
-    Create      = libphx.Directory_Create,
-    GetCurrent  = libphx.Directory_GetCurrent,
-    GetPrefPath = libphx.Directory_GetPrefPath,
-    Remove      = libphx.Directory_Remove,
-=======
     Open          = libphx.Directory_Open,
     Close         = libphx.Directory_Close,
     GetNext       = libphx.Directory_GetNext,
@@ -47,7 +26,6 @@
     GetCurrent    = libphx.Directory_GetCurrent,
     GetPrefPath   = libphx.Directory_GetPrefPath,
     Remove        = libphx.Directory_Remove,
->>>>>>> 3ee3940f
   }
 
   if onDef_Directory then onDef_Directory(Directory, mt) end
